# Qiskit Aqua

[![License](https://img.shields.io/github/license/Qiskit/qiskit-aqua.svg?style=popout-square)](https://opensource.org/licenses/Apache-2.0)[![Build Status](https://img.shields.io/travis/Qiskit/qiskit-aqua/master.svg?style=popout-square)](https://travis-ci.org/Qiskit/qiskit-aqua)[![](https://img.shields.io/github/release/Qiskit/qiskit-aqua.svg?style=popout-square)](https://github.com/Qiskit/qiskit-aqua/releases)[![](https://img.shields.io/pypi/dm/qiskit-aqua.svg?style=popout-square)](https://pypi.org/project/qiskit-aqua/)[![Coverage Status](https://coveralls.io/repos/github/Qiskit/qiskit-aqua/badge.svg?branch=master)](https://coveralls.io/github/Qiskit/qiskit-aqua?branch=master)

**Qiskit** is an open-source framework for working with noisy quantum computers at the level of 
pulses, circuits, and algorithms.

Qiskit is made up elements that work together to enable quantum computing. This element is **Aqua**
(Algorithms for QUantum computing Applications) providing a library of cross-domain algorithms
upon which domain-specific applications can be built.

* [Aqua](#aqua)

Aqua includes domain application support for:

* [Chemistry](#chemistry)
* [Finance](#finance)
* [Machine Learning](#machine-learning)
* [Optimization](#optimization)

_**Note**: the chemistry module was the first domain worked on. Aqua version 0.7.0 introduced a new
optimization module for solving quadratic problems. At the time of writing the other domains have
some logic in them but are not as fully realised. Future work is expected to
build out functionality in all application areas._

Aqua was designed to be extensible, and uses a framework where algorithms and support objects used
by algorithms, such as optimizers, variational forms, and oracles etc,. are derived from a defined
base class for the type. These along with other building blocks provide a means for end-users and
developers alike to have flexibility and facilitate building and experimenting with different
configurations and capability.

_**Note**: Aqua provides some classical algorithms that take the same input data as quantum algorithms
solving the same problem. For instance a Hamiltonian operator input to VQE can be used as an input
to the NumPyEigensolver. This may be useful for near-term quantum experiments, for problems
that can still be solved classically, as their outcome can be easily compared against a classical
equivalent since the same input data can be used._

## Installation

We encourage installing Qiskit via the pip tool (a python package manager), which installs all
Qiskit elements, including Aqua.

```bash
pip install qiskit
```

**pip** will handle all dependencies automatically and you will always install the latest
(and well-tested) version.

If you want to work on the very latest work-in-progress versions, either to try features ahead of
their official release or if you want to to contribute to Aqua, then you can install from source.
To do this follow the instructions in the
 [documentation](https://qiskit.org/documentation/contributing_to_qiskit.html#installing-from-source).

_**Note**: there some optional packages that can be installed such as IBM CPLEX for Aqua and 
ab-initio chemistry libraries/programs. Refer to Optional Install information in the sections
below._

_**Note**: tutorials are undergoing revision and re-organization. Hence you may notice some content
you will see referenced is under legacy_tutorials pending such re-work._

----------------------------------------------------------------------------------------------------

## Aqua

The `qiskit.aqua` package contains the core cross-domain algorithms and supporting logic to run
these on a quantum backend, whether a real device or simulator.

* [API reference](https://qiskit.org/documentation/apidoc/qiskit_aqua.html)

### Optional Installs

* **IBM CPLEX** may be [installed](https://qiskit.org/documentation/apidoc/qiskit.aqua.algorithms.minimum_eigen_solvers.cplex.html)
  to allow use of the `ClassicalCPLEX` classical solver algorithm. `pip install cplex` may be used
  as an alternative.
* **PyTorch**, may be installed either using command `pip install qiskit-aqua[torch]` to install the
  package or refer to PyTorch [getting started](https://pytorch.org/get-started/locally/). PyTorch
  being installed will enable the neural networks `PyTorchDiscriminator` component to be used with
  the QGAN algorithm.


### Creating Your First Quantum Program in Qiskit Aqua

Now that Qiskit is installed, it's time to begin working with Aqua.
Let's try an experiment using `Grover`'s algorithm to find a solution for a
Satisfiability (SAT) problem.

```
$ python
```

```python
from qiskit import Aer
from qiskit.aqua.components.oracles import LogicalExpressionOracle
from qiskit.aqua.algorithms import Grover

sat_cnf = """
c Example DIMACS 3-sat
p cnf 3 5
-1 -2 -3 0
1 -2 3 0
1 2 -3 0
1 -2 -3 0
-1 2 3 0
"""

backend = Aer.get_backend('qasm_simulator')
oracle = LogicalExpressionOracle(sat_cnf)
algorithm = Grover(oracle)
result = algorithm.run(backend)
print(result["result"])
```

The code above demonstrates how `Grover`’s search algorithm can be used with the
`LogicalExpressionOracle` to find one satisfying assignment
for the Satisfiability (SAT) problem instance encoded in the
[DIMACS CNF format](http://www.satcompetition.org/2009/format-benchmarks2009.html).
The input string `sat_cnf` corresponds to the following Conjunctive Normal
Form (CNF):

(&not;<i>x</i><sub>1</sub> &or; &not;<i>x</i><sub>2</sub> &or; &not;<i>x</i><sub>3</sub>) &and;
(<i>x</i><sub>1</sub> &or; &not;<i>x</i><sub>2</sub> &or; <i>x</i><sub>3</sub>) &and;
(<i>x</i><sub>1</sub> &or; <i>x</i><sub>2</sub> &or; &not;<i>x</i><sub>3</sub>) &and;
(<i>x</i><sub>1</sub> &or; &not;<i>x</i><sub>2</sub> &or; &not;<i>x</i><sub>3</sub>) &and;
(&not;<i>x</i><sub>1</sub> &or; <i>x</i><sub>2</sub> &or; <i>x</i><sub>3</sub>)

The Python code above prints out one possible solution for this CNF.
For example, output `1, -2, 3` indicates that logical expression
(<i>x</i><sub>1</sub> &or; &not;<i>x</i><sub>2</sub> &or; <i>x</i><sub>3</sub>)
satisfies the given CNF.

### Further examples

Jupyter notebooks containing further examples, for Qiskit Aqua, may be found here in the following
Qiskit GitHub repositories at
[qiskit-tutorials/legacy_tutorials/aqua](https://github.com/Qiskit/qiskit-tutorials/tree/master/legacy_tutorials/aqua)
and
[qiskit-community-tutorials/aqua](https://github.com/Qiskit/qiskit-community-tutorials/tree/master/aqua).

----------------------------------------------------------------------------------------------------

## Chemistry

The `qiskit.chemistry` package supports problems including ground state energy computations,
excited states and dipole moments of molecule, both open and closed-shell.

The code comprises chemistry drivers, which when provided with a molecular
configuration will return one and two-body integrals as well as other data that is efficiently
computed classically. This output data from a driver can then be used as input to the chemistry
module that contains logic which is able to translate this into a form that is suitable
for quantum algorithms. The conversion first creates a FermionicOperator which must then be mapped,
e.g. by a Jordan Wigner mapping, to a qubit operator in readiness for the quantum computation.

* [API reference](https://qiskit.org/documentation/apidoc/qiskit_chemistry.html)

### Optional Installs

To run chemistry experiments using Qiskit's chemistry module, it is recommended that you to install
a classical computation chemistry software program/library interfaced by Qiskit.
Several, as listed below, are supported, and while logic to interface these programs is supplied by
the chemistry module via the above pip installation, the dependent programs/libraries themselves need
to be installed separately.

Note: As `PySCF` can be installed via pip the installation of Qiskit (Aqua) will install PySCF
where it's supported (MacOS and Linux x86). For other platforms see the PySCF information as to
whether this might be possible manually.

1. [Gaussian 16&trade;](https://qiskit.org/documentation/apidoc/qiskit.chemistry.drivers.gaussiand.html), a commercial chemistry program
2. [PSI4](https://qiskit.org/documentation/apidoc/qiskit.chemistry.drivers.psi4d.html), a chemistry program that exposes a Python interface allowing for accessing internal objects
3. [PySCF](https://qiskit.org/documentation/apidoc/qiskit.chemistry.drivers.pyscfd.html), an open-source Python chemistry program
4. [PyQuante](https://qiskit.org/documentation/apidoc/qiskit.chemistry.drivers.pyquanted.html), a pure cross-platform open-source Python chemistry program

### HDF5 Driver

A useful functionality integrated into Qiskit's chemistry module is its ability to serialize a file
in hierarchical Data Format 5 (HDF5) format representing all the output data from a chemistry driver.

The [HDF5 driver](https://qiskit.org/documentation/stubs/qiskit.chemistry.drivers.HDF5Driver.html#qiskit.chemistry.drivers.HDF5Driver)
accepts such such HDF5 files as input so molecular experiments can be run, albeit on the fixed data
as stored in the file. As such, if you have some pre-created HDF5 files from created from Qiskit
Chemistry, you can use these with the HDF5 driver even if you do not install one of the classical
computation packages listed above.

A few sample HDF5 files for different are provided in the
[chemistry folder](https://github.com/Qiskit/qiskit-community-tutorials/tree/master/chemistry)
of the [Qiskit Community Tutorials](https://github.com/Qiskit/qiskit-community-tutorials)
repository. This
[HDF5 Driver tutorial](https://github.com/Qiskit/qiskit-community-tutorials/blob/master/chemistry/hdf5_files_and_driver.ipynb)
contains further information about creating and using such HDF5 files.

### Creating Your First Chemistry Programming Experiment in Qiskit

Now that Qiskit is installed, it's time to begin working with the chemistry module.
Let's try a chemistry application experiment using VQE (Variational Quantum Eigensolver) algorithm
to compute the ground-state (minimum) energy of a molecule.

```python
from qiskit.chemistry import FermionicOperator
from qiskit.chemistry.drivers import PySCFDriver, UnitsType
from qiskit.aqua.operators import Z2Symmetries

# Use PySCF, a classical computational chemistry software
# package, to compute the one-body and two-body integrals in
# molecular-orbital basis, necessary to form the Fermionic operator
driver = PySCFDriver(atom='H .0 .0 .0; H .0 .0 0.735',
                     unit=UnitsType.ANGSTROM,
                     basis='sto3g')
molecule = driver.run()
num_particles = molecule.num_alpha + molecule.num_beta
num_spin_orbitals = molecule.num_orbitals * 2

# Build the qubit operator, which is the input to the VQE algorithm in Aqua
ferm_op = FermionicOperator(h1=molecule.one_body_integrals, h2=molecule.two_body_integrals)
map_type = 'PARITY'
qubit_op = ferm_op.mapping(map_type)
qubit_op = Z2Symmetries.two_qubit_reduction(qubit_op, num_particles)
num_qubits = qubit_op.num_qubits

# setup a classical optimizer for VQE
from qiskit.aqua.components.optimizers import L_BFGS_B
optimizer = L_BFGS_B()

# setup the initial state for the variational form
from qiskit.chemistry.components.initial_states import HartreeFock
init_state = HartreeFock(num_spin_orbitals, num_particles)

# setup the variational form for VQE
from qiskit.circuit.library import TwoLocal
var_form = TwoLocal(num_qubits, ['ry', 'rz'], 'cz', initial_state=init_state)

# setup and run VQE
from qiskit.aqua.algorithms import VQE
algorithm = VQE(qubit_op, var_form, optimizer)

# set the backend for the quantum computation
from qiskit import Aer
backend = Aer.get_backend('statevector_simulator')

result = algorithm.run(backend)
print(result.eigenvalue.real)
```
The program above uses a quantum computer to calculate the ground state energy of molecular Hydrogen,
H<sub>2</sub>, where the two atoms are configured to be at a distance of 0.735 angstroms. The molecular
input specification is processed by PySCF driver and data is output that includes one- and
two-body molecular-orbital integrals. From the output a fermionic-operator is created which is then
parity mapped to generate a qubit operator. Parity mappings allow a precision-preserving optimization
that two qubits can be tapered off; a reduction in complexity that is particularly advantageous for NISQ
computers.

The qubit operator is then passed as an input to the Variational Quantum Eigensolver (VQE) algorithm,
instantiated with a classical optimizer and an RyRz variational form (ansatz). A Hartree-Fock
initial state is used as a starting point for the variational form.

The VQE algorithm is then run, in this case on the Qiskit Aer statevector simulator backend.
Here we pass a backend but it can be wrapped into a `QuantumInstance`, and that passed to the
`run` instead. The `QuantumInstance` API allows you to customize run-time properties of the backend,
such as the number of shots, the maximum number of credits to use, settings for the simulator,
initial layout of qubits in the mapping and the Terra `PassManager` that will handle the compilation
of the circuits. By passing in a backend as is done above it is internally wrapped into a
`QuantumInstance` and is a convenience when default setting suffice.

### Further examples

Jupyter notebooks containing further chemistry examples may be found in the
following Qiskit GitHub repositories at
[qiskit-tutorials/legacy_tutorials/aqua/chemistry](https://github.com/Qiskit/qiskit-tutorials/tree/master/legacy_tutorials/aqua/chemistry)
and
[qiskit-community-tutorials/chemistry](https://github.com/Qiskit/qiskit-community-tutorials/tree/master/chemistry).

----------------------------------------------------------------------------------------------------

## Finance

The `qiskit.finance` package contains uncertainty components for stock/securities problems,
Ising translators for portfolio optimizations and data providers to source real or random data to
finance experiments.

* [API reference](https://qiskit.org/documentation/apidoc/qiskit_finance.html)

### Creating Your First Finance Programming Experiment in Qiskit

Now that Qiskit is installed, it's time to begin working with the finance module.
Let's try a experiment using Amplitude Estimation algorithm to
evaluate a fixed income asset with uncertain interest rates.

```python
import numpy as np
from qiskit import BasicAer
from qiskit.aqua.algorithms import AmplitudeEstimation
from qiskit.aqua.components.uncertainty_models import MultivariateNormalDistribution
from qiskit.finance.components.uncertainty_problems import FixedIncomeExpectedValue

# Create a suitable multivariate distribution
mvnd = MultivariateNormalDistribution(num_qubits=[2, 2],
                                      low=[0, 0], high=[0.12, 0.24],
                                      mu=[0.12, 0.24], sigma=0.01 * np.eye(2))

# Create fixed income component
fixed_income = FixedIncomeExpectedValue(mvnd, np.eye(2), np.zeros(2),
                                        cash_flow=[1.0, 2.0], c_approx=0.125)

# Set number of evaluation qubits (samples)
num_eval_qubits = 5

# Construct and run amplitude estimation
algo = AmplitudeEstimation(num_eval_qubits, fixed_income)
result = algo.run(BasicAer.get_backend('statevector_simulator'))

print('Estimated value:\t%.4f' % result['estimation'])
print('Probability:    \t%.4f' % result['max_probability'])
```
When running the above the estimated value result should be 2.46 and probability 0.8487.

### Further examples

Jupyter notebooks containing further finance examples may be found in the
following Qiskit GitHub repositories at
[qiskit-tutorials/legacy_tutorials/finance](https://github.com/Qiskit/qiskit-tutorials/tree/master/legacy_tutorials/aqua/finance)
and
[qiskit-community-tutorials/finance](https://github.com/Qiskit/qiskit-community-tutorials/tree/master/finance).

----------------------------------------------------------------------------------------------------

## Machine Learning

The `qiskit.ml` package simply contains sample datasets at present. `qiskit.aqua` has some
classification algorithms such as QSVM and VQC (Variational Quantum Classifier), where this data
can be used for experiments, and there is also QGAN (Quantum Generative Adversarial Network)
algorithm.

* [API reference](https://qiskit.org/documentation/apidoc/qiskit_ml.html)

### Creating Your First Machine Learning Programming Experiment in Qiskit

Now that Qiskit is installed, it's time to begin working with Machine Learning.
Let's try a experiment using VQC (Variational Quantum Classified) algorithm to
train and test samples from a data set to see how accurately the test set can
be classified.

```python
from qiskit import BasicAer
from qiskit.aqua import QuantumInstance, aqua_globals
from qiskit.aqua.algorithms import VQC
from qiskit.aqua.components.optimizers import COBYLA
from qiskit.aqua.components.feature_maps import RawFeatureVector
from qiskit.ml.datasets import wine
from qiskit.circuit.library import TwoLocal

seed = 1376
aqua_globals.random_seed = seed

# Use Wine data set for training and test data
feature_dim = 4  # dimension of each data point
_, training_input, test_input, _ = wine(training_size=12,
                                        test_size=4,
                                        n=feature_dim)

feature_map = RawFeatureVector(feature_dimension=feature_dim)
vqc = VQC(COBYLA(maxiter=100),
          feature_map,
          TwoLocal(feature_map.num_qubits, ['ry', 'rz'], 'cz', reps=3),
          training_input,
          test_input)
result = vqc.run(QuantumInstance(BasicAer.get_backend('statevector_simulator'),
                                 shots=1024, seed_simulator=seed, seed_transpiler=seed))

print('Testing accuracy: {:0.2f}'.format(result['testing_accuracy']))
```

### Further examples

Jupyter notebooks containing further Machine Learning examples may be found in the
following Qiskit GitHub repositories at
[qiskit-tutorials/legacy_tutorials/aqua/machine_learning](https://github.com/Qiskit/qiskit-tutorials/tree/master/legacy_tutorials/aqua/machine_learning)
and
[qiskit-tutorials/legacy_tutorials/aqua/finance/machine_learning](https://github.com/Qiskit/qiskit-tutorials/tree/master/legacy_tutorials/aqua/finance/machine_learning)
and
[qiskit-community-tutorials/machine_learning](https://github.com/Qiskit/qiskit-community-tutorials/tree/master/machine_learning).

----------------------------------------------------------------------------------------------------

## Optimization

The `qiskit.optimization` package covers the whole range from high-level modeling of optimization
problems, with automatic conversion of problems to different required representations, to a suite
of easy-to-use quantum optimization algorithms that are ready to run on classical simulators,
as well as on real quantum devices via Qiskit.

This optimization module enables easy, efficient modeling of optimization problems using 
[docplex](https://developer.ibm.com/docloud/documentation/optimization-modeling/modeling-for-python/).
A uniform interface as well as automatic conversion between different problem representations
allows users to solve problems using a large set of algorithms, from variational quantum algorithms,
such as the Quantum Approximate Optimization Algorithm
[QAOA](https://qiskit.org/documentation/stubs/qiskit.aqua.algorithms.QAOA.html),
to [Grover Adaptive Search](https://arxiv.org/abs/quant-ph/9607014>) using the 
[GroverOptimizer](https://qiskit.org/documentation/stubs/qiskit.optimization.algorithms.GroverOptimizer.html)
leveraging fundamental algorithms provided by Aqua. Furthermore, the modular design
of the optimization module allows it to be easily extended and facilitates rapid development and
testing of new algorithms. Compatible classical optimizers are also provided for testing,
validation, and benchmarking.

* [API reference](https://qiskit.org/documentation/apidoc/qiskit_optimization.html)

### Optional Installs

* **IBM CPLEX** may be installed using `pip install cplex` to allow use of the `CplexOptimzer` 
  classical solver algorithm, as well as enabling the reading of `LP` files.

### Creating Your First Optimization Programming Experiment in Qiskit

Now that Qiskit is installed, it's time to begin working with the optimization module.
Let's try a optimization experiment to compute the solution of a
[Max-Cut](https://en.wikipedia.org/wiki/Maximum_cut). The Max-Cut problem can be formulated as
quadratic program, which can be solved using many several different algorithms in Qiskit.
In this example, the [MinimumEigenOptimizer](https://qiskit.org/documentation/stubs/qiskit.optimization.algorithms.MinimumEigenOptimizer.html)
is employed in in combination with the Quantum Approximate Optimization Algorithm (QAOA) as minimum
eigensolver routine.

```python
import networkx as nx
import numpy as np

from qiskit.optimization import QuadraticProgram
from qiskit.optimization.algorithms import MinimumEigenOptimizer

from qiskit import BasicAer
from qiskit.aqua.algorithms import QAOA
from qiskit.aqua.components.optimizers import SPSA

# Generate a graph of 4 nodes
n = 4
graph = nx.Graph()
graph.add_nodes_from(np.arange(0, n, 1))
elist = [(0, 1, 1.0), (0, 2, 1.0), (0, 3, 1.0), (1, 2, 1.0), (2, 3, 1.0)]
graph.add_weighted_edges_from(elist)

# Compute the weight matrix from the graph
w = nx.adjacency_matrix(graph)

# Formulate the problem as quadratic program
problem = QuadraticProgram()
_ = [problem.binary_var('x{}'.format(i)) for i in range(n)]  # create n binary variables
linear = w.dot(np.ones(n))
quadratic = -w
problem.maximize(linear=linear, quadratic=quadratic)

# Fix node 0 to be 1 to break the symmetry of the max-cut solution
problem.linear_constraint([1, 0, 0, 0], '==', 1)

# Run quantum algorithm QAOA on qasm simulator
spsa = SPSA(max_trials=250)
backend = BasicAer.get_backend('qasm_simulator')
<<<<<<< HEAD
qaoa = QAOA(optimizer=spsa, p=5, quantum_instance=backend)
algorithm = MinimumEigenOptimizer(qaoa)
result = algorithm.solve(problem)
print(result)  # prints solution, x=[1, 0, 1, 0], the cost, fval=4
=======
quantum_instance = QuantumInstance(backend, shots=1024, seed_simulator=seed,
                                   seed_transpiler=seed)
result = qaoa.run(quantum_instance)

x = sample_most_likely(result.eigenstate)
print('energy:', result.eigenvalue.real)
print('time:', result.optimizer_time)
print('max-cut objective:', result.eigenvalue.real + offset)
print('solution:', max_cut.get_graph_solution(x))
print('solution objective:', max_cut.max_cut_value(x, w))
>>>>>>> 65f222ea
```

### Further examples

Learning path notebooks may be found in the 
[optimization tutorials](https://qiskit.org/documentation/tutorials/optimization/index.html) section
of the documentation and are a great place to start.

Jupyter notebooks containing further examples, for the optimization module, may be found in the
following Qiskit GitHub repositories at
[qiskit-tutorials/legacy_tutorials/aqua/optimization](https://github.com/Qiskit/qiskit-tutorials/tree/master/legacy_tutorials/aqua/optimization)
and
[qiskit-tutorials/legacy_tutorials/aqua/finance/optimization](https://github.com/Qiskit/qiskit-iqx-tutorials/tree/master/legacy_tutorials/aqua/finance/optimization)
and
[qiskit-community-tutorials/optimization](https://github.com/Qiskit/qiskit-community-tutorials/tree/master/optimization).

----------------------------------------------------------------------------------------------------

## Using a Real Device

You can also use Qiskit to execute your code on a **real quantum chip**.
In order to do so, you need to configure Qiskit to use the credentials in
your [IBM Quantum Experience](https://quantum-computing.ibm.com) account.
For more detailed information refer to the relevant instructions in the
[Qiskit Terra GitHub repository](https://github.com/Qiskit/qiskit-terra/blob/master/README.md#executing-your-code-on-a-real-quantum-chip)
.

## Contribution Guidelines

If you'd like to contribute to Qiskit, please take a look at our
[contribution guidelines](./CONTRIBUTING.md).
This project adheres to Qiskit's [code of conduct](./CODE_OF_CONDUCT.md).
By participating, you are expected to uphold to this code.

We use [GitHub issues](https://github.com/Qiskit/qiskit-aqua/issues) for tracking requests and bugs. Please
[join the Qiskit Slack community](https://join.slack.com/t/qiskit/shared_invite/enQtODQ2NTIyOTgwMTQ3LTI0NzM2NzkzZjJhNDgzZjY5MTQzNDY3MGNiZGQzNTNkZTE4Nzg1MjMwMmFjY2UwZTgyNDlmYWQwYmZjMjE1ZTM)
and use the [Aqua Slack channel](https://qiskit.slack.com/messages/aqua) for discussion and simple questions.
For questions that are more suited for a forum, we use the **Qiskit** tag in [Stack Overflow](https://stackoverflow.com/questions/tagged/qiskit).

## Next Steps

Now you're set up and ready to check out some of the other examples from the
[Qiskit Tutorials](https://github.com/Qiskit/qiskit-tutorials)
repository, that are used for the IBM Quantum Experience, and from the
[Qiskit Community Tutorials](https://github.com/Qiskit/qiskit-community-tutorials).


## Authors and Citation

Aqua was inspired, authored and brought about by the collective work of a team of researchers.
Aqua continues to grow with the help and work of
[many people](https://github.com/Qiskit/qiskit-aqua/graphs/contributors), who contribute
to the project at different levels.
If you use Qiskit, please cite as per the provided
[BibTeX file](https://github.com/Qiskit/qiskit/blob/master/Qiskit.bib).

Please note that if you do not like the way your name is cited in the BibTex file then consult
the information found in the [.mailmap](https://github.com/Qiskit/qiskit-aqua/blob/master/.mailmap)
file.

## License

This project uses the [Apache License 2.0](LICENSE.txt).

However there is some code that is included under other licensing as follows:

* The [Gaussian 16 driver](qiskit/chemistry/drivers/gaussiand) in `qiskit.chemistry`
  contains [work](qiskit/chemistry/drivers/gaussiand/gauopen) licensed under the
  [Gaussian Open-Source Public License](qiskit/chemistry/drivers/gaussiand/gauopen/LICENSE.txt).<|MERGE_RESOLUTION|>--- conflicted
+++ resolved
@@ -2,7 +2,7 @@
 
 [![License](https://img.shields.io/github/license/Qiskit/qiskit-aqua.svg?style=popout-square)](https://opensource.org/licenses/Apache-2.0)[![Build Status](https://img.shields.io/travis/Qiskit/qiskit-aqua/master.svg?style=popout-square)](https://travis-ci.org/Qiskit/qiskit-aqua)[![](https://img.shields.io/github/release/Qiskit/qiskit-aqua.svg?style=popout-square)](https://github.com/Qiskit/qiskit-aqua/releases)[![](https://img.shields.io/pypi/dm/qiskit-aqua.svg?style=popout-square)](https://pypi.org/project/qiskit-aqua/)[![Coverage Status](https://coveralls.io/repos/github/Qiskit/qiskit-aqua/badge.svg?branch=master)](https://coveralls.io/github/Qiskit/qiskit-aqua?branch=master)
 
-**Qiskit** is an open-source framework for working with noisy quantum computers at the level of 
+**Qiskit** is an open-source framework for working with noisy quantum computers at the level of
 pulses, circuits, and algorithms.
 
 Qiskit is made up elements that work together to enable quantum computing. This element is **Aqua**
@@ -52,7 +52,7 @@
 To do this follow the instructions in the
  [documentation](https://qiskit.org/documentation/contributing_to_qiskit.html#installing-from-source).
 
-_**Note**: there some optional packages that can be installed such as IBM CPLEX for Aqua and 
+_**Note**: there some optional packages that can be installed such as IBM CPLEX for Aqua and
 ab-initio chemistry libraries/programs. Refer to Optional Install information in the sections
 below._
 
@@ -386,13 +386,13 @@
 of easy-to-use quantum optimization algorithms that are ready to run on classical simulators,
 as well as on real quantum devices via Qiskit.
 
-This optimization module enables easy, efficient modeling of optimization problems using 
+This optimization module enables easy, efficient modeling of optimization problems using
 [docplex](https://developer.ibm.com/docloud/documentation/optimization-modeling/modeling-for-python/).
 A uniform interface as well as automatic conversion between different problem representations
 allows users to solve problems using a large set of algorithms, from variational quantum algorithms,
 such as the Quantum Approximate Optimization Algorithm
 [QAOA](https://qiskit.org/documentation/stubs/qiskit.aqua.algorithms.QAOA.html),
-to [Grover Adaptive Search](https://arxiv.org/abs/quant-ph/9607014>) using the 
+to [Grover Adaptive Search](https://arxiv.org/abs/quant-ph/9607014>) using the
 [GroverOptimizer](https://qiskit.org/documentation/stubs/qiskit.optimization.algorithms.GroverOptimizer.html)
 leveraging fundamental algorithms provided by Aqua. Furthermore, the modular design
 of the optimization module allows it to be easily extended and facilitates rapid development and
@@ -403,7 +403,7 @@
 
 ### Optional Installs
 
-* **IBM CPLEX** may be installed using `pip install cplex` to allow use of the `CplexOptimzer` 
+* **IBM CPLEX** may be installed using `pip install cplex` to allow use of the `CplexOptimzer`
   classical solver algorithm, as well as enabling the reading of `LP` files.
 
 ### Creating Your First Optimization Programming Experiment in Qiskit
@@ -450,28 +450,15 @@
 # Run quantum algorithm QAOA on qasm simulator
 spsa = SPSA(max_trials=250)
 backend = BasicAer.get_backend('qasm_simulator')
-<<<<<<< HEAD
 qaoa = QAOA(optimizer=spsa, p=5, quantum_instance=backend)
 algorithm = MinimumEigenOptimizer(qaoa)
 result = algorithm.solve(problem)
 print(result)  # prints solution, x=[1, 0, 1, 0], the cost, fval=4
-=======
-quantum_instance = QuantumInstance(backend, shots=1024, seed_simulator=seed,
-                                   seed_transpiler=seed)
-result = qaoa.run(quantum_instance)
-
-x = sample_most_likely(result.eigenstate)
-print('energy:', result.eigenvalue.real)
-print('time:', result.optimizer_time)
-print('max-cut objective:', result.eigenvalue.real + offset)
-print('solution:', max_cut.get_graph_solution(x))
-print('solution objective:', max_cut.max_cut_value(x, w))
->>>>>>> 65f222ea
 ```
 
 ### Further examples
 
-Learning path notebooks may be found in the 
+Learning path notebooks may be found in the
 [optimization tutorials](https://qiskit.org/documentation/tutorials/optimization/index.html) section
 of the documentation and are a great place to start.
 
