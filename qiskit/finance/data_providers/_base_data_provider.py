--- conflicted
+++ resolved
@@ -20,11 +20,9 @@
 
 import numpy as np
 import fastdtw
-<<<<<<< HEAD
-from qiskit.aqua import AquaError, aqua_globals
-=======
+
+from qiskit.aqua import aqua_globals
 from ..exceptions import QiskitFinanceError
->>>>>>> 9fc0564c
 
 logger = logging.getLogger(__name__)
 
