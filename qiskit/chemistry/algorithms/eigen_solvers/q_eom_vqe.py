# -*- coding: utf-8 -*-

# This code is part of Qiskit.
#
# (C) Copyright IBM 2019, 2020.
#
# This code is licensed under the Apache License, Version 2.0. You may
# obtain a copy of this license in the LICENSE.txt file in the root directory
# of this source tree or at http://www.apache.org/licenses/LICENSE-2.0.
#
# Any modifications or derivative works of this code must retain this
# copyright notice, and modified files need to carry a notice indicating
# that they have been altered from the originals.

""" QEomVQE algorithm """

import logging

from typing import Union, List, Optional, Callable
import numpy as np
from qiskit.providers import BaseBackend
from qiskit.aqua import QuantumInstance
from qiskit.aqua.algorithms import VQE
from qiskit.aqua.operators import LegacyBaseOperator, Z2Symmetries
from qiskit.aqua.components.optimizers import Optimizer
from qiskit.aqua.components.variational_forms import VariationalForm
from qiskit.aqua.utils.validation import validate_min, validate_in_set
from .q_equation_of_motion import QEquationOfMotion

logger = logging.getLogger(__name__)


class QEomVQE(VQE):
    """ QEomVQE algorithm """

    def __init__(self, operator: LegacyBaseOperator, var_form: VariationalForm,
                 optimizer: Optimizer, num_orbitals: int,
                 num_particles: Union[List[int], int],
                 initial_point: Optional[np.ndarray] = None,
                 max_evals_grouped: int = 1,
                 callback: Optional[Callable[[int, np.ndarray, float, float], None]] = None,
                 auto_conversion: bool = True,
                 qubit_mapping: str = 'parity',
                 two_qubit_reduction: bool = True,
                 is_eom_matrix_symmetric: bool = True,
                 active_occupied: Optional[List[int]] = None,
                 active_unoccupied: Optional[List[int]] = None,
                 se_list: Optional[List[List[int]]] = None,
                 de_list: Optional[List[List[int]]] = None,
                 z2_symmetries: Optional[Z2Symmetries] = None,
<<<<<<< HEAD
                 untapered_op: Optional[LegacyBaseOperator] = None,
                 aux_operators: Optional[List[LegacyBaseOperator]] = None) -> None:
=======
                 untapered_op: Optional[BaseOperator] = None,
                 aux_operators: Optional[List[BaseOperator]] = None,
                 quantum_instance: Optional[Union[QuantumInstance, BaseBackend]] = None) -> None:
>>>>>>> 8114f477
        """
        Args:
            operator: qubit operator
            var_form: parameterized variational form.
            optimizer: the classical optimization algorithm.
            num_orbitals:  total number of spin orbitals, has a min. value of 1.
            num_particles: number of particles, if it is a list,
                                              the first number is
                                              alpha and the second number if beta.
            initial_point: optimizer initial point, 1-D vector
            max_evals_grouped: max number of evaluations performed simultaneously
            callback: a callback that can access the intermediate data during
                                 the optimization.
                                 Internally, four arguments are provided as follows
                                 the index of evaluation, parameters of variational form,
                                 evaluated mean, evaluated standard deviation.
            auto_conversion: an automatic conversion for operator and aux_operators into
                                    the type which is most suitable for the backend.

                                    - non-aer statevector_simulator: MatrixOperator
                                    - aer statevector_simulator: WeightedPauliOperator
                                    - qasm simulator or real backend:
                                        TPBGroupedWeightedPauliOperator
            qubit_mapping: qubit mapping type
            two_qubit_reduction: two qubit reduction is applied or not
            is_eom_matrix_symmetric: is EoM matrix symmetric
            active_occupied: list of occupied orbitals to include, indices are
                                    0 to n where n is num particles // 2
            active_unoccupied: list of unoccupied orbitals to include, indices are
                                      0 to m where m is (num_orbitals - num particles) // 2
            se_list: single excitation list, overwrite the setting in active space
            de_list: double excitation list, overwrite the setting in active space
            z2_symmetries: represent the Z2 symmetries
            untapered_op: if the operator is tapered, we need untapered operator
                                         during building element of EoM matrix
            aux_operators: Auxiliary operators to be evaluated at each eigenvalue
            quantum_instance: Quantum Instance or Backend
        Raises:
            ValueError: invalid parameter
        """
        validate_min('num_orbitals', num_orbitals, 1)
        validate_in_set('qubit_mapping', qubit_mapping,
                        {'jordan_wigner', 'parity', 'bravyi_kitaev'})
        if isinstance(num_particles, list) and len(num_particles) != 2:
            raise ValueError('Num particles value {}. Number of values allowed is 2'.format(
                num_particles))
        super().__init__(operator.copy(), var_form, optimizer, initial_point=initial_point,
                         max_evals_grouped=max_evals_grouped, aux_operators=aux_operators,
<<<<<<< HEAD
                         callback=callback)
=======
                         callback=callback, auto_conversion=auto_conversion,
                         quantum_instance=quantum_instance)
>>>>>>> 8114f477

        self.qeom = QEquationOfMotion(operator, num_orbitals, num_particles,
                                      qubit_mapping, two_qubit_reduction, active_occupied,
                                      active_unoccupied,
                                      is_eom_matrix_symmetric, se_list, de_list,
                                      z2_symmetries, untapered_op)

    def _run(self):
        super()._run()
        self._quantum_instance.circuit_summary = True
        opt_params = self._ret['opt_params']
        logger.info("opt params:\n%s", opt_params)
        wave_fn = self._var_form.construct_circuit(opt_params)
        excitation_energies_gap, eom_matrices = self.qeom.calculate_excited_states(
            wave_fn, quantum_instance=self._quantum_instance)
        excitation_energies = excitation_energies_gap + self._ret['energy']
        all_energies = np.concatenate(([self._ret['energy']], excitation_energies))
        self._ret['energy_gap'] = excitation_energies_gap
        self._ret['energies'] = all_energies
        self._ret['eom_matrices'] = eom_matrices
        return self._ret<|MERGE_RESOLUTION|>--- conflicted
+++ resolved
@@ -48,14 +48,9 @@
                  se_list: Optional[List[List[int]]] = None,
                  de_list: Optional[List[List[int]]] = None,
                  z2_symmetries: Optional[Z2Symmetries] = None,
-<<<<<<< HEAD
                  untapered_op: Optional[LegacyBaseOperator] = None,
-                 aux_operators: Optional[List[LegacyBaseOperator]] = None) -> None:
-=======
-                 untapered_op: Optional[BaseOperator] = None,
-                 aux_operators: Optional[List[BaseOperator]] = None,
+                 aux_operators: Optional[List[LegacyBaseOperator]] = None,
                  quantum_instance: Optional[Union[QuantumInstance, BaseBackend]] = None) -> None:
->>>>>>> 8114f477
         """
         Args:
             operator: qubit operator
@@ -104,12 +99,8 @@
                 num_particles))
         super().__init__(operator.copy(), var_form, optimizer, initial_point=initial_point,
                          max_evals_grouped=max_evals_grouped, aux_operators=aux_operators,
-<<<<<<< HEAD
-                         callback=callback)
-=======
-                         callback=callback, auto_conversion=auto_conversion,
+                         callback=callback,
                          quantum_instance=quantum_instance)
->>>>>>> 8114f477
 
         self.qeom = QEquationOfMotion(operator, num_orbitals, num_particles,
                                       qubit_mapping, two_qubit_reduction, active_occupied,
