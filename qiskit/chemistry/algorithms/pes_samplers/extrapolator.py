# This code is part of Qiskit.
#
# (C) Copyright IBM 2020.
#
# This code is licensed under the Apache License, Version 2.0. You may
# obtain a copy of this license in the LICENSE.txt file in the root directory
# of this source tree or at http://www.apache.org/licenses/LICENSE-2.0.
#
# Any modifications or derivative works of this code must retain this
# copyright notice, and modified files need to carry a notice indicating
# that they have been altered from the originals.

"""An implementation to extrapolate variational parameters."""

from abc import ABC, abstractmethod
from typing import Optional, List, Dict, Union

import numpy as np
from sklearn import linear_model
from sklearn.decomposition import PCA, KernelPCA
from qiskit.aqua import AquaError


class Extrapolator(ABC):
    """
    This class is based on performing extrapolation of parameters of a wavefunction for a
    variational algorithm defined in the variational forms as part of the Qiskit Aqua module.
    This concept is based on fitting a set of (point,parameter) data to some specified
    function and predicting the optimal variational parameters for the next point. This
    technique is aimed towards providing a better starting point for the variational algorithm,
    in addition to bootstrapping techniques, ultimately reducing the total number of function
    evaluations.

    Each instance of an Extrapolator requires a dictionary where each item consist of a point
    (key) and a list of variational parameters (value) for that given point. In practice, a Sampler
    Class can utilize the Extrapolator as a wrapper. The Extrapolator class then extracts optimal
    variational parameters from the previous points for use in extrapolation. For instance, one can
    utilize the Extrapolator to accelerate the computation of the Born-Oppenheimer Potential Energy
    Surface (BOPES) for a given molecule. In this case, each point can represent the interatomic
    distance and the list of parameters represent rotational parameters in a quantum circuit,
    in the context of computing the bond dissociation profile for a diatomic molecule.
    NOTE: However this is not a requirement - once an instance of the Extrapolator class is created,
    extrapolation can proceed by specifying the point(s) of interest and the dictionary of
    (point, parameter) pairs for a problem.

    There are two types of Extrapolators: external/wrapper and internal.
    The external/wrapper extrapolator specifies the number of previous points or data window
    within which to perform the extrapolation as well as the dimensionality/space to
    perform the extrapolation. For instance, one can utilize the PCA Extrapolator as an external
    extrapolator that sets the data window and transforms the variational parameters in PCA space
    before the actual extrapolation is executed. The internal extrapolator can then proceed via
    linear regression/spline fitting of variational parameters to predict a parameter set.
    """

    @abstractmethod
    def extrapolate(self, points: List[float],
                    param_dict: Dict[float, List[float]]) -> Dict[float, List[float]]:
        """
        Abstract method to extrapolate point(s) of interest.

        Args:
            points: List of point(s) to be used for extrapolation. Can represent
                some degree of freedom, ex, interatomic distance.
            param_dict: Dictionary of variational parameters. Each key is the point
                and the value is a list of the variational parameters.

        Returns:
            Dictionary of variational parameters for extrapolated point(s).
        """
        raise NotImplementedError()

    @classmethod
    def factory(cls, mode: str, **kwargs) -> 'Extrapolator':
        """
        Factory method for constructing extrapolators.

        Args:
            mode: Extrapolator to instantiate. Can be one of:
                - 'window'
                - 'poly'
                - 'diff_model'
                - 'pca'
                - 'l1'
            kwargs: arguments to be passed to the constructor of an extrapolator

        Returns:
            A newly created extrapolator instance.

        Raises:
            AquaError: if specified mode is unknown.
        """
        if mode == 'window':
            return WindowExtrapolator(**kwargs)
        elif mode == 'poly':
            return PolynomialExtrapolator(**kwargs)
        elif mode == 'diff_model':
            return DifferentialExtrapolator(**kwargs)
        elif mode == 'pca':
            return PCAExtrapolator(**kwargs)
        elif mode == 'l1':
            return SieveExtrapolator(**kwargs)
        else:
            raise AquaError('No extrapolator called {}'.format(mode))


class PolynomialExtrapolator(Extrapolator):
    """
    An extrapolator based on fitting each parameter to a polynomial function of a user-specified
    degree.

    WARNING: Should only be used with window. Using no window includes points after
    the point being extrapolated in the data window.
    """

    def __init__(self, degree: int = 1) -> None:
        """
        Constructor.

        Args:
            degree: Degree of polynomial to use for fitting in extrapolation.
        """

        self._degree = degree

    def extrapolate(self, points: List[float], param_dict: Optional[Dict[float, List[float]]]) \
            -> Dict[float, List[float]]:
        """
        Extrapolate at specified point of interest given a set of variational parameters.
        Extrapolation is based on a polynomial function/spline fitting with a user-specified
        degree.

        Args:
            points: List of point(s) to be used for extrapolation. Can represent
                some degree of freedom, ex, interatomic distance.
            param_dict: Dictionary of variational parameters. Each key is the point
                and the value is a list of the variational parameters.

        Returns:
            Dictionary of variational parameters for extrapolated point(s).
        """
        param_arr = np.transpose(list(param_dict.values()))
        data_points = list(param_dict.keys())

        ret_param_arr = []
        for params in param_arr:
<<<<<<< HEAD
            # coefficients, _, _, _, _ = np.polyfit(data_points,
            #                                       params, deg=self._degree, full=True)
            # todo: generates a warning in the tests: RankWarning:
            # Polyfit may be poorly conditioned
=======
>>>>>>> bd928225
            coefficients = np.polyfit(data_points, params, deg=self._degree)
            poly = np.poly1d(coefficients)
            ret_param_arr += [poly(points)]
        ret_param_arr = np.transpose(ret_param_arr).tolist()
        ret_params = dict(zip(points, ret_param_arr))
        return ret_params


class DifferentialExtrapolator(Extrapolator):
    """
    An extrapolator based on treating each param set as a point in space, and fitting a
    Hamiltonian which evolves each point to the next. The user specifies the type of regression
    model to perform fitting, and a degree which adds derivatives to the values in the point
    vector; serving as features for the regression model.
    WARNING: Should only be used with window. Using no window includes points after the
    point being extrapolated in the data window.
    """

    def __init__(self,
                 degree: int = 1,
                 model: Optional[Union[linear_model.LinearRegression, linear_model.Ridge,
                                       linear_model.RidgeCV, linear_model.SGDRegressor]] = None) \
            -> None:
        """
        Constructor.

        Args:
            model: Regression model (from sklearn) to be used for fitting
                variational parameters. Currently supports the following models:
                LinearRegression(), Ridge(), RidgeCV(), and SGDRegressor().

            degree: Specifies (degree -1) derivatives to be added as
                'features' in regression model.

        """
        self._degree = degree
        self._model = model or linear_model.LinearRegression()

    def extrapolate(self, points: List[float], param_dict: Optional[Dict[float, List[float]]]) \
            -> Dict[float, List[float]]:
        """
        Extrapolate at specified point of interest given a set of variational parameters.
        Each parameter list and list of numerical gradients is treated as a single point
        in vector space. The regression model tries to fit a Hamiltonian that describes
        the evolution from one parameter set (and its gradient features) at point r,
        to another parameter set at point, r + epsilon. The regression model is then
        used to predict the parameter set at the point of interest. Note that this
        extrapolation technique does not explicitly use the spacing of the points
        (step size) but rather infers it from the list of parameter values.

        Args:
            points: List of point(s) to be used for extrapolation. Can represent
                some degree of freedom, ex, interatomic distance.
            param_dict: Dictionary of variational parameters. Each key is the point
            and the value is a list of the variational parameters.

        Returns:
            Dictionary of variational parameters for extrapolated point(s).
        """
        response = list(param_dict.values())[1:]
        features = [list(param_dict.values())]
        for i in range(self._degree - 1):
            grad = np.gradient(features[i], axis=0)
            features.append(list(grad))
        features = np.concatenate(features, axis=1)
        self._model.fit(features[:-1], response)
        next_params = np.asarray(self._model.predict([features[-1]])[0].tolist())
        ret_params = {point: next_params for point in points}
        return ret_params


class WindowExtrapolator(Extrapolator):
    """
    An extrapolator which wraps another extrapolator, limiting the internal extrapolator's
    ground truth parameter set to a fixed window size.
    """

    def __init__(self,
                 extrapolator: Union[PolynomialExtrapolator,
                                     DifferentialExtrapolator] = None,
                 window: int = 2) -> None:
        """
        Constructor.

        Args:
            extrapolator: 'internal' extrapolator that performs extrapolation on
                variational parameters based on data window

            window: Number of previous points to use for extrapolation. A value of zero
                indicates that all previous points will be used for bootstrapping.
        """
        self._extrapolator = extrapolator
        self._window = window

    def extrapolate(self, points: List[float], param_dict: Optional[Dict[float, List[float]]]) \
            -> Dict[float, List[float]]:
        """
        Extrapolate at specified point of interest given a set of variational parameters.
        Based on the specified window, a subset of the data points will be used for
        extrapolation. A default window of 2 points is used, while a value of zero indicates
        that all previous points will be used for extrapolation. This method defines the
        data window before performing the internal extrapolation.

        Args:
            points: List of point(s) to be used for extrapolation. Can represent
                some degree of freedom, ex, interatomic distance.
            param_dict: Dictionary of variational parameters. Each key is the point
                and the value is a list of the variational parameters.

        Returns:
            Dictionary of variational parameters for extrapolated point(s).
        """
        ret_params = {}
        sorted_points = sorted(points)
        reference_points = [pt for pt in sorted(param_dict.keys()) if pt < max(sorted_points)]

        for bottom_index, bottom in enumerate(reference_points):
            if bottom_index < len(reference_points) - 1:
                top = reference_points[bottom_index + 1]
            else:
                top = float('inf')
            extrapolation_group = [pt for pt in sorted_points if bottom < pt <= top]
            window_points = [pt for pt in reference_points if pt <= bottom]
            if len(window_points) > self._window:
                window_points = window_points[-self._window:]
            window_param_dict = {pt: param_dict[pt] for pt in window_points}
            if extrapolation_group:
                ret_params.update(self._extrapolator.extrapolate(extrapolation_group,
                                                                 param_dict=window_param_dict))
        return ret_params

    @property
    def extrapolator(self) -> Extrapolator:
        """Returns the internal extrapolator.

        Returns:
            The internal extrapolator.
        """
        return self._extrapolator

    @extrapolator.setter
    def extrapolator(self, extrapolator: Union[PolynomialExtrapolator,
                                               DifferentialExtrapolator]) -> None:
        """Sets the internal extrapolator.

        Args:
            extrapolator: The internal extrapolator to set.
        """
        self._extrapolator = extrapolator

    @property
    def window(self) -> int:
        """Returns the size of the window.

        Returns:
            The size of the window.
        """
        return self._window

    @window.setter
    def window(self, window: int) -> None:
        """Set the size of the window

        Args:
            window: the size of the window to set.
        """
        self._window = window


class PCAExtrapolator(Extrapolator):
    """
    A wrapper extrapolator which reduces the points' dimensionality with PCA,
    performs extrapolation in the transformed pca space, and inverse transforms the
    results before returning.
    A user specifies the kernel within how the PCA transformation should be done.
    """

    def __init__(self,
                 extrapolator: Optional[Union[PolynomialExtrapolator,
                                              DifferentialExtrapolator]] = None,
                 kernel: Optional[str] = None,
                 window: int = 2) -> None:
        """
        Constructor.

        Args:
            extrapolator: 'internal' extrapolator that performs extrapolation on
                variational parameters based on data window.
            kernel: Kernel (from sklearn) that specifies how dimensionality
                reduction should be done for PCA. Default value is None, and switches
                the extrapolation to standard PCA.
            window: Number of previous points to use for extrapolation.

        Raises:
            AquaError: if kernel is not defined in sklearn module.
        """
        self._extrapolator = WindowExtrapolator(extrapolator=extrapolator, window=window)
        self._kernel = kernel
        if self._kernel is None:
            self._pca_model = PCA()
        elif self._kernel in ['linear', 'poly', 'rbf', 'sigmoid', 'cosine']:
            self._pca_model = KernelPCA(kernel=self._kernel, fit_inverse_transform=True)
        else:
            raise AquaError('PCA kernel type {} not found'.format(self._kernel))

    def extrapolate(self, points: List[float], param_dict: Optional[Dict[float, List[float]]]) \
            -> Dict[float, List[float]]:
        """
        Extrapolate at specified point of interest given a set of variational parameters.
        This method transforms the parameters in PCA space before performing the internal
        extrapolation. The parameters are transformed back to regular space after extrapolation.

        Args:
            points: List of point(s) to be used for extrapolation. Can represent
                some degree of freedom, ex, interatomic distance.
            param_dict: Dictionary of variational parameters. Each key is the point
            and the value is a list of the variational parameters.

        Returns:
            Dictionary of variational parameters for extrapolated point(s).
        """
        # run pca fitting and extrapolate in pca space
        self._pca_model.fit(list(param_dict.values()))
        updated_params = {pt: self._pca_model.transform([param_dict[pt]])[0]
                          for pt in list(param_dict.keys())}
        output_params = self._extrapolator.extrapolate(points, param_dict=updated_params)

        ret_params = {point: self._pca_model.inverse_transform(param) if not param else []
                      for (point, param) in output_params.items()}
        return ret_params


class SieveExtrapolator(Extrapolator):
    """
    A wrapper extrapolator which clusters the parameter values - either before
    extrapolation, after, or both - into two large and small clusters, and sets the
    small clusters' parameters to zero.
    """

    def __init__(self,
                 extrapolator: Optional[Union[PolynomialExtrapolator,
                                              DifferentialExtrapolator]] = None,
                 window: int = 2,
                 filter_before: bool = True,
                 filter_after: bool = True) -> None:
        """
        Constructor.

        Args:
            extrapolator: 'internal' extrapolator that performs extrapolation on
                variational parameters based on data window.
            window: Number of previous points to use for extrapolation.
            filter_before: Keyword to perform clustering before extrapolation.
            filter_after: Keyword to perform clustering after extrapolation.

        """
        self._extrapolator = WindowExtrapolator(extrapolator=extrapolator, window=window)
        self._filter_before = filter_before
        self._filter_after = filter_after

    def extrapolate(self, points: List[float], param_dict: Optional[Dict[float, List[float]]]) \
            -> Dict[float, List[float]]:
        """
        Extrapolate at specified point of interest given a set of variational parameters.
        Based on the specified window, a subset of the data points will be used for
        extrapolation. A default window of 2 points is used, while a value of zero indicates
        that all previous points will be used for extrapolation. This method finds a cutoff distance
        based on the maximum average distance or 'gap' between the average values of the variational
        parameters. This cutoff distance is used as a criteria to divide the parameters into two
        clusters by setting all parameters that are below the cutoff distance to zero.

        Args:
            points: List of point(s) to be used for extrapolation. Can represent
                some degree of freedom, ex, interatomic distance.
            param_dict: Dictionary of variational parameters. Each key is the point
                and the value is a list of the variational parameters.

        Returns:
            Dictionary of variational parameters for extrapolated point(s).
        """
        # determine clustering cutoff
        param_arr = np.transpose(list(param_dict.values()))
        param_averages = np.array(sorted(np.average(np.log10(np.abs(param_arr)), axis=0)))
        gaps = param_averages[1:] - param_averages[:-1]
        max_gap = int(np.argmax(gaps))
        sieve_cutoff = 10 ** np.average([param_averages[max_gap], param_averages[max_gap + 1]])

        if self._filter_before:
            filtered_dict = {point: list(map(lambda x: x if np.abs(x) > sieve_cutoff else 0, param))
                             for (point, param) in param_dict.items()}
            output_params = self._extrapolator.extrapolate(points, param_dict=filtered_dict)
        else:
            output_params = self._extrapolator.extrapolate(points, param_dict=param_dict)

        if self._filter_after:
            ret_params = {point: np.asarray(list(map(lambda x:
                                                     x if np.abs(x) > sieve_cutoff else 0, param)))
                          for (point, param) in output_params.items()}
        else:
            ret_params = np.asarray(output_params)
        return ret_params<|MERGE_RESOLUTION|>--- conflicted
+++ resolved
@@ -143,13 +143,6 @@
 
         ret_param_arr = []
         for params in param_arr:
-<<<<<<< HEAD
-            # coefficients, _, _, _, _ = np.polyfit(data_points,
-            #                                       params, deg=self._degree, full=True)
-            # todo: generates a warning in the tests: RankWarning:
-            # Polyfit may be poorly conditioned
-=======
->>>>>>> bd928225
             coefficients = np.polyfit(data_points, params, deg=self._degree)
             poly = np.poly1d(coefficients)
             ret_param_arr += [poly(points)]
