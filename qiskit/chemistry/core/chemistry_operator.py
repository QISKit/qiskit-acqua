--- conflicted
+++ resolved
@@ -115,11 +115,7 @@
         super().__init__(a_dict)
         warnings.warn('The qiskit.chemistry.chemistry_operator.MolecularChemistryResult object is '
                       'deprecated as of 0.8.0 and will be removed no sooner than 3 months after the'
-<<<<<<< HEAD
-                      ' release. You should use qiskit.chemistry.ground_state_calculation.'
-=======
                       ' release. You should use qiskit.chemistry.algorithms.ground_state_solvers.'
->>>>>>> 6bd4c10e
                       'FermionicGroundStateResult instead.', DeprecationWarning, stacklevel=2)
 
     @property
@@ -174,14 +170,9 @@
         super().__init__(a_dict)
         warnings.warn('The qiskit.chemistry.chemistry_operator.MolecularGroundStateResult object '
                       'is deprecated as of 0.8.0 and will be removed no sooner than 3 months after '
-<<<<<<< HEAD
-                      'the release. You should use qiskit.chemistry.ground_state_calculation.'
-                      'FermionicGroundStateResult instead.', DeprecationWarning, stacklevel=2)
-=======
                       'the release. You should use qiskit.chemistry.algorithms.'
                       'ground_state_solvers.FermionicGroundStateResult instead.',
                       DeprecationWarning, stacklevel=2)
->>>>>>> 6bd4c10e
 
     @property
     def energy(self) -> Optional[float]:
