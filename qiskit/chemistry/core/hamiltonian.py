--- conflicted
+++ resolved
@@ -117,12 +117,7 @@
         self._ph_y_dipole_shift = 0.0
         self._ph_z_dipole_shift = 0.0
 
-<<<<<<< HEAD
-    def run(self, qmolecule: QMolecule) \
-            -> Tuple[WeightedPauliOperator, WeightedPauliOperator]:
-=======
     def run(self, qmolecule: QMolecule) -> Tuple[WeightedPauliOperator, List[WeightedPauliOperator]]:
->>>>>>> b56b1b5d
         """ run method"""
         logger.debug('Processing started...')
         # Save these values for later combination with the quantum computation result
