--- conflicted
+++ resolved
@@ -16,11 +16,7 @@
 import numpy as np
 
 from qiskit.aqua.algorithms import MinimumEigensolver, NumPyMinimumEigensolver
-<<<<<<< HEAD
-from qiskit.chemistry.qubit_transformations import FermionicTransformation, BosonicTransformation
-=======
 from qiskit.chemistry.qubit_transformations import QubitOperatorTransformation
->>>>>>> 947567b5
 
 from .mes_factory import MESFactory
 
@@ -68,15 +64,9 @@
         """ sets whether to use the default filter criterion """
         self._use_default_filter_criterion = value
 
-<<<<<<< HEAD
-    def get_solver(self, transformation: Union[
-            FermionicTransformation, BosonicTransformation]) -> MinimumEigensolver:
-        """Returns a VQE with a UCCSD wavefunction ansatz, based on ``transformation``.
-=======
     def get_solver(self, transformation: QubitOperatorTransformation) -> MinimumEigensolver:
         """Returns a NumPyMinimumEigensolver which possibly uses the default filter criterion
         provided by the ``transformation``.
->>>>>>> 947567b5
 
         Args:
             transformation: a fermionic/bosonic qubit operator transformation.
