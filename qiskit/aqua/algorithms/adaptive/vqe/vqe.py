--- conflicted
+++ resolved
@@ -20,18 +20,13 @@
 from qiskit import ClassicalRegister, QuantumCircuit
 
 from qiskit.aqua.algorithms.adaptive.vq_algorithm import VQAlgorithm
-<<<<<<< HEAD
-from qiskit.aqua import AquaError, Pluggable, PluggableType, get_pluggable_class
-from qiskit.aqua.utils.backend_utils import is_aer_statevector_backend
-from qiskit.aqua.utils import find_regs_by_name
-from qiskit.aqua.components.extrapolation_pass_managers import RichardsonExtrapolator
-from qiskit.aqua.components.variational_forms import ExtrapolatedVF
-=======
 from qiskit.aqua import AquaError, Pluggable, PluggableType, get_pluggable_class, Operator
 from qiskit.aqua.operators import (TPBGroupedWeightedPauliOperator, WeightedPauliOperator,
                                    MatrixOperator, op_converter)
 from qiskit.aqua.utils.backend_utils import is_aer_statevector_backend, is_statevector_backend
->>>>>>> 6792b34e
+from qiskit.aqua.utils import find_regs_by_name
+from qiskit.aqua.components.extrapolation_pass_managers import RichardsonExtrapolator
+from qiskit.aqua.components.variational_forms import ExtrapolatedVF
 
 logger = logging.getLogger(__name__)
 
@@ -85,15 +80,10 @@
         ],
     }
 
-<<<<<<< HEAD
-    def __init__(self, operator, var_form, optimizer, operator_mode='matrix',
-                 initial_point=None, max_evals_grouped=1, aux_operators=None, callback=None,
-                 richardson_extrapolator=None):
-=======
+
     def __init__(self, operator, var_form, optimizer, operator_mode=None,
                  initial_point=None, max_evals_grouped=1, aux_operators=None, callback=None,
-                 auto_conversion=True):
->>>>>>> 6792b34e
+                 auto_conversion=True, richardson_extrapolator=None):
         """Constructor.
 
         Args:
@@ -352,10 +342,8 @@
                                       var_form=self.var_form,
                                       cost_fn=self._energy_evaluation,
                                       optimizer=self.optimizer)
-<<<<<<< HEAD
         self._extrapolated_points = None
-=======
->>>>>>> 6792b34e
+
         if self._ret['num_optimizer_evals'] is not None and self._eval_count >= self._ret['num_optimizer_evals']:
             self._eval_count = self._ret['num_optimizer_evals']
         self._eval_time = self._ret['eval_time']
