--- conflicted
+++ resolved
@@ -45,11 +45,7 @@
     def popitem(self) -> Tuple[object, object]:
         raise TypeError("'popitem' invalid for this object.")
 
-<<<<<<< HEAD
-    def update(self, *args, **kwargs) -> None:  # pylint: disable=arguments-differ
-=======
     def update(self, *args, **kwargs) -> None:  # pylint: disable=arguments-differ,signature-differs
->>>>>>> 1102adcf
         raise TypeError("'update' invalid for this object.")
 
     def combine(self, result: 'AlgorithmResult') -> None:
