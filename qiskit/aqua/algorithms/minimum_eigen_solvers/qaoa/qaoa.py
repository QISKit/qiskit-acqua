--- conflicted
+++ resolved
@@ -17,11 +17,8 @@
 from typing import List, Callable, Optional, Union
 import logging
 import numpy as np
-<<<<<<< HEAD
-=======
 
 from qiskit.providers import BaseBackend
->>>>>>> f7452067
 from qiskit.aqua import QuantumInstance
 from qiskit.aqua.operators import BaseOperator
 from qiskit.aqua.components.initial_states import InitialState
@@ -73,12 +70,7 @@
                  aux_operators: Optional[List[BaseOperator]] = None,
                  callback: Optional[Callable[[int, np.ndarray, float, float], None]] = None,
                  auto_conversion: bool = True,
-<<<<<<< HEAD
-                 quantum_instance: Optional[QuantumInstance] = None
-                 ) -> None:
-=======
                  quantum_instance: Optional[Union[QuantumInstance, BaseBackend]] = None) -> None:
->>>>>>> f7452067
         """
         Args:
             operator: Qubit operator
@@ -115,12 +107,8 @@
                   :class:`~qiskit.aqua.operators.WeightedPauliOperator`
                 - for *qasm simulator or real backend:*
                   :class:`~qiskit.aqua.operators.TPBGroupedWeightedPauliOperator`
-<<<<<<< HEAD
-            quantum_instance: Quantum instance to be used, needs to be set here or when the
+            quantum_instance: Quantum Instance or Backend to be used, needs to be set here or when the
                 algorithm is executed.
-=======
-            quantum_instance: Quantum Instance or Backend
->>>>>>> f7452067
         """
         validate_min('p', p, 1)
 
