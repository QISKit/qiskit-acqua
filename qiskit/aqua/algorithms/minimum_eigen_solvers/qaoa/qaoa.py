# -*- coding: utf-8 -*-

# This code is part of Qiskit.
#
# (C) Copyright IBM 2018, 2020.
#
# This code is licensed under the Apache License, Version 2.0. You may
# obtain a copy of this license in the LICENSE.txt file in the root directory
# of this source tree or at http://www.apache.org/licenses/LICENSE-2.0.
#
# Any modifications or derivative works of this code must retain this
# copyright notice, and modified files need to carry a notice indicating
# that they have been altered from the originals.

""" The Quantum Approximate Optimization Algorithm. """

from typing import List, Callable, Optional, Union
import logging
import numpy as np
<<<<<<< HEAD
from qiskit.aqua.operators import OperatorBase, LegacyBaseOperator
=======

from qiskit.providers import BaseBackend
from qiskit.aqua import QuantumInstance
from qiskit.aqua.operators import BaseOperator
>>>>>>> 8114f477
from qiskit.aqua.components.initial_states import InitialState
from qiskit.aqua.components.optimizers import Optimizer
from qiskit.aqua.utils.validation import validate_min
from .var_form import QAOAVarForm
from ..vqe import VQE

logger = logging.getLogger(__name__)


# pylint: disable=invalid-name
# disable check for operator setter because of pylint bug
# pylint: disable=no-member


class QAOA(VQE):
    """
    The Quantum Approximate Optimization Algorithm.

    `QAOA <https://arxiv.org/abs/1411.4028>`__ is a well-known algorithm for finding approximate
    solutions to combinatorial-optimization problems.
    The QAOA implementation in Aqua directly extends :class:`VQE` and inherits VQE's
    general hybrid optimization structure.
    However, unlike VQE, which can be configured with arbitrary variational forms,
    QAOA uses its own fine-tuned variational form, which comprises :math:`p` parameterized global
    :math:`x` rotations and :math:`p` different parameterizations of the problem hamiltonian.
    QAOA is thus principally configured  by the single integer parameter, *p*,
    which dictates the depth of the variational form, and thus affects the approximation quality.

    An optional array of :math:`2p` parameter values, as the *initial_point*, may be provided as the
    starting **beta** and **gamma** parameters (as identically named in the
    original `QAOA paper <https://arxiv.org/abs/1411.4028>`__) for the QAOA variational form.

    An operator may optionally also be provided as a custom `mixer` Hamiltonian. This allows,
    as discussed in `this paper <https://doi.org/10.1103/PhysRevApplied.5.034007>`__
    for quantum annealing, and in `this paper <https://arxiv.org/abs/1709.03489>`__ for QAOA,
    to run constrained optimization problems where the mixer constrains
    the evolution to a feasible subspace of the full Hilbert space.

    An initial state from Aqua's :mod:`~qiskit.aqua.components.initial_states` may optionally
    be supplied.
    """

    def __init__(self, operator: OperatorBase = None, optimizer: Optimizer = None, p: int = 1,
                 initial_state: Optional[InitialState] = None,
<<<<<<< HEAD
                 mixer: Optional[OperatorBase] = None, initial_point: Optional[np.ndarray] = None,
                 max_evals_grouped: int = 1, aux_operators: Optional[List[OperatorBase]] = None,
                 callback: Optional[Callable[[int, np.ndarray, float, float], None]] = None) \
            -> None:
=======
                 mixer: Optional[BaseOperator] = None, initial_point: Optional[np.ndarray] = None,
                 max_evals_grouped: int = 1, aux_operators: Optional[List[BaseOperator]] = None,
                 callback: Optional[Callable[[int, np.ndarray, float, float], None]] = None,
                 auto_conversion: bool = True,
                 quantum_instance: Optional[Union[QuantumInstance, BaseBackend]] = None) -> None:
>>>>>>> 8114f477
        """
        Args:
            operator: Qubit operator
            optimizer: A classical optimizer.
            p: the integer parameter p as specified in https://arxiv.org/abs/1411.4028,
                Has a minimum valid value of 1.
            initial_state: An optional initial state to prepend the QAOA circuit with
            mixer: the mixer Hamiltonian to evolve with. Allows support of optimizations in
                constrained subspaces as per https://arxiv.org/abs/1709.03489
            initial_point: An optional initial point (i.e. initial parameter values)
                for the optimizer. If ``None`` then it will simply compute a random one.
            max_evals_grouped: Max number of evaluations performed simultaneously. Signals the
                given optimizer that more than one set of parameters can be supplied so that
                potentially the expectation values can be computed in parallel. Typically this is
                possible when a finite difference gradient is used by the optimizer such that
                multiple points to compute the gradient can be passed and if computed in parallel
                improve overall execution time.
            aux_operators: Optional list of auxiliary operators to be evaluated with the eigenstate
                of the minimum eigenvalue main result and their expectation values returned.
                For instance in chemistry these can be dipole operators, total particle count
                operators so we can get values for these at the ground state.
            callback: a callback that can access the intermediate data during the optimization.
                Four parameter values are passed to the callback as follows during each evaluation
                by the optimizer for its current set of parameters as it works towards the minimum.
                These are: the evaluation count, the optimizer parameters for the
                variational form, the evaluated mean and the evaluated standard deviation.
<<<<<<< HEAD
=======
            auto_conversion: When ``True`` allows an automatic conversion for operator and
                aux_operators into the type which is most suitable for the backend on which the
                algorithm is run.

                - for *non-Aer statevector simulator:*
                  :class:`~qiskit.aqua.operators.MatrixOperator`
                - for *Aer statevector simulator:*
                  :class:`~qiskit.aqua.operators.WeightedPauliOperator`
                - for *qasm simulator or real backend:*
                  :class:`~qiskit.aqua.operators.TPBGroupedWeightedPauliOperator`
            quantum_instance: Quantum Instance or Backend
>>>>>>> 8114f477
        """
        validate_min('p', p, 1)

        self._p = p
        self._mixer_operator = mixer
        self._initial_state = initial_state

        # VQE will use the operator setter, during its constructor, which is overridden below and
        # will cause the var form to be built
        super().__init__(operator, None, optimizer, initial_point=initial_point,
<<<<<<< HEAD
                         max_evals_grouped=max_evals_grouped,
                         callback=callback)
=======
                         max_evals_grouped=max_evals_grouped, aux_operators=aux_operators,
                         callback=callback, auto_conversion=auto_conversion,
                         quantum_instance=quantum_instance)
>>>>>>> 8114f477

    @VQE.operator.setter
    def operator(self, operator: OperatorBase) -> None:
        """ Sets operator """
        if operator is not None:
            if isinstance(operator, LegacyBaseOperator):
                operator = operator.to_opflow()
            self._operator = operator
            self.var_form = QAOAVarForm(operator,
                                        self._p,
                                        initial_state=self._initial_state,
                                        mixer_operator=self._mixer_operator)<|MERGE_RESOLUTION|>--- conflicted
+++ resolved
@@ -17,14 +17,10 @@
 from typing import List, Callable, Optional, Union
 import logging
 import numpy as np
-<<<<<<< HEAD
-from qiskit.aqua.operators import OperatorBase, LegacyBaseOperator
-=======
 
 from qiskit.providers import BaseBackend
 from qiskit.aqua import QuantumInstance
-from qiskit.aqua.operators import BaseOperator
->>>>>>> 8114f477
+from qiskit.aqua.operators import OperatorBase, LegacyBaseOperator
 from qiskit.aqua.components.initial_states import InitialState
 from qiskit.aqua.components.optimizers import Optimizer
 from qiskit.aqua.utils.validation import validate_min
@@ -69,18 +65,10 @@
 
     def __init__(self, operator: OperatorBase = None, optimizer: Optimizer = None, p: int = 1,
                  initial_state: Optional[InitialState] = None,
-<<<<<<< HEAD
                  mixer: Optional[OperatorBase] = None, initial_point: Optional[np.ndarray] = None,
                  max_evals_grouped: int = 1, aux_operators: Optional[List[OperatorBase]] = None,
-                 callback: Optional[Callable[[int, np.ndarray, float, float], None]] = None) \
-            -> None:
-=======
-                 mixer: Optional[BaseOperator] = None, initial_point: Optional[np.ndarray] = None,
-                 max_evals_grouped: int = 1, aux_operators: Optional[List[BaseOperator]] = None,
                  callback: Optional[Callable[[int, np.ndarray, float, float], None]] = None,
-                 auto_conversion: bool = True,
                  quantum_instance: Optional[Union[QuantumInstance, BaseBackend]] = None) -> None:
->>>>>>> 8114f477
         """
         Args:
             operator: Qubit operator
@@ -107,38 +95,21 @@
                 by the optimizer for its current set of parameters as it works towards the minimum.
                 These are: the evaluation count, the optimizer parameters for the
                 variational form, the evaluated mean and the evaluated standard deviation.
-<<<<<<< HEAD
-=======
-            auto_conversion: When ``True`` allows an automatic conversion for operator and
-                aux_operators into the type which is most suitable for the backend on which the
-                algorithm is run.
-
-                - for *non-Aer statevector simulator:*
-                  :class:`~qiskit.aqua.operators.MatrixOperator`
-                - for *Aer statevector simulator:*
-                  :class:`~qiskit.aqua.operators.WeightedPauliOperator`
-                - for *qasm simulator or real backend:*
-                  :class:`~qiskit.aqua.operators.TPBGroupedWeightedPauliOperator`
             quantum_instance: Quantum Instance or Backend
->>>>>>> 8114f477
         """
         validate_min('p', p, 1)
 
         self._p = p
         self._mixer_operator = mixer
         self._initial_state = initial_state
+        self._operator = None
 
         # VQE will use the operator setter, during its constructor, which is overridden below and
         # will cause the var form to be built
         super().__init__(operator, None, optimizer, initial_point=initial_point,
-<<<<<<< HEAD
                          max_evals_grouped=max_evals_grouped,
-                         callback=callback)
-=======
-                         max_evals_grouped=max_evals_grouped, aux_operators=aux_operators,
-                         callback=callback, auto_conversion=auto_conversion,
+                         callback=callback,
                          quantum_instance=quantum_instance)
->>>>>>> 8114f477
 
     @VQE.operator.setter
     def operator(self, operator: OperatorBase) -> None:
