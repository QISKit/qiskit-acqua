--- conflicted
+++ resolved
@@ -16,12 +16,8 @@
 
 import numpy as np
 
-<<<<<<< HEAD
 from qiskit import QuantumCircuit
-from qiskit.aqua.operators import (OperatorBase, X, I, H, Zero, CircuitStateFn,
-=======
 from qiskit.aqua.operators import (OperatorBase, X, I, H, CircuitStateFn,
->>>>>>> 739e3302
                                    EvolutionFactory, LegacyBaseOperator)
 from qiskit.aqua.components.variational_forms import VariationalForm
 from qiskit.aqua.components.initial_states import InitialState
@@ -86,16 +82,10 @@
             ))
 
         # initialize circuit, possibly based on given register/initial state
-<<<<<<< HEAD
         if isinstance(self._initial_state, QuantumCircuit):
             init_state = CircuitStateFn(self._initial_state)
         elif self._initial_state is not None:
             init_state = CircuitStateFn(self._initial_state.construct_circuit('circuit'))
-=======
-        if self._initial_state is not None:
-            stateVector = CircuitStateFn(self._initial_state.construct_circuit('circuit'))
-            circuit = stateVector.to_circuit_op()
->>>>>>> 739e3302
         else:
             circuit = (H ^ self._num_qubits)
 
