--- conflicted
+++ resolved
@@ -25,7 +25,7 @@
 
 import numpy as np
 from qiskit import ClassicalRegister, QuantumCircuit
-from qiskit.circuit import Parameter
+from qiskit.circuit import Parameter, ParameterVector
 from qiskit.providers import BaseBackend
 from qiskit.aqua import QuantumInstance, AquaError
 from qiskit.aqua.operators import (TPBGroupedWeightedPauliOperator, WeightedPauliOperator,
@@ -194,7 +194,6 @@
         """ Set aux operators """
         self._in_aux_operators = aux_operators
 
-<<<<<<< HEAD
     @VQAlgorithm.var_form.setter
     def var_form(self, var_form: VariationalForm):
         """ Sets variational form """
@@ -205,8 +204,6 @@
                 self.initial_point = var_form.preferred_init_points
             self._check_operator_varform()
 
-=======
->>>>>>> cd9fd8a5
     def _check_operator_varform(self):
         """Check that the number of qubits of operator and variational form match."""
         if self.operator is not None and self.var_form is not None:
