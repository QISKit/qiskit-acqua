--- conflicted
+++ resolved
@@ -21,16 +21,10 @@
 import logging
 import warnings
 from time import time
-
 import numpy as np
-<<<<<<< HEAD
-from qiskit import ClassicalRegister
-from qiskit.circuit import ParameterVector
-
-=======
+
 from qiskit import ClassicalRegister, QuantumCircuit
 from qiskit.circuit import Parameter
->>>>>>> cd9fd8a5
 from qiskit.providers import BaseBackend
 from qiskit.aqua import QuantumInstance, AquaError
 from qiskit.aqua.algorithms import QuantumAlgorithm
@@ -83,13 +77,8 @@
     """
 
     def __init__(self,
-<<<<<<< HEAD
                  operator: Optional[Union[OperatorBase, LegacyBaseOperator]] = None,
-                 var_form: Optional[VariationalForm] = None,
-=======
-                 operator: Optional[BaseOperator] = None,
                  var_form: Optional[Union[QuantumCircuit, VariationalForm]] = None,
->>>>>>> cd9fd8a5
                  optimizer: Optional[Optimizer] = None,
                  initial_point: Optional[np.ndarray] = None,
                  expectation_value: Optional[ExpectationBase] = None,
@@ -101,13 +90,8 @@
         """
 
         Args:
-<<<<<<< HEAD
-            operator: Qubit operator of the Observable
-            var_form: A parameterized variational form (ansatz).
-=======
             operator: Qubit operator of the Hamiltonian
             var_form: A parameterized circuit used as Ansatz for the wave function.
->>>>>>> cd9fd8a5
             optimizer: A classical optimizer.
             initial_point: An optional initial point (i.e. initial parameter values)
                 for the optimizer. If ``None`` then VQE will look to the variational form for a
@@ -163,23 +147,6 @@
 
         self._eval_count = 0
         logger.info(self.print_settings())
-<<<<<<< HEAD
-
-        self._var_form_params = None
-        if self.var_form is not None:
-            self._var_form_params = ParameterVector('θ', self.var_form.num_parameters)
-=======
-        self._parameterized_circuits = None
-
-        self.operator = operator
-        aux_ops = []
-        if aux_operators is not None:
-            aux_operators = \
-                [aux_operators] if not isinstance(aux_operators, list) else aux_operators
-            for aux_op in aux_operators:
-                aux_ops.append(aux_op)
-        self.aux_operators = aux_ops
->>>>>>> cd9fd8a5
 
     @property
     def operator(self) -> Optional[OperatorBase]:
@@ -248,9 +215,6 @@
         elif isinstance(aux_operators, LegacyBaseOperator):
             aux_operators = [aux_operators.to_opflow()]
         self._aux_operators = aux_operators
-        if self.var_form is not None:
-            self._var_form_params = ParameterVector('θ', self.var_form.num_parameters)
-        self._parameterized_circuits = None
 
     def _check_operator_varform(self):
         """Check that the number of qubits of operator and variational form match."""
@@ -310,57 +274,16 @@
         ret += "===============================================================\n"
         return ret
 
-<<<<<<< HEAD
-=======
-    def _config_the_best_mode(self, operator, backend):
-        if not isinstance(operator, (WeightedPauliOperator, MatrixOperator,
-                                     TPBGroupedWeightedPauliOperator)):
-            logger.debug("Unrecognized operator type, skip auto conversion.")
-            return operator
-
-        ret_op = operator
-        if not is_statevector_backend(backend) and not (
-                is_aer_provider(backend)
-                and self._quantum_instance.run_config.shots == 1):
-            if isinstance(operator, (WeightedPauliOperator, MatrixOperator)):
-                logger.debug("When running with Qasm simulator, grouped pauli can "
-                             "save number of measurements. "
-                             "We convert the operator into grouped ones.")
-                ret_op = op_converter.to_tpb_grouped_weighted_pauli_operator(
-                    operator, TPBGroupedWeightedPauliOperator.sorted_grouping)
-        else:
-            if not is_aer_provider(backend):
-                if not isinstance(operator, MatrixOperator):
-                    logger.info("When running with non-Aer statevector simulator, "
-                                "represent operator as a matrix could "
-                                "achieve the better performance. We convert "
-                                "the operator to matrix.")
-                    ret_op = op_converter.to_matrix_operator(operator)
-            else:
-                if not isinstance(operator, WeightedPauliOperator):
-                    logger.info("When running with Aer simulator, "
-                                "represent operator as weighted paulis could "
-                                "achieve the better performance. We convert "
-                                "the operator to weighted paulis.")
-                    ret_op = op_converter.to_weighted_pauli_operator(operator)
-        return ret_op
-
-    def construct_circuit(self, parameter: Union[List[float], List[Parameter], np.ndarray],
-                          statevector_mode: bool = False,
-                          use_simulator_snapshot_mode: bool = False,
-                          circuit_name_prefix: str = '') -> List[QuantumCircuit]:
-        """Generate the circuits.
+    def construct_circuit(self,
+                          parameter: Union[List[float], List[Parameter], np.ndarray]
+                          ) -> List[QuantumCircuit]:
+        """Generate the ansatz circuit.
 
         Args:
-            parameter: Parameters for the variational form.
-            statevector_mode: Use True if the statevector simulator is used, False otherwise.
-            use_simulator_snapshot_mode: Use True if the snapshot mode is used in the simulator
-                (this is is backend of the AerProvider). If True and the mode of the VQE is paulis,
-                a single circuit is generated.
-            circuit_name_prefix: A prefix for the names of the circuits.
+            parameter: Parameters for the ansatz circuit.
 
         Returns:
-            The generated circuits.
+            The generated circuit.
 
         Raises:
             AquaError: If no operator has been provided.
@@ -376,73 +299,11 @@
             wave_function = self.var_form.assign_parameters(param_dict)
         else:
             wave_function = self.var_form.construct_circuit(parameter)
-
-        circuits = self._operator.construct_evaluation_circuit(
-            wave_function, statevector_mode,
-            use_simulator_snapshot_mode=use_simulator_snapshot_mode,
-            circuit_name_prefix=circuit_name_prefix)
-        return circuits
-
-    def _eval_aux_ops(self, threshold=1e-12, params=None):
-        if params is None:
-            params = self.optimal_params
-
-        if isinstance(self.var_form, QuantumCircuit):
-            param_dict = dict(zip(self._var_form_params, params))
-            wavefn_circuit = self.var_form.assign_parameters(param_dict)
-        else:
-            wavefn_circuit = self.var_form.construct_circuit(params)
-
-        circuits = []
-        values = []
-        params = []
-        for idx, operator in enumerate(self._aux_operators):
-            if operator is not None and not operator.is_empty():
-                temp_circuit = QuantumCircuit() + wavefn_circuit
-                circuit = operator.construct_evaluation_circuit(
-                    wave_function=temp_circuit,
-                    statevector_mode=self._quantum_instance.is_statevector,
-                    use_simulator_snapshot_mode=self._use_simulator_snapshot_mode,
-                    circuit_name_prefix=str(idx))
-            else:
-                circuit = None
-            circuits.append(circuit)
-
-        if circuits:
-            to_be_simulated_circuits = \
-                functools.reduce(lambda x, y: x + y, [c for c in circuits if c is not None])
-            result = self._quantum_instance.execute(to_be_simulated_circuits)
-
-            for idx, operator in enumerate(self._aux_operators):
-                if operator is None:
-                    values.append(None)
-                    continue
-                if operator.is_empty():
-                    mean, std = 0.0, 0.0
-                else:
-                    mean, std = operator.evaluate_with_result(
-                        result=result, statevector_mode=self._quantum_instance.is_statevector,
-                        use_simulator_snapshot_mode=self._use_simulator_snapshot_mode,
-                        circuit_name_prefix=str(idx))
-
-                mean = mean.real if abs(mean.real) > threshold else 0.0
-                std = std.real if abs(std.real) > threshold else 0.0
-                values.append((mean, std))
-
-        if values:
-            aux_op_vals = [np.asarray(values)]
-            self._ret['aux_ops'] = aux_op_vals
-
-    def compute_minimum_eigenvalue(
-            self, operator: Optional[BaseOperator] = None,
-            aux_operators: Optional[List[BaseOperator]] = None) -> MinimumEigensolverResult:
-        super().compute_minimum_eigenvalue(operator, aux_operators)
-        return self._run()
+        return wave_function
 
     def supports_aux_operators(self) -> bool:
         return True
 
->>>>>>> cd9fd8a5
     def _run(self) -> 'VQEResult':
         """Run the algorithm to compute the minimum eigenvalue.
 
@@ -496,7 +357,6 @@
 
         return result
 
-<<<<<<< HEAD
     def _eval_aux_ops(self, threshold=1e-12):
         # Create a new ExpectationBase object to evaluate the auxops.
         expect = self.expectation_value.__class__(operator=self.aux_operators,
@@ -518,16 +378,11 @@
         return self._run()
 
     # This is the objective function to be passed to the optimizer that is used for evaluation
-    def _energy_evaluation(self, parameters):
-        """
-        Evaluate energy at given parameters for the variational form.
-=======
     def _energy_evaluation(self, parameters: Union[List[float], np.ndarray]
                            ) -> Union[float, List[float]]:
         """Evaluate energy at given parameters for the variational form.
 
         This is the objective function to be passed to the optimizer that is used for evaluation.
->>>>>>> cd9fd8a5
 
         Args:
             parameters: The parameters for the variational form.
@@ -535,59 +390,18 @@
         Returns:
             Energy of the hamiltonian of each parameter.
         """
-        num_parameters = self.var_form.num_parameters
-
-        num_parameter_sets = len(parameters) // num_parameters
-        parameter_sets = np.split(parameters, num_parameter_sets)
-<<<<<<< HEAD
-
         # If ExpectationValue was never created, create one now.
         if not self.expectation_value:
             self._try_set_expectation_value_from_factory()
 
         if not self._expectation_value.state:
-            ansatz_circuit_op = CircuitStateFn(
-                self._var_form.construct_circuit(self._var_form_params))
+            ansatz_circuit_op = CircuitStateFn(self.construct_circuit(self._var_form_params))
             self._expectation_value.state = ansatz_circuit_op
-        param_bindings = {self._var_form_params: parameter_sets}
-=======
-        mean_energy = []
-        std_energy = []
-
-        def _build_parameterized_circuits():
-            support_params = isinstance(self._var_form, QuantumCircuit) \
-                or self._var_form.support_parameterized_circuit
-
-            if support_params and self._parameterized_circuits is None:
-                parameterized_circuits = self.construct_circuit(
-                    self._var_form_params,
-                    statevector_mode=self._quantum_instance.is_statevector,
-                    use_simulator_snapshot_mode=self._use_simulator_snapshot_mode)
-
-                self._parameterized_circuits = \
-                    self._quantum_instance.transpile(parameterized_circuits)
-
-        _build_parameterized_circuits()
-        circuits = []
-        # binding parameters here since the circuits had been transpiled
-        if self._parameterized_circuits is not None:
-            for idx, parameter in enumerate(parameter_sets):
-                curr_param = dict(zip(self._var_form_params, parameter))
-                for qc in self._parameterized_circuits:
-                    tmp = qc.bind_parameters(curr_param)
-                    tmp.name = str(idx) + tmp.name
-                    circuits.append(tmp)
-            to_be_simulated_circuits = circuits
-        else:
-            for idx, parameter in enumerate(parameter_sets):
-                circuit = self.construct_circuit(
-                    parameter,
-                    statevector_mode=self._quantum_instance.is_statevector,
-                    use_simulator_snapshot_mode=self._use_simulator_snapshot_mode,
-                    circuit_name_prefix=str(idx))
-                circuits.append(circuit)
-            to_be_simulated_circuits = functools.reduce(lambda x, y: x + y, circuits)
->>>>>>> cd9fd8a5
+
+        num_parameters = self.var_form.num_parameters
+        parameter_sets = np.reshape(parameters, (-1, num_parameters))
+        # Create dict associating each parameter with the lists of parameterization values for it
+        param_bindings = dict(zip(self._var_form_params, parameter_sets.transpose().tolist()))
 
         start_time = time()
         means = np.real(self._expectation_value.compute_expectation(params=param_bindings))
