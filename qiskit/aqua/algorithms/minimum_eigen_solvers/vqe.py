# -*- coding: utf-8 -*-

# This code is part of Qiskit.
#
# (C) Copyright IBM 2018, 2020.
#
# This code is licensed under the Apache License, Version 2.0. You may
# obtain a copy of this license in the LICENSE.txt file in the root directory
# of this source tree or at http://www.apache.org/licenses/LICENSE-2.0.
#
# Any modifications or derivative works of this code must retain this
# copyright notice, and modified files need to carry a notice indicating
# that they have been altered from the originals.

"""
The Variational Quantum Eigensolver algorithm.

See https://arxiv.org/abs/1304.3061
"""

from typing import Optional, List, Callable
import logging
import functools
import warnings
from time import time

import numpy as np
from qiskit import ClassicalRegister, QuantumCircuit
from qiskit.circuit import ParameterVector

<<<<<<< HEAD
from qiskit.aqua import QuantumInstance
from qiskit.aqua.algorithms.minimum_eigen_solvers.min_eigen_solver import MinEigenSolver
from qiskit.aqua.algorithms import VQAlgorithm
=======
>>>>>>> fe5cc713
from qiskit.aqua import AquaError
from qiskit.aqua.operators import (TPBGroupedWeightedPauliOperator, WeightedPauliOperator,
                                   MatrixOperator, op_converter)
from qiskit.aqua.utils.backend_utils import (is_statevector_backend,
                                             is_aer_provider)
from qiskit.aqua.operators import BaseOperator
from qiskit.aqua.components.optimizers import Optimizer, SLSQP
from qiskit.aqua.components.variational_forms import VariationalForm, RY
from qiskit.aqua.utils.validation import validate_min
from ..vq_algorithm import VQAlgorithm, VQResult
from .minimum_eigen_solver import MinimumEigensolver, MinimumEigensolverResult

logger = logging.getLogger(__name__)

# disable check for var_forms, optimizer setter because of pylint bug
# pylint: disable=no-member

<<<<<<< HEAD
class VQE(VQAlgorithm, MinEigenSolver):
=======

class VQE(VQAlgorithm, MinimumEigensolver):
>>>>>>> fe5cc713
    r"""
    The Variational Quantum Eigensolver algorithm.

    `VQE <https://arxiv.org/abs/1304.3061>`__ is a hybrid algorithm that uses a
    variational technique and interleaves quantum and classical computations in order to find
    the minimum eigenvalue of the Hamiltonian :math:`H` of a given system.

    An instance of VQE requires defining two algorithmic sub-components:
    a trial state (ansatz) from Aqua's :mod:`~qiskit.aqua.components.variational_forms`, and one
    of the classical :mod:`~qiskit.aqua.components.optimizers`. The ansatz is varied, via its set
    of parameters, by the optimizer, such that it works towards a state, as determined by the
    parameters applied to the variational form, that will result in the minimum expectation value
    being measured of the input operator (Hamiltonian).

    An optional array of parameter values, via the *initial_point*, may be provided as the
    starting point for the search of the minimum eigenvalue. This feature is particularly useful
    such as when there are reasons to believe that the solution point is close to a particular
    point.  As an example, when building the dissociation profile of a molecule,
    it is likely that using the previous computed optimal solution as the starting
    initial point for the next interatomic distance is going to reduce the number of iterations
    necessary for the variational algorithm to converge.  Aqua provides an
    `initial point tutorial <https://github.com/Qiskit/qiskit-tutorials-community/blob/master
    /chemistry/h2_vqe_initial_point.ipynb>`__ detailing this use case.

    The length of the *initial_point* list value must match the number of the parameters
    expected by the variational form being used. If the *initial_point* is left at the default
    of ``None``, then VQE will look to the variational form for a preferred value, based on its
    given initial state. If the variational form returns ``None``,
    then a random point will be generated within the parameter bounds set, as per above.
    If the variational form provides ``None`` as the lower bound, then VQE
    will default it to :math:`-2\pi`; similarly, if the variational form returns ``None``
    as the upper bound, the default value will be :math:`2\pi`.
    """

<<<<<<< HEAD
    def __init__(self, operator: Optional[BaseOperator] = None,
                 var_form: Optional[VariationalForm] = None, optimizer: Optional[Optimizer] = None,
                 initial_point: Optional[np.ndarray] = None, max_evals_grouped: int = 1,
=======
    def __init__(self,
                 operator: Optional[BaseOperator] = None,
                 var_form: Optional[VariationalForm] = None,
                 optimizer: Optional[Optimizer] = None,
                 initial_point: Optional[np.ndarray] = None,
                 max_evals_grouped: int = 1,
>>>>>>> fe5cc713
                 aux_operators: Optional[List[BaseOperator]] = None,
                 callback: Optional[Callable[[int, np.ndarray, float, float], None]] = None,
                 auto_conversion: bool = True, quantum_instance: Optional[QuantumInstance] = None
                 ) -> None:
        """

        Args:
            operator: Qubit operator of the Hamiltonian
            var_form: A parameterized variational form (ansatz).
            optimizer: A classical optimizer.
            initial_point: An optional initial point (i.e. initial parameter values)
                for the optimizer. If ``None`` then VQE will look to the variational form for a
                preferred point and if not will simply compute a random one.
            max_evals_grouped: Max number of evaluations performed simultaneously. Signals the
                given optimizer that more than one set of parameters can be supplied so that
                potentially the expectation values can be computed in parallel. Typically this is
                possible when a finite difference gradient is used by the optimizer such that
                multiple points to compute the gradient can be passed and if computed in parallel
                improve overall execution time.
            aux_operators: Optional list of auxiliary operators to be evaluated with the eigenstate
                of the minimum eigenvalue main result and their expectation values returned.
                For instance in chemistry these can be dipole operators, total particle count
                operators so we can get values for these at the ground state.
            callback: a callback that can access the intermediate data during the optimization.
                Four parameter values are passed to the callback as follows during each evaluation
                by the optimizer for its current set of parameters as it works towards the minimum.
                These are: the evaluation count, the optimizer parameters for the
                variational form, the evaluated mean and the evaluated standard deviation.
            auto_conversion: When ``True`` allows an automatic conversion for operator and
                aux_operators into the type which is most suitable for the backend on which the
                algorithm is run.

                - for *non-Aer statevector simulator:*
                  :class:`~qiskit.aqua.operators.MatrixOperator`
                - for *Aer statevector simulator:*
                  :class:`~qiskit.aqua.operators.WeightedPauliOperator`
                - for *qasm simulator or real backend:*
                  :class:`~qiskit.aqua.operators.TPBGroupedWeightedPauliOperator`
        """
<<<<<<< HEAD

        # TODO add setter and remove this error
        if optimizer is None:
            raise ValueError('No optimizer provided.')
=======
        validate_min('max_evals_grouped', max_evals_grouped, 1)

        if var_form is None:
            # TODO after ansatz refactor num qubits can be set later so we do not have to have
            #      an operator to create a default
            if operator is not None:
                var_form = RY(operator.num_qubits)

        if optimizer is None:
            optimizer = SLSQP()

        # TODO after ansatz refactor we may still not be able to do this
        #      if num qubits is not set on var form
        if initial_point is None and var_form is not None:
            initial_point = var_form.preferred_init_points

        self._max_evals_grouped = max_evals_grouped
>>>>>>> fe5cc713

        super().__init__(var_form=var_form,
                         optimizer=optimizer,
                         cost_fn=self._energy_evaluation,
                         initial_point=initial_point)
<<<<<<< HEAD
        self._quantum_instance = quantum_instance
        self._use_simulator_snapshot_mode = None
        self._ret = None
        self._eval_time = None
        self._optimizer.set_max_evals_grouped(max_evals_grouped)
        self._callback = callback
        if initial_point is None and var_form is not None:
            self._initial_point = var_form.preferred_init_points
        self._operator = operator
=======

        self._in_operator = None
        self._operator = None
        self._in_aux_operators = None
        self._aux_operators = None
        self._callback = callback
        self._auto_conversion = auto_conversion

        self._use_simulator_snapshot_mode = None
        self._ret = None
        self._eval_time = None
>>>>>>> fe5cc713
        self._eval_count = 0

        logger.info(self.print_settings())
        self._var_form_params = None
        if self.var_form is not None:
            self._var_form_params = ParameterVector('θ', self.var_form.num_parameters)
        self._parameterized_circuits = None

        self.operator = operator
        aux_ops = []
        if aux_operators is not None:
            aux_operators = \
                [aux_operators] if not isinstance(aux_operators, list) else aux_operators
            for aux_op in aux_operators:
<<<<<<< HEAD
                self._aux_operators.append(aux_op)
        self._auto_conversion = auto_conversion
        logger.info(self.print_settings())
=======
                aux_ops.append(aux_op)
        self.aux_operators = aux_ops
>>>>>>> fe5cc713

    @property
    def operator(self) -> Optional[BaseOperator]:
        """ Returns operator """
        return self._in_operator

    @operator.setter
    def operator(self, operator: BaseOperator) -> None:
        """ set operator """
        self._in_operator = operator
        self._check_operator_varform()

    @property
    def aux_operators(self) -> List[BaseOperator]:
        """ Returns aux operators """
        return self._in_aux_operators

    @aux_operators.setter
    def aux_operators(self, aux_operators: List[BaseOperator]) -> None:
        """ Set aux operators """
        self._in_aux_operators = aux_operators

    @VQAlgorithm.var_form.setter
    def var_form(self, var_form: VariationalForm):
        """ Sets variational form """
        VQAlgorithm.var_form.fset(self, var_form)
        self._var_form_params = ParameterVector('θ', var_form.num_parameters)
        if self.initial_point is None:
            self.initial_point = var_form.preferred_init_points
        self._check_operator_varform()

    def _check_operator_varform(self):
        if self.operator is not None and self.var_form is not None:
            if self.operator.num_qubits != self.var_form.num_qubits:
                # TODO After Ansatz update we should be able to set in the
                #      number of qubits to var form. Important since use by
                #      application stack of VQE the user may be able to set
                #      a var form but not know num_qubits. Whether any smarter
                #      settings could be optionally done by VQE e.g adjust depth
                #      is TBD. Also this auto adjusting might not be reasonable for
                #      instance UCCSD where its parameterization is much closer to
                #      the specific problem and hence to the operator
                raise AquaError("Variational form num qubits does not match operator")

    @VQAlgorithm.optimizer.setter
    def optimizer(self, optimizer: Optimizer):
        """ Sets optimizer """
        super().optimizer = optimizer
        if optimizer is not None:
            optimizer.set_max_evals_grouped(self._max_evals_grouped)

    @property
    def operator(self):
        """Return the operator."""
        return self._operator

    @operator.setter
    def operator(self, operator):
        self._operator = operator

    @property
    def setting(self):
        """Prepare the setting of VQE as a string."""
        ret = "Algorithm: {}\n".format(self.__class__.__name__)
        params = ""
        for key, value in self.__dict__.items():
            if key[0] == "_":
                if "initial_point" in key and value is None:
                    params += "-- {}: {}\n".format(key[1:], "Random seed")
                else:
                    params += "-- {}: {}\n".format(key[1:], value)
        ret += "{}".format(params)
        return ret

    def print_settings(self):
        """
        Preparing the setting of VQE into a string.

        Returns:
            str: the formatted setting of VQE
        """
        ret = "\n"
        ret += "==================== Setting of {} ============================\n".format(
            self.__class__.__name__)
        ret += "{}".format(self.setting)
        ret += "===============================================================\n"
<<<<<<< HEAD
        if self.var_form is not None:
            ret += "{}".format(self._var_form.setting)
        else:
            ret += "var_form not set."
=======
        if self._var_form is not None:
            ret += "{}".format(self._var_form.setting)
        else:
            ret += 'var_form has not been set'
>>>>>>> fe5cc713
        ret += "===============================================================\n"
        ret += "{}".format(self._optimizer.setting)
        ret += "===============================================================\n"
        return ret

    def _config_the_best_mode(self, operator, backend):

        if not isinstance(operator, (WeightedPauliOperator, MatrixOperator,
                                     TPBGroupedWeightedPauliOperator)):
            logger.debug("Unrecognized operator type, skip auto conversion.")
            return operator

        ret_op = operator
        if not is_statevector_backend(backend) and not (
                is_aer_provider(backend)
                and self._quantum_instance.run_config.shots == 1):
            if isinstance(operator, (WeightedPauliOperator, MatrixOperator)):
                logger.debug("When running with Qasm simulator, grouped pauli can "
                             "save number of measurements. "
                             "We convert the operator into grouped ones.")
                ret_op = op_converter.to_tpb_grouped_weighted_pauli_operator(
                    operator, TPBGroupedWeightedPauliOperator.sorted_grouping)
        else:
            if not is_aer_provider(backend):
                if not isinstance(operator, MatrixOperator):
                    logger.info("When running with non-Aer statevector simulator, "
                                "represent operator as a matrix could "
                                "achieve the better performance. We convert "
                                "the operator to matrix.")
                    ret_op = op_converter.to_matrix_operator(operator)
            else:
                if not isinstance(operator, WeightedPauliOperator):
                    logger.info("When running with Aer simulator, "
                                "represent operator as weighted paulis could "
                                "achieve the better performance. We convert "
                                "the operator to weighted paulis.")
                    ret_op = op_converter.to_weighted_pauli_operator(operator)
        return ret_op

    def construct_circuit(self, parameter, statevector_mode=False,
                          use_simulator_snapshot_mode=False, circuit_name_prefix=''):
        """Generate the circuits.

        Args:
            parameter (numpy.ndarray): parameters for variational form.
            statevector_mode (bool, optional): indicate which type of simulator are going to use.
            use_simulator_snapshot_mode (bool, optional): is backend from AerProvider,
                            if True and mode is paulis, single circuit is generated.
            circuit_name_prefix (str, optional): a prefix of circuit name

        Returns:
            list[QuantumCircuit]: the generated circuits with Hamiltonian.
        Raises:
            AquaError: Circuit cannot be created if an operator has not been provided
        """
        if self.operator is None:
            raise AquaError("Operator was never provided")

        wave_function = self._var_form.construct_circuit(parameter)
        circuits = self._operator.construct_evaluation_circuit(
            wave_function, statevector_mode,
            use_simulator_snapshot_mode=use_simulator_snapshot_mode,
            circuit_name_prefix=circuit_name_prefix)
        return circuits

    def _eval_aux_ops(self, threshold=1e-12, params=None):
        if params is None:
            params = self.optimal_params
        wavefn_circuit = self._var_form.construct_circuit(params)
        circuits = []
        values = []
        params = []
        for idx, operator in enumerate(self._aux_operators):
            if not operator.is_empty():
                temp_circuit = QuantumCircuit() + wavefn_circuit
                circuit = operator.construct_evaluation_circuit(
                    wave_function=temp_circuit,
                    statevector_mode=self._quantum_instance.is_statevector,
                    use_simulator_snapshot_mode=self._use_simulator_snapshot_mode,
                    circuit_name_prefix=str(idx))
            else:
                circuit = None
            circuits.append(circuit)

        if circuits:
            to_be_simulated_circuits = \
                functools.reduce(lambda x, y: x + y, [c for c in circuits if c is not None])
            result = self._quantum_instance.execute(to_be_simulated_circuits)

            for idx, operator in enumerate(self._aux_operators):
                if operator.is_empty():
                    mean, std = 0.0, 0.0
                else:
                    mean, std = operator.evaluate_with_result(
                        result=result, statevector_mode=self._quantum_instance.is_statevector,
                        use_simulator_snapshot_mode=self._use_simulator_snapshot_mode,
                        circuit_name_prefix=str(idx))

                mean = mean.real if abs(mean.real) > threshold else 0.0
                std = std.real if abs(std.real) > threshold else 0.0
                values.append((mean, std))

        if values:
            aux_op_vals = np.empty([1, len(self._aux_operators), 2])
            aux_op_vals[0, :] = np.asarray(values)
            self._ret['aux_ops'] = aux_op_vals

<<<<<<< HEAD
    def compute_min_eigenvalue(self, operator=None):
        """Compute the minimal eigenvalue along with the eigenvector.

        Args:
            operator (BaseOperator): The operator of which to compute the minimal
                eigenvalue + eigenvector.

        Returns:
            Union[Tuple[np.array, float], Tuple[dict, float]]: Eigenvector (either as np.array,
             if statevector simulation is used or otherwise as dictionary) and the Eigenvalue.
        """
        # keep track of the current state of the operator
        current_operator = self._operator

        # if operator is None, set it to the one given in the initializer
        # if it is still None, raise an error
        operator = operator or self._operator
        if operator is None:
            raise AquaError('Provide an operator either in the initializer or this method.')

        if self._quantum_instance is None:
            raise AquaError('Provide a QuantumInstance or BaseBackend to the initializer!')

        # run the algorithm with the operator passed in
        # (bit hacky w/o the QuantumAlgorithm refactor)
        self._operator = operator
        ret = self.run(self._quantum_instance)
        self._operator = current_operator

        return ret['min_vector'], ret['min_val']

    def _run(self):
=======
    def compute_minimum_eigenvalue(
            self, operator: Optional[BaseOperator] = None,
            aux_operators: Optional[List[BaseOperator]] = None) -> MinimumEigensolverResult:
        super().compute_minimum_eigenvalue(operator, aux_operators)
        return self._run()

    def supports_aux_operators(self) -> bool:
        return True

    def _run(self) -> 'VQEResult':
>>>>>>> fe5cc713
        """
        Run the algorithm to compute the minimum eigenvalue.

        Returns:
            dict: Dictionary of results

        Raises:
            AquaError: wrong setting of operator and backend.
        """
        if self.operator is None:
<<<<<<< HEAD
            raise ValueError('The operator has not been set!')

=======
            raise AquaError("Operator was never provided")

        self._operator = self.operator
        self._aux_operators = self.aux_operators
>>>>>>> fe5cc713
        if self._auto_conversion:
            self._operator = \
                self._config_the_best_mode(self._operator, self._quantum_instance.backend)
            for i in range(len(self._aux_operators)):
                if not self._aux_operators[i].is_empty():
                    self._aux_operators[i] = \
                        self._config_the_best_mode(self._aux_operators[i],
                                                   self._quantum_instance.backend)

        # sanity check
        if isinstance(self._operator, MatrixOperator) and not self._quantum_instance.is_statevector:
            raise AquaError("Non-statevector simulator can not work "
                            "with `MatrixOperator`, either turn ON "
                            "auto_conversion or use the proper "
                            "combination between operator and backend.")

        self._use_simulator_snapshot_mode = (
            is_aer_provider(self._quantum_instance.backend)
            and self._quantum_instance.run_config.shots == 1
            and not self._quantum_instance.noise_config
            and isinstance(self._operator,
                           (WeightedPauliOperator, TPBGroupedWeightedPauliOperator)))

        self._quantum_instance.circuit_summary = True

        self._eval_count = 0
        vqresult = self.find_minimum(initial_point=self.initial_point,
                                     var_form=self.var_form,
                                     cost_fn=self._energy_evaluation,
                                     optimizer=self.optimizer)

        # TODO remove all former dictionary logic
        self._ret = {}
        self._ret['num_optimizer_evals'] = vqresult.optimizer_evals
        self._ret['min_val'] = vqresult.optimal_value
        self._ret['opt_params'] = vqresult.optimal_point
        self._ret['eval_time'] = vqresult.optimizer_time

        if self._ret['num_optimizer_evals'] is not None and \
                self._eval_count >= self._ret['num_optimizer_evals']:
            self._eval_count = self._ret['num_optimizer_evals']
        self._eval_time = self._ret['eval_time']
        logger.info('Optimization complete in %s seconds.\nFound opt_params %s in %s evals',
                    self._eval_time, self._ret['opt_params'], self._eval_count)
        self._ret['eval_count'] = self._eval_count

        self._ret['energy'] = self.get_optimal_cost()
        self._ret['eigvals'] = np.asarray([self.get_optimal_cost()])
        self._ret['eigvecs'] = np.asarray([self.get_optimal_vector()])
        self._eval_aux_ops()

        result = VQEResult()
        result.combine(vqresult)
        result.eigenvalue = vqresult.optimal_value + 0j
        result.eigenstate = self.get_optimal_vector()
        if 'aux_ops' in self._ret:
            result.aux_operator_eigenvalues = self._ret['aux_ops'][0]
        result.cost_function_evals = self._eval_count

        self.cleanup_parameterized_circuits()
        return result

    # This is the objective function to be passed to the optimizer that is used for evaluation
    def _energy_evaluation(self, parameters):
        """
        Evaluate energy at given parameters for the variational form.

        Args:
            parameters (numpy.ndarray): parameters for variational form.

        Returns:
            Union(float, list[float]): energy of the hamiltonian of each parameter.
        """
        num_parameter_sets = len(parameters) // self._var_form.num_parameters
        parameter_sets = np.split(parameters, num_parameter_sets)
        mean_energy = []
        std_energy = []

        def _build_parameterized_circuits():
            if self._var_form.support_parameterized_circuit and \
                    self._parameterized_circuits is None:
                parameterized_circuits = self.construct_circuit(
                    self._var_form_params,
                    statevector_mode=self._quantum_instance.is_statevector,
                    use_simulator_snapshot_mode=self._use_simulator_snapshot_mode)

                self._parameterized_circuits = \
                    self._quantum_instance.transpile(parameterized_circuits)

        _build_parameterized_circuits()
        circuits = []
        # binding parameters here since the circuits had been transpiled
        if self._parameterized_circuits is not None:
            for idx, parameter in enumerate(parameter_sets):
                curr_param = {self._var_form_params: parameter}
                for qc in self._parameterized_circuits:
                    tmp = qc.bind_parameters(curr_param)
                    tmp.name = str(idx) + tmp.name
                    circuits.append(tmp)
            to_be_simulated_circuits = circuits
        else:
            for idx, parameter in enumerate(parameter_sets):
                circuit = self.construct_circuit(
                    parameter,
                    statevector_mode=self._quantum_instance.is_statevector,
                    use_simulator_snapshot_mode=self._use_simulator_snapshot_mode,
                    circuit_name_prefix=str(idx))
                circuits.append(circuit)
            to_be_simulated_circuits = functools.reduce(lambda x, y: x + y, circuits)

        start_time = time()
        result = self._quantum_instance.execute(to_be_simulated_circuits,
                                                self._parameterized_circuits is not None)

        for idx, _ in enumerate(parameter_sets):
            mean, std = self._operator.evaluate_with_result(
                result=result, statevector_mode=self._quantum_instance.is_statevector,
                use_simulator_snapshot_mode=self._use_simulator_snapshot_mode,
                circuit_name_prefix=str(idx))
            end_time = time()
            mean_energy.append(np.real(mean))
            std_energy.append(np.real(std))
            self._eval_count += 1
            if self._callback is not None:
                self._callback(self._eval_count, parameter_sets[idx], np.real(mean), np.real(std))

            # If there is more than one parameter set then the calculation of the
            # evaluation time has to be done more carefully,
            # therefore we do not calculate it
            if len(parameter_sets) == 1:
                logger.info('Energy evaluation %s returned %s - %.5f (ms)',
                            self._eval_count, np.real(mean), (end_time - start_time) * 1000)
            else:
                logger.info('Energy evaluation %s returned %s',
                            self._eval_count, np.real(mean))

        return mean_energy if len(mean_energy) > 1 else mean_energy[0]

    def get_optimal_cost(self):
        if 'opt_params' not in self._ret:
            raise AquaError("Cannot return optimal cost before running the "
                            "algorithm to find optimal params.")
        return self._ret['min_val']

    def get_optimal_circuit(self):
        if 'opt_params' not in self._ret:
            raise AquaError("Cannot find optimal circuit before running the "
                            "algorithm to find optimal params.")
        return self._var_form.construct_circuit(self._ret['opt_params'])

    def get_optimal_vector(self):
        # pylint: disable=import-outside-toplevel
        from qiskit.aqua.utils.run_circuits import find_regs_by_name

        if 'opt_params' not in self._ret:
            raise AquaError("Cannot find optimal vector before running the "
                            "algorithm to find optimal params.")
        qc = self.get_optimal_circuit()
        if self._quantum_instance.is_statevector:
            ret = self._quantum_instance.execute(qc)
            self._ret['min_vector'] = ret.get_statevector(qc)
        else:
            c = ClassicalRegister(qc.width(), name='c')
            q = find_regs_by_name(qc, 'q')
            qc.add_register(c)
            qc.barrier(q)
            qc.measure(q, c)
            ret = self._quantum_instance.execute(qc)
            self._ret['min_vector'] = ret.get_counts(qc)
        return self._ret['min_vector']

    @property
    def optimal_params(self):
        if 'opt_params' not in self._ret:
            raise AquaError("Cannot find optimal params before running the algorithm.")
        return self._ret['opt_params']


class VQEResult(VQResult, MinimumEigensolverResult):
    """ VQE Result."""

    @property
    def cost_function_evals(self) -> int:
        """ Returns number of cost optimizer evaluations """
        return self.get('cost_function_evals')

    @cost_function_evals.setter
    def cost_function_evals(self, value: int) -> None:
        """ Sets number of cost function evaluations """
        self.data['cost_function_evals'] = value

    def __getitem__(self, key: object) -> object:
        if key == 'eval_count':
            warnings.warn('eval_count deprecated, use cost_function_evals property.',
                          DeprecationWarning)
            return super().__getitem__('cost_function_evals')

        try:
            return VQResult.__getitem__(self, key)
        except KeyError:
            return MinimumEigensolverResult.__getitem__(self, key)<|MERGE_RESOLUTION|>--- conflicted
+++ resolved
@@ -28,17 +28,12 @@
 from qiskit import ClassicalRegister, QuantumCircuit
 from qiskit.circuit import ParameterVector
 
-<<<<<<< HEAD
-from qiskit.aqua import QuantumInstance
-from qiskit.aqua.algorithms.minimum_eigen_solvers.min_eigen_solver import MinEigenSolver
-from qiskit.aqua.algorithms import VQAlgorithm
-=======
->>>>>>> fe5cc713
 from qiskit.aqua import AquaError
 from qiskit.aqua.operators import (TPBGroupedWeightedPauliOperator, WeightedPauliOperator,
                                    MatrixOperator, op_converter)
 from qiskit.aqua.utils.backend_utils import (is_statevector_backend,
                                              is_aer_provider)
+from qiskit.aqua import QuantumInstance
 from qiskit.aqua.operators import BaseOperator
 from qiskit.aqua.components.optimizers import Optimizer, SLSQP
 from qiskit.aqua.components.variational_forms import VariationalForm, RY
@@ -51,12 +46,8 @@
 # disable check for var_forms, optimizer setter because of pylint bug
 # pylint: disable=no-member
 
-<<<<<<< HEAD
-class VQE(VQAlgorithm, MinEigenSolver):
-=======
 
 class VQE(VQAlgorithm, MinimumEigensolver):
->>>>>>> fe5cc713
     r"""
     The Variational Quantum Eigensolver algorithm.
 
@@ -91,21 +82,16 @@
     as the upper bound, the default value will be :math:`2\pi`.
     """
 
-<<<<<<< HEAD
-    def __init__(self, operator: Optional[BaseOperator] = None,
-                 var_form: Optional[VariationalForm] = None, optimizer: Optional[Optimizer] = None,
-                 initial_point: Optional[np.ndarray] = None, max_evals_grouped: int = 1,
-=======
     def __init__(self,
                  operator: Optional[BaseOperator] = None,
                  var_form: Optional[VariationalForm] = None,
                  optimizer: Optional[Optimizer] = None,
                  initial_point: Optional[np.ndarray] = None,
                  max_evals_grouped: int = 1,
->>>>>>> fe5cc713
                  aux_operators: Optional[List[BaseOperator]] = None,
                  callback: Optional[Callable[[int, np.ndarray, float, float], None]] = None,
-                 auto_conversion: bool = True, quantum_instance: Optional[QuantumInstance] = None
+                 auto_conversion: bool = True,
+                 quantum_instance: Optional[QuantumInstance] = None
                  ) -> None:
         """
 
@@ -141,13 +127,9 @@
                   :class:`~qiskit.aqua.operators.WeightedPauliOperator`
                 - for *qasm simulator or real backend:*
                   :class:`~qiskit.aqua.operators.TPBGroupedWeightedPauliOperator`
-        """
-<<<<<<< HEAD
-
-        # TODO add setter and remove this error
-        if optimizer is None:
-            raise ValueError('No optimizer provided.')
-=======
+            quantum_instance: Quantum instance to be used, needs to be set here or when the
+                algorithm is executed.
+        """
         validate_min('max_evals_grouped', max_evals_grouped, 1)
 
         if var_form is None:
@@ -165,24 +147,13 @@
             initial_point = var_form.preferred_init_points
 
         self._max_evals_grouped = max_evals_grouped
->>>>>>> fe5cc713
 
         super().__init__(var_form=var_form,
                          optimizer=optimizer,
                          cost_fn=self._energy_evaluation,
                          initial_point=initial_point)
-<<<<<<< HEAD
+
         self._quantum_instance = quantum_instance
-        self._use_simulator_snapshot_mode = None
-        self._ret = None
-        self._eval_time = None
-        self._optimizer.set_max_evals_grouped(max_evals_grouped)
-        self._callback = callback
-        if initial_point is None and var_form is not None:
-            self._initial_point = var_form.preferred_init_points
-        self._operator = operator
-=======
-
         self._in_operator = None
         self._operator = None
         self._in_aux_operators = None
@@ -193,7 +164,6 @@
         self._use_simulator_snapshot_mode = None
         self._ret = None
         self._eval_time = None
->>>>>>> fe5cc713
         self._eval_count = 0
 
         logger.info(self.print_settings())
@@ -208,14 +178,8 @@
             aux_operators = \
                 [aux_operators] if not isinstance(aux_operators, list) else aux_operators
             for aux_op in aux_operators:
-<<<<<<< HEAD
-                self._aux_operators.append(aux_op)
-        self._auto_conversion = auto_conversion
-        logger.info(self.print_settings())
-=======
                 aux_ops.append(aux_op)
         self.aux_operators = aux_ops
->>>>>>> fe5cc713
 
     @property
     def operator(self) -> Optional[BaseOperator]:
@@ -266,15 +230,6 @@
         super().optimizer = optimizer
         if optimizer is not None:
             optimizer.set_max_evals_grouped(self._max_evals_grouped)
-
-    @property
-    def operator(self):
-        """Return the operator."""
-        return self._operator
-
-    @operator.setter
-    def operator(self, operator):
-        self._operator = operator
 
     @property
     def setting(self):
@@ -302,17 +257,10 @@
             self.__class__.__name__)
         ret += "{}".format(self.setting)
         ret += "===============================================================\n"
-<<<<<<< HEAD
-        if self.var_form is not None:
-            ret += "{}".format(self._var_form.setting)
-        else:
-            ret += "var_form not set."
-=======
         if self._var_form is not None:
             ret += "{}".format(self._var_form.setting)
         else:
             ret += 'var_form has not been set'
->>>>>>> fe5cc713
         ret += "===============================================================\n"
         ret += "{}".format(self._optimizer.setting)
         ret += "===============================================================\n"
@@ -420,40 +368,6 @@
             aux_op_vals[0, :] = np.asarray(values)
             self._ret['aux_ops'] = aux_op_vals
 
-<<<<<<< HEAD
-    def compute_min_eigenvalue(self, operator=None):
-        """Compute the minimal eigenvalue along with the eigenvector.
-
-        Args:
-            operator (BaseOperator): The operator of which to compute the minimal
-                eigenvalue + eigenvector.
-
-        Returns:
-            Union[Tuple[np.array, float], Tuple[dict, float]]: Eigenvector (either as np.array,
-             if statevector simulation is used or otherwise as dictionary) and the Eigenvalue.
-        """
-        # keep track of the current state of the operator
-        current_operator = self._operator
-
-        # if operator is None, set it to the one given in the initializer
-        # if it is still None, raise an error
-        operator = operator or self._operator
-        if operator is None:
-            raise AquaError('Provide an operator either in the initializer or this method.')
-
-        if self._quantum_instance is None:
-            raise AquaError('Provide a QuantumInstance or BaseBackend to the initializer!')
-
-        # run the algorithm with the operator passed in
-        # (bit hacky w/o the QuantumAlgorithm refactor)
-        self._operator = operator
-        ret = self.run(self._quantum_instance)
-        self._operator = current_operator
-
-        return ret['min_vector'], ret['min_val']
-
-    def _run(self):
-=======
     def compute_minimum_eigenvalue(
             self, operator: Optional[BaseOperator] = None,
             aux_operators: Optional[List[BaseOperator]] = None) -> MinimumEigensolverResult:
@@ -464,7 +378,6 @@
         return True
 
     def _run(self) -> 'VQEResult':
->>>>>>> fe5cc713
         """
         Run the algorithm to compute the minimum eigenvalue.
 
@@ -475,15 +388,10 @@
             AquaError: wrong setting of operator and backend.
         """
         if self.operator is None:
-<<<<<<< HEAD
-            raise ValueError('The operator has not been set!')
-
-=======
             raise AquaError("Operator was never provided")
 
         self._operator = self.operator
         self._aux_operators = self.aux_operators
->>>>>>> fe5cc713
         if self._auto_conversion:
             self._operator = \
                 self._config_the_best_mode(self._operator, self._quantum_instance.backend)
