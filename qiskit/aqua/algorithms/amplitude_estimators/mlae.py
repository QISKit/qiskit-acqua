--- conflicted
+++ resolved
@@ -12,12 +12,8 @@
 
 """The Maximum Likelihood Amplitude Estimation algorithm."""
 
-<<<<<<< HEAD
 from typing import Optional, List, Union, Tuple, Callable, Dict, Any
-=======
-from typing import Optional, List, Union, Tuple, Dict, Any
 import warnings
->>>>>>> 2be89c1c
 import logging
 import numpy as np
 from scipy.optimize import brute
@@ -471,18 +467,11 @@
         # TODO implement a **reliable**, fast method to find the maximum of the likelihood function
         return self._compute_mle_safe()
 
-<<<<<<< HEAD
-    def _run(self) -> dict:
+    def _run(self) -> 'MaximumLikelihoodAmplitudeEstimationResult':
         # check if A factory or state_preparation has been set
         if self.state_preparation is None:
             if self.a_factory is None:  # getter emits deprecation warnings, therefore nest
                 raise AquaError('The A operator must be set!')
-=======
-    def _run(self) -> 'MaximumLikelihoodAmplitudeEstimationResult':
-        # check if A factory has been set
-        if self.a_factory is None:
-            raise AquaError("a_factory must be set!")
->>>>>>> 2be89c1c
 
         if self._quantum_instance.is_statevector:
 
