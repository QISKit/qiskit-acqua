# -*- coding: utf-8 -*-

# This code is part of Qiskit.
#
# (C) Copyright IBM 2018, 2020.
#
# This code is licensed under the Apache License, Version 2.0. You may
# obtain a copy of this license in the LICENSE.txt file in the root directory
# of this source tree or at http://www.apache.org/licenses/LICENSE-2.0.
#
# Any modifications or derivative works of this code must retain this
# copyright notice, and modified files need to carry a notice indicating
# that they have been altered from the originals.

<<<<<<< HEAD
"""Grover's Search algorithm."""

from typing import Optional, Union, Dict, List, Any, Callable
import warnings
=======
from typing import Optional, Union, Dict, Any, List
>>>>>>> 63b5029f
import logging
import warnings
import operator
import numpy as np

from qiskit import ClassicalRegister, QuantumCircuit
from qiskit.circuit.library import GroverOperator
from qiskit.providers import BaseBackend
from qiskit.quantum_info import Statevector

from qiskit.aqua import QuantumInstance, AquaError
from qiskit.aqua.utils import get_subsystem_density_matrix
from qiskit.aqua.utils.validation import validate_min, validate_in_set
<<<<<<< HEAD
from qiskit.aqua.algorithms import QuantumAlgorithm
from qiskit.aqua.components.oracles import Oracle, TruthTableOracle
=======
from qiskit.aqua.algorithms import QuantumAlgorithm, AlgorithmResult
from qiskit.aqua.components.initial_states import Custom
from qiskit.aqua.components.oracles import Oracle
>>>>>>> 63b5029f
from qiskit.aqua.components.initial_states import InitialState

logger = logging.getLogger(__name__)


# pylint: disable=invalid-name


class Grover(QuantumAlgorithm):
    r"""Grover's Search algorithm.

    Grover’s Search is a well known quantum algorithm for searching through
    unstructured collections of records for particular targets with quadratic
    speedup compared to classical algorithms.

    Given a set :math:`X` of :math:`N` elements :math:`X=\{x_1,x_2,\ldots,x_N\}`
    and a boolean function :math:`f : X \rightarrow \{0,1\}`, the goal of an
    unstructured-search problem is to find an element :math:`x^* \in X` such
    that :math:`f(x^*)=1`.

    Unstructured search is often alternatively formulated as a database search
    problem, in which, given a database, the goal is to find in it an item that
    meets some specification.

    The search is called *unstructured* because there are no guarantees as to how
    the database is ordered.  On a sorted database, for instance, one could perform
    binary search to find an element in :math:`\mathbb{O}(\log N)` worst-case time.
    Instead, in an unstructured-search problem, there is no prior knowledge about
    the contents of the database. With classical circuits, there is no alternative
    but to perform a linear number of queries to find the target element.
    Conversely, Grover's Search algorithm allows to solve the unstructured-search
    problem on a quantum computer in :math:`\mathcal{O}(\sqrt{N})` queries.

    All that is needed for carrying out a search is an oracle from Aqua's
    :mod:`~qiskit.aqua.components.oracles` module for specifying the search criterion,
    which basically indicates a hit or miss for any given record.  More formally, an
    oracle :math:`O_f` is an object implementing a boolean function
    :math:`f` as specified above.  Given an input :math:`x \in X`,
    :math:`O_f` implements :math:`f(x)`.  The details of how :math:`O_f` works are
    unimportant; Grover's search algorithm treats the oracle as a black box.

    For example the :class:`~qiskit.aqua.components.oracles.LogicalExpressionOracle`
    can take as input a SAT problem in
    `DIMACS CNF format <http://www.satcompetition.org/2009/format-benchmarks2009.html>`__
    and be used with Grover algorithm to find a satisfiable assignment.

    Signature: 

    Q = A S_0 A_dg S_f 

    Should internally use Grover operator to construct Q, then "applying j iterations of Grover"
    only means apply Q j-times where, Q is the grover op)
    """

    def __init__(self,
                 oracle: Union[Oracle, QuantumCircuit, Statevector],
                 state_preparation: Optional[Union[QuantumCircuit, InitialState]] = None,
                 is_good_state: Union[Callable, List[int], Statevector] = None,
                 grover_operator: Optional[QuantumCircuit] = None,
                 incremental: bool = False,
                 num_iterations: int = 1,
                 lam: float = 1.34,
                 rotation_counts: Optional[List[int]] = None,
                 num_solutions: Optional[int] = None,
                 quantum_instance: Optional[Union[QuantumInstance, BaseBackend]] = None,
                 init_state: Optional[InitialState] = None,
                 mct_mode: str = 'noancilla') -> None:
        # pylint: disable=line-too-long
        r"""
        Args:
            oracle: The oracle component
            init_state: An optional initial quantum state. If None (default) then Grover's Search
                 by default uses uniform superposition to initialize its quantum state. However,
                 an initial state may be supplied, if useful, for example, if the user has some
                 prior knowledge regarding where the search target(s) might be located.
            incremental: Whether to use incremental search mode (True) or not (False).
                 Supplied *num_iterations* is ignored when True and instead the search task will
                 be carried out in successive rounds, using circuits built with incrementally
                 higher number of iterations for the repetition of the amplitude amplification
                 until a target is found or the maximal number :math:`\log N` (:math:`N` being the
                 total number of elements in the set from the oracle used) of iterations is
                 reached. The implementation follows Section 4 of [2].
            lam: For incremental search mode, the maximum number of repetition of amplitude
                 amplification increases by factor lam in every round,
                 :math:`R_{i+1} = lam \times R_{i}`. If this parameter is not set, the default
                 value lam = 1.34 is used, which is proved to be optimal [1].
            rotation_counts: For incremental mode, if rotation_counts is defined, parameter *lam*
                is ignored. rotation_counts is the list of integers that defines the number of
                repetition of amplitude amplification for each round.
            num_iterations: How many times the marking and reflection phase sub-circuit is
                repeated to amplify the amplitude(s) of the target(s). Has a minimum value of 1.
            mct_mode: Multi-Control Toffoli mode ('basic' | 'basic-dirty-ancilla' |
                'advanced' | 'noancilla')
            quantum_instance: Quantum Instance or Backend
            grover_operator: A GroverOperator for the Grover's algorithm can be set directly.
            is_good_state: Answers the Grover's algorithm is looking for.
                It is used to check whether the result is correct or not.
            num_solutions: num_solutions: is used to decide num_iterations
            state_preparation: TODO

        Raises:
            TypeError: If ``init_state`` is of unsupported type or is of type ``InitialState` but
                the oracle is not of type ``Oracle``.
            AquaError: evaluate_classically() missing from the input oracle
            TypeError: If ``oracle`` is of unsupported type.


        References:
            [1]: Baritompa et al., Grover's Quantum Algorithm Applied to Global Optimization
                 `<https://www.researchgate.net/publication/220133694_Grover%27s_Quantum_Algorithm_Applied_to_Global_Optimization>`_
            [2]: Boyer et al., Tight bounds on quantum searching
                 `<https://arxiv.org/abs/quant-ph/9605034>`_
        """
        validate_min('num_iterations', num_iterations, 1)
        validate_in_set('mct_mode', mct_mode,
                        {'basic', 'basic-dirty-ancilla',
                         'advanced', 'noancilla'})
        super().__init__(quantum_instance)

        # init_state has been renamed to state_preparation
        if init_state is not None:
            warnings.warn('The init_state argument is deprecated as of 0.8.0, and will be removed '
                          'no earlier than 3 months after the release date. You should use the '
                          'state_preparation argument instead and pass a QuantumCircuit or '
                          'Statevector instead of an InitialState.',
                          DeprecationWarning, stacklevel=2)
            state_preparation = init_state

        if mct_mode is not None:
            warnings.warn('The mct_mode argument is deprecated as of 0.8.0, and will be removed no '
                          'earlier than 3 months after the release date. If you want to use a '
                          'special MCX mode you should use the GroverOperator in '
                          'qiskit.circuit.library directly and pass it to the grover_operator '
                          'keyword argument.', DeprecationWarning, stacklevel=2)

        # Construct GroverOperator circuit
        if grover_operator is not None:
            self._grover_operator = grover_operator
        else:
            # check the type of state_preparation
            if isinstance(state_preparation, InitialState):
                warnings.warn('Passing an InitialState component is deprecated as of 0.8.0, and '
                              'will be removed no earlier than 3 months after the release date. '
                              'You should pass a QuantumCircuit instead.',
                              DeprecationWarning, stacklevel=2)
                if isinstance(oracle, Oracle):
                    state_preparation = init_state.construct_circuit(
                        mode='circuit', register=oracle.variable_register
                        )
                else:
                    raise TypeError('If init_state is of type InitialState, oracle must be of type '
                                    'Oracle')
            elif not isinstance(state_preparation, QuantumCircuit) and state_preparation is not None:
                raise TypeError('Unsupported type "{}" of state_preparation'.format(
                    type(state_preparation)))

            # check to oracle type and if necessary convert the deprecated Oracle component to
            # a circuit
            reflection_qubits = None
            if isinstance(oracle, Oracle):
                if not callable(getattr(oracle, "evaluate_classically", None)):
                    raise AquaError(
                        'Missing the evaluate_classically() method \
                            from the provided oracle instance.'
                    )
                warnings.warn('Passing an qiskit.aqua.components.oracles.Oracle object is '
                              'deprecated as of 0.8.0, and the support will be removed no '
                              'earlier than 3 months after the release date. You should pass a '
                              'QuantumCircuit or Statevector argument instead. See also the '
                              'qiskit.circuit.library.GroverOperator for more information.',
                              DeprecationWarning, stacklevel=2)

                oracle, reflection_qubits, is_good_state = _oracle_component_to_circuit(oracle)
            elif not isinstance(oracle, (QuantumCircuit, Statevector)):
                raise TypeError('Unsupported type "{}" of oracle'.format(type(oracle)))

            self._grover_operator = GroverOperator(oracle=oracle,
                                                   state_preparation=state_preparation,
                                                   reflection_qubits=reflection_qubits,
                                                   mcx_mode=mct_mode)

        self._is_good_state = is_good_state
        self._incremental = incremental
        self._lam = lam
        self._rotation_counts = rotation_counts
        self._max_num_iterations = np.ceil(2 ** (len(self._grover_operator.reflection_qubits) / 2))
        if incremental:
            self._num_iterations = 1
        elif num_solutions:
            self._num_iterations = round(np.pi*np.sqrt(
                2**len(self._grover_operator.reflection_qubits)/num_solutions)/4)
        else:
            self._num_iterations = num_iterations

        if incremental:
            logger.debug('Incremental mode specified, \
                ignoring "num_iterations" and "num_solutions".')
        elif num_solutions:
            logger.debug('"num_solutions" specified, ignoring "num_iterations".')
        elif self._max_num_iterations is not None:
            if num_iterations > self._max_num_iterations:
                logger.warning('The specified value %s for "num_iterations" '
                               'might be too high.', num_iterations)
        self._ret = {}  # type: Dict[str, Any]

    # remove?
    @property
    def qc_amplitude_amplification_iteration(self):
        """ Return GroverOperator """
        return self._grover_operator

    def _run_experiment(self, power):
        """Run a grover experiment for a given power of the Grover operator."""
        if self._quantum_instance.is_statevector:

            qc = self.construct_circuit(power, measurement=False)
            result = self._quantum_instance.execute(qc)
            complete_state_vec = result.get_statevector(qc)
            if qc.width() != len(self._grover_operator.reflection_qubits):
                variable_register_density_matrix = get_subsystem_density_matrix(
                    complete_state_vec,
                    range(len(self._grover_operator.reflection_qubits), qc.width())
                )
                variable_register_density_matrix_diag = np.diag(variable_register_density_matrix)
                max_amplitude = max(
                    variable_register_density_matrix_diag.min(),
                    variable_register_density_matrix_diag.max(),
                    key=abs
                )
                max_amplitude_idx = \
                    np.where(variable_register_density_matrix_diag == max_amplitude)[0][0]
                top_measurement = np.binary_repr(max_amplitude_idx, len(
                    self._grover_operator.reflection_qubits))
            else:
                max_amplitude = max(
                    complete_state_vec.max(),
                    complete_state_vec.min(),
                    key=abs)
                max_amplitude_idx = \
                    np.where(complete_state_vec == max_amplitude)[0][0]
                top_measurement = np.binary_repr(max_amplitude_idx, len(
                    self._grover_operator.reflection_qubits))
        else:
            qc = self.construct_circuit(power, measurement=True)
            measurement = self._quantum_instance.execute(qc).get_counts(qc)
            self._ret['measurement'] = measurement
            top_measurement = max(measurement.items(), key=operator.itemgetter(1))[0]

        self._ret['top_measurement'] = top_measurement

        return top_measurement, self.is_good_state(top_measurement)

    def is_good_state(self, bitstr: str) -> bool:
        """Check whether a provided bitstring is a good state or not.

        Args:
            bitstr: The measurement as bitstring.

        Raises:
            NotImplementedError: If self._is_good_state couldn't be used to determine whether
                the bitstring is a good state.

        Returns:
            True if the measurement is a good state, False otherwise.
        """
        if callable(self._is_good_state):
            oracle_evaluation, _ = self._is_good_state(bitstr)
            return oracle_evaluation
        elif isinstance(self._is_good_state, list):
            return bitstr in self._is_good_state
        elif isinstance(self._is_good_state, Statevector):
            return bitstr in self._is_good_state.probabilities_dict()
        else:
            raise NotImplementedError('Conversion to callable not implemented for {}'.format(
                type(self._is_good_state)))

    def construct_circuit(self, power: int, measurement: bool = False) -> QuantumCircuit:
        """Construct

        Args:
            power: The number of times the Grover operator is repeated.
            measurement: Boolean flag to indicate if measurement should be included in the circuit.

        Returns:
            QuantumCircuit: the QuantumCircuit object for the constructed circuit
        """
        qc = QuantumCircuit(self._grover_operator.num_qubits, name='Grover circuit')
        qc.compose(self._grover_operator.state_preparation, inplace=True)
        if power > 0:
            qc.compose(self._grover_operator.power(power), inplace=True)

        if measurement:
            measurement_cr = ClassicalRegister(
                len(self._grover_operator.reflection_qubits), name='m')
            qc.add_register(measurement_cr)
            qc.measure(self._grover_operator.reflection_qubits, measurement_cr)

        self._ret['circuit'] = qc
        return qc

<<<<<<< HEAD
    def _run(self):
        """Run an entire experiment."""
=======
    def _run(self) -> 'GroverResult':
>>>>>>> 63b5029f
        if self._incremental:
            if self._rotation_counts:
                for target_num_iterations in self._rotation_counts:
                    assignment, oracle_evaluation = self._run_experiment(target_num_iterations)
                    if oracle_evaluation:
                        break
                    if target_num_iterations > self._max_num_iterations:
                        break
            else:
                current_max_num_iterations = 1
                while current_max_num_iterations < self._max_num_iterations:
                    target_num_iterations = self.random.integers(current_max_num_iterations) + 1
                    assignment, oracle_evaluation = self._run_experiment(target_num_iterations)
                    if oracle_evaluation:
                        break
                    current_max_num_iterations = \
                        min(self._lam * current_max_num_iterations, self._max_num_iterations)

        else:
            assignment, oracle_evaluation = self._run_experiment(self._num_iterations)

        # TODO remove all former dictionary logic
        self._ret['result'] = assignment
        self._ret['oracle_evaluation'] = oracle_evaluation
<<<<<<< HEAD
        return self._ret


def _oracle_component_to_circuit(oracle: Oracle):
    """ Convert an Oracle to a QuantumCircuit."""
    circuit = QuantumCircuit(oracle.circuit.num_qubits)

    if isinstance(oracle, TruthTableOracle):
        index = 0
        for qreg in oracle.circuit.qregs:
            if qreg.name == "o":
                break
            index += qreg.size
        _output_register = index
    else:
        _output_register = [i for i, qubit in enumerate(oracle.circuit.qubits)
                            if qubit in oracle.output_register[:]]

    circuit.x(_output_register)
    circuit.h(_output_register)
    circuit.compose(oracle.circuit, list(range(oracle.circuit.num_qubits)),
                    inplace=True)
    circuit.h(_output_register)
    circuit.x(_output_register)

    reflection_qubits = [i for i, qubit in enumerate(oracle.circuit.qubits)
                         if qubit in oracle.variable_register[:]]

    is_good_state = oracle.evaluate_classically

    return circuit, reflection_qubits, is_good_state
=======

        result = GroverResult()
        if 'measurement' in self._ret:
            result.measurement = dict(self._ret['measurement'])
        if 'top_measurement' in self._ret:
            result.top_measurement = self._ret['top_measurement']
        if 'circuit' in self._ret:
            result.circuit = self._ret['circuit']
        result.assignment = self._ret['result']
        result.oracle_evaluation = self._ret['oracle_evaluation']
        return result


class GroverResult(AlgorithmResult):
    """ Grover Result."""

    @property
    def measurement(self) -> Optional[Dict[str, int]]:
        """ returns measurement """
        return self.get('measurement')

    @measurement.setter
    def measurement(self, value: Dict[str, int]) -> None:
        """ set measurement """
        self.data['measurement'] = value

    @property
    def top_measurement(self) -> Optional[str]:
        """ return top measurement """
        return self.get('top_measurement')

    @top_measurement.setter
    def top_measurement(self, value: str) -> None:
        """ set top measurement """
        self.data['top_measurement'] = value

    @property
    def circuit(self) -> Optional[QuantumCircuit]:
        """ return circuit """
        return self.get('circuit')

    @circuit.setter
    def circuit(self, value: QuantumCircuit) -> None:
        """ set circuit """
        self.data['circuit'] = value

    @property
    def assignment(self) -> List[int]:
        """ return assignment """
        return self.get('assignment')

    @assignment.setter
    def assignment(self, value: List[int]) -> None:
        """ set assignment """
        self.data['assignment'] = value

    @property
    def oracle_evaluation(self) -> bool:
        """ return oracle evaluation """
        return self.get('oracle_evaluation')

    @oracle_evaluation.setter
    def oracle_evaluation(self, value: bool) -> None:
        """ set oracle evaluation """
        self.data['oracle_evaluation'] = value

    @staticmethod
    def from_dict(a_dict: Dict) -> 'GroverResult':
        """ create new object from a dictionary """
        return GroverResult(a_dict)

    def __getitem__(self, key: object) -> object:
        if key == 'result':
            warnings.warn('result deprecated, use assignment property.', DeprecationWarning)
            return super().__getitem__('assignment')

        return super().__getitem__(key)
>>>>>>> 63b5029f
<|MERGE_RESOLUTION|>--- conflicted
+++ resolved
@@ -12,14 +12,9 @@
 # copyright notice, and modified files need to carry a notice indicating
 # that they have been altered from the originals.
 
-<<<<<<< HEAD
 """Grover's Search algorithm."""
 
 from typing import Optional, Union, Dict, List, Any, Callable
-import warnings
-=======
-from typing import Optional, Union, Dict, Any, List
->>>>>>> 63b5029f
 import logging
 import warnings
 import operator
@@ -33,14 +28,9 @@
 from qiskit.aqua import QuantumInstance, AquaError
 from qiskit.aqua.utils import get_subsystem_density_matrix
 from qiskit.aqua.utils.validation import validate_min, validate_in_set
-<<<<<<< HEAD
-from qiskit.aqua.algorithms import QuantumAlgorithm
-from qiskit.aqua.components.oracles import Oracle, TruthTableOracle
-=======
 from qiskit.aqua.algorithms import QuantumAlgorithm, AlgorithmResult
 from qiskit.aqua.components.initial_states import Custom
-from qiskit.aqua.components.oracles import Oracle
->>>>>>> 63b5029f
+from qiskit.aqua.components.oracles import Oracle, TruthTableOracle
 from qiskit.aqua.components.initial_states import InitialState
 
 logger = logging.getLogger(__name__)
@@ -341,12 +331,7 @@
         self._ret['circuit'] = qc
         return qc
 
-<<<<<<< HEAD
-    def _run(self):
-        """Run an entire experiment."""
-=======
     def _run(self) -> 'GroverResult':
->>>>>>> 63b5029f
         if self._incremental:
             if self._rotation_counts:
                 for target_num_iterations in self._rotation_counts:
@@ -371,8 +356,17 @@
         # TODO remove all former dictionary logic
         self._ret['result'] = assignment
         self._ret['oracle_evaluation'] = oracle_evaluation
-<<<<<<< HEAD
-        return self._ret
+
+        result = GroverResult()
+        if 'measurement' in self._ret:
+            result.measurement = dict(self._ret['measurement'])
+        if 'top_measurement' in self._ret:
+            result.top_measurement = self._ret['top_measurement']
+        if 'circuit' in self._ret:
+            result.circuit = self._ret['circuit']
+        result.assignment = self._ret['result']
+        result.oracle_evaluation = self._ret['oracle_evaluation']
+        return result
 
 
 def _oracle_component_to_circuit(oracle: Oracle):
@@ -403,18 +397,6 @@
     is_good_state = oracle.evaluate_classically
 
     return circuit, reflection_qubits, is_good_state
-=======
-
-        result = GroverResult()
-        if 'measurement' in self._ret:
-            result.measurement = dict(self._ret['measurement'])
-        if 'top_measurement' in self._ret:
-            result.top_measurement = self._ret['top_measurement']
-        if 'circuit' in self._ret:
-            result.circuit = self._ret['circuit']
-        result.assignment = self._ret['result']
-        result.oracle_evaluation = self._ret['oracle_evaluation']
-        return result
 
 
 class GroverResult(AlgorithmResult):
@@ -480,5 +462,4 @@
             warnings.warn('result deprecated, use assignment property.', DeprecationWarning)
             return super().__getitem__('assignment')
 
-        return super().__getitem__(key)
->>>>>>> 63b5029f
+        return super().__getitem__(key)