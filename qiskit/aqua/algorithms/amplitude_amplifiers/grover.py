--- conflicted
+++ resolved
@@ -331,10 +331,6 @@
             raise NotImplementedError('Conversion to callable not implemented for {}'.format(
                 type(self._is_good_state)))
 
-<<<<<<< HEAD
-    def construct_circuit(self, power: Optional[int] = None,
-                          measurement: bool = False) -> QuantumCircuit:
-=======
     def post_processing(self, bitstr: str) -> str:
         """Do the post-processing to the measurement result
 
@@ -355,8 +351,8 @@
 
         return bitstr
 
-    def construct_circuit(self, power: int, measurement: bool = False) -> QuantumCircuit:
->>>>>>> 27020e7b
+    def construct_circuit(self, power: Optional[int] = None,
+                          measurement: bool = False) -> QuantumCircuit:
         """Construct the circuit for Grover's algorithm with ``power`` Grover operators.
 
         Args:
@@ -391,9 +387,9 @@
             for target_num_iterations in self._iterations:
                 #print("target_num_iterations  ", target_num_iterations)
                 assignment, oracle_evaluation = self._run_experiment(target_num_iterations)
-                #print(assignment)
+                # print(assignment)
                 if oracle_evaluation:
-                    #print("oracle_evaluation")
+                    # print("oracle_evaluation")
                     break
                 if target_num_iterations > self._max_num_iterations:
                     #print("too many iterations")
