--- conflicted
+++ resolved
@@ -285,10 +285,6 @@
             self._ret['eigvecs'] = np.array(eigvecs)
             self._ret['eigvals'] = np.array(eigvals)
             self._ret['energies'] = np.array(energies)
-<<<<<<< HEAD
-            self._ret['aux_ops'] = np.array(aux_ops)
-=======
->>>>>>> 41d9a152
             # conversion to np.array breaks in case of aux_ops
             self._ret['aux_ops'] = aux_ops
 
