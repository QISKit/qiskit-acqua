# -*- coding: utf-8 -*-

# This code is part of Qiskit.
#
# (C) Copyright IBM 2019, 2020.
#
# This code is licensed under the Apache License, Version 2.0. You may
# obtain a copy of this license in the LICENSE.txt file in the root directory
# of this source tree or at http://www.apache.org/licenses/LICENSE-2.0.
#
# Any modifications or derivative works of this code must retain this
# copyright notice, and modified files need to carry a notice indicating
# that they have been altered from the originals.

"""The Variational Quantum Algorithm Base Class.

This class can be used an interface for working with Variation Quantum Algorithms, such as VQE,
QAOA, or QSVM, and also provides helper utilities for implementing new variational algorithms.
Writing a new variational algorithm is a simple as extending this class, implementing a cost
function for the new algorithm to pass to the optimizer, and running :meth:`find_minimum` method
of this class to carry out the optimization. Alternatively, all of the functions below can be
overridden to opt-out of this infrastructure but still meet the interface requirements.
"""

from typing import Optional, Callable, Union
import time
import logging
import warnings
from abc import abstractmethod
import numpy as np

<<<<<<< HEAD
from qiskit.circuit import ParameterVector
=======
from qiskit.circuit import QuantumCircuit, ParameterVector
>>>>>>> cd9fd8a5
from qiskit.providers import BaseBackend
from qiskit.aqua import QuantumInstance, AquaError
from qiskit.aqua.algorithms import AlgorithmResult, QuantumAlgorithm
from qiskit.aqua.components.optimizers import Optimizer, SLSQP
from qiskit.aqua.components.variational_forms import VariationalForm

logger = logging.getLogger(__name__)

# pylint: disable=invalid-name


class VQAlgorithm(QuantumAlgorithm):
<<<<<<< HEAD
    """
    The Variational Quantum Algorithm Base Class.
    """

    def __init__(self,
                 var_form: Optional[VariationalForm] = None,
                 optimizer: Optional[Optimizer] = None,
=======
    """The Variational Quantum Algorithm Base Class."""

    def __init__(self,
                 var_form: Union[QuantumCircuit, VariationalForm],
                 optimizer: Optimizer,
>>>>>>> cd9fd8a5
                 cost_fn: Optional[Callable] = None,
                 initial_point: Optional[np.ndarray] = None,
                 quantum_instance: Optional[Union[QuantumInstance, BaseBackend]] = None) -> None:
        """
        Args:
            var_form: An optional parameterized variational form (ansatz).
            optimizer: A classical optimizer.
            cost_fn: An optional cost function for optimizer. If not supplied here must be
                supplied on :meth:`find_minimum`.
            initial_point: An optional initial point (i.e. initial parameter values)
                for the optimizer.
<<<<<<< HEAD
            quantum_instance: The Quantum Instance or Backend to run the circuits.
=======
            quantum_instance: Quantum Instance or Backend

>>>>>>> cd9fd8a5
        Raises:
             ValueError: for invalid input
        """
        super().__init__(quantum_instance)

<<<<<<< HEAD
        if optimizer is None:
            logger.info('No optimizer provided, setting it to SLSPQ.')
            optimizer = SLSQP()

        self._optimizer = optimizer
        self._cost_fn = cost_fn
        self._initial_point = initial_point
        self.var_form = var_form
=======
        self._optimizer = optimizer
        self._cost_fn = cost_fn
        self._initial_point = initial_point
        self._var_form = var_form
        if var_form is not None:
            self.var_form = var_form
>>>>>>> cd9fd8a5

        self._parameterized_circuits = None

    @property
    def var_form(self) -> Optional[Union[QuantumCircuit, VariationalForm]]:
        """ Returns variational form """
        return self._var_form

    @var_form.setter
    def var_form(self, var_form: Union[QuantumCircuit, VariationalForm]):
        """ Sets variational form """
<<<<<<< HEAD
        self._var_form = var_form
        if var_form:
            self._var_form_params = ParameterVector('θ', var_form.num_parameters)
=======
        if isinstance(var_form, QuantumCircuit):
            # store the parameters
            self._var_form_params = list(var_form.parameters)
            self._var_form = var_form
        elif isinstance(var_form, VariationalForm):
            self._var_form_params = ParameterVector('θ', length=var_form.num_parameters)
            self._var_form = var_form
        else:
            raise ValueError('Unsupported type {} of var_form'.format(type(var_form)))

        if var_form is not None and len(self._var_form_params) == 0:
            raise AquaError('Passing a variational form with no parameters is not supported.')
>>>>>>> cd9fd8a5

    @property
    def optimizer(self) -> Optional[Optimizer]:
        """ Returns optimizer """
        return self._optimizer

    @optimizer.setter
    def optimizer(self, optimizer: Optimizer):
        """ Sets optimizer """
        self._optimizer = optimizer

    @property
    def initial_point(self) -> Optional[np.ndarray]:
        """ Returns initial point """
        return self._initial_point

    @initial_point.setter
    def initial_point(self, initial_point: np.ndarray):
        """ Sets initial point """
        self._initial_point = initial_point

    def find_minimum(self,
                     initial_point: Optional[np.ndarray] = None,
                     var_form: Optional[Union[QuantumCircuit, VariationalForm]] = None,
                     cost_fn: Optional[Callable] = None,
                     optimizer: Optional[Optimizer] = None,
                     gradient_fn: Optional[Callable] = None) -> 'VQResult':
        """Optimize to find the minimum cost value.

        Args:
            initial_point: If not `None` will be used instead of any initial point supplied via
                constructor. If `None` and `None` was supplied to constructor then a random
                point will be used if the optimizer requires an initial point.
            var_form: If not `None` will be used instead of any variational form supplied via
                constructor.
            cost_fn: If not `None` will be used instead of any cost_fn supplied via
                constructor.
            optimizer: If not `None` will be used instead of any optimizer supplied via
                constructor.
            gradient_fn: Optional gradient function for optimizer

        Returns:
            dict: Optimized variational parameters, and corresponding minimum cost value.

        Raises:
            ValueError: invalid input
        """
        initial_point = initial_point if initial_point is not None else self.initial_point
        var_form = var_form if var_form is not None else self.var_form
        cost_fn = cost_fn if cost_fn is not None else self._cost_fn
        optimizer = optimizer if optimizer is not None else self.optimizer

        if var_form is None:
            raise ValueError('Variational form neither supplied to constructor nor find minimum.')
        if cost_fn is None:
            raise ValueError('Cost function neither supplied to constructor nor find minimum.')
        if optimizer is None:
            raise ValueError('Optimizer neither supplied to constructor nor find minimum.')

        nparms = var_form.num_parameters

        if hasattr(var_form, 'parameter_bounds'):
            bounds = var_form.parameter_bounds
        else:
            bounds = [(None, None)] * nparms

        if initial_point is not None and len(initial_point) != nparms:
            raise ValueError(
                'Initial point size {} and parameter size {} mismatch'.format(
                    len(initial_point), nparms))
        if len(bounds) != nparms:
            raise ValueError('Variational form bounds size does not match parameter size')
        # If *any* value is *equal* in bounds array to None then the problem does *not* have bounds
        problem_has_bounds = not np.any(np.equal(bounds, None))
        # Check capabilities of the optimizer
        if problem_has_bounds:
            if not optimizer.is_bounds_supported:
                raise ValueError('Problem has bounds but optimizer does not support bounds')
        else:
            if optimizer.is_bounds_required:
                raise ValueError('Problem does not have bounds but optimizer requires bounds')
        if initial_point is not None:
            if not optimizer.is_initial_point_supported:
                raise ValueError('Optimizer does not support initial point')
        else:
            if optimizer.is_initial_point_required:
                low = [(l if l is not None else -2 * np.pi) for (l, u) in bounds]
                high = [(u if u is not None else 2 * np.pi) for (l, u) in bounds]
                initial_point = self.random.uniform(low, high)

        start = time.time()
        if not optimizer.is_gradient_supported:  # ignore the passed gradient function
            gradient_fn = None

        logger.info('Starting optimizer.\nbounds=%s\ninitial point=%s', bounds, initial_point)
        opt_params, opt_val, num_optimizer_evals = optimizer.optimize(nparms,
                                                                      cost_fn,
                                                                      variable_bounds=bounds,
                                                                      initial_point=initial_point,
                                                                      gradient_function=gradient_fn)
        eval_time = time.time() - start

        result = VQResult()
        result.optimizer_evals = num_optimizer_evals
        result.optimizer_time = eval_time
        result.optimal_value = opt_val
        result.optimal_point = opt_params

        return result

    def get_prob_vector_for_params(self, construct_circuit_fn, params_s,
                                   quantum_instance, construct_circuit_args=None):
        """ Helper function to get probability vectors for a set of params """
        circuits = []
        for params in params_s:
            circuit = construct_circuit_fn(params, **construct_circuit_args)
            circuits.append(circuit)
        results = quantum_instance.execute(circuits)

        probs_s = []
        for circuit in circuits:
            if quantum_instance.is_statevector:
                sv = results.get_statevector(circuit)
                probs = np.real(sv * np.conj(sv))
                probs_s.append(probs)
            else:
                counts = results.get_counts(circuit)
                probs_s.append(self.get_probabilities_for_counts(counts))
        return np.array(probs_s)

    def get_probabilities_for_counts(self, counts):
        """ get probabilities for counts """
        shots = sum(counts.values())
        states = int(2 ** len(list(counts.keys())[0]))
        probs = np.zeros(states)
        for k, v in counts.items():
            probs[int(k, 2)] = v / shots
        return probs

    @abstractmethod
    def get_optimal_cost(self):
        """ get optimal cost """
        raise NotImplementedError()

    @abstractmethod
    def get_optimal_circuit(self):
        """ get optimal circuit """
        raise NotImplementedError()

    @abstractmethod
    def get_optimal_vector(self):
        """ get optimal vector """
        raise NotImplementedError()

    @property
    @abstractmethod
    def optimal_params(self):
        """ returns optimal parameters """
        raise NotImplementedError()

    def cleanup_parameterized_circuits(self):
        """ set parameterized circuits to None """
        self._parameterized_circuits = None


class VQResult(AlgorithmResult):
    """ Variation Quantum Algorithm Result."""

    @property
    def optimizer_evals(self) -> int:
        """ Returns number of optimizer evaluations """
        return self.get('optimizer_evals')

    @optimizer_evals.setter
    def optimizer_evals(self, value: int) -> None:
        """ Sets number of optimizer evaluations """
        self.data['optimizer_evals'] = value

    @property
    def optimizer_time(self) -> float:
        """ Returns time taken for optimization """
        return self.get('optimizer_time')

    @optimizer_time.setter
    def optimizer_time(self, value: float) -> None:
        """ Sets time taken for optimization  """
        self.data['optimizer_time'] = value

    @property
    def optimal_value(self) -> float:
        """ Returns optimal value """
        return self.get('optimal_value')

    @optimal_value.setter
    def optimal_value(self, value: int) -> float:
        """ Sets optimal value """
        self.data['optimal_value'] = value

    @property
    def optimal_point(self) -> np.ndarray:
        """ Returns optimal point """
        return self.get('optimal_point')

    @optimal_point.setter
    def optimal_point(self, value: np.ndarray) -> None:
        """ Sets optimal point """
        self.data['optimal_point'] = value

    def __getitem__(self, key: object) -> object:
        if key == 'num_optimizer_evals':
            warnings.warn('num_optimizer_evals deprecated, use optimizer_evals property.',
                          DeprecationWarning)
            return super().__getitem__('optimizer_evals')
        elif key == 'min_val':
            warnings.warn('min_val deprecated, use optimal_value property.',
                          DeprecationWarning)
            return super().__getitem__('optimal_value')
        elif key == 'opt_params':
            warnings.warn('opt_params deprecated, use optimal_point property.',
                          DeprecationWarning)
            return super().__getitem__('optimal_point')
        elif key == 'eval_time':
            warnings.warn('eval_time deprecated, use optimizer_time property.',
                          DeprecationWarning)
            return super().__getitem__('optimizer_time')

        return super().__getitem__(key)<|MERGE_RESOLUTION|>--- conflicted
+++ resolved
@@ -29,11 +29,7 @@
 from abc import abstractmethod
 import numpy as np
 
-<<<<<<< HEAD
-from qiskit.circuit import ParameterVector
-=======
 from qiskit.circuit import QuantumCircuit, ParameterVector
->>>>>>> cd9fd8a5
 from qiskit.providers import BaseBackend
 from qiskit.aqua import QuantumInstance, AquaError
 from qiskit.aqua.algorithms import AlgorithmResult, QuantumAlgorithm
@@ -46,21 +42,11 @@
 
 
 class VQAlgorithm(QuantumAlgorithm):
-<<<<<<< HEAD
-    """
-    The Variational Quantum Algorithm Base Class.
-    """
-
-    def __init__(self,
-                 var_form: Optional[VariationalForm] = None,
-                 optimizer: Optional[Optimizer] = None,
-=======
     """The Variational Quantum Algorithm Base Class."""
 
     def __init__(self,
                  var_form: Union[QuantumCircuit, VariationalForm],
                  optimizer: Optimizer,
->>>>>>> cd9fd8a5
                  cost_fn: Optional[Callable] = None,
                  initial_point: Optional[np.ndarray] = None,
                  quantum_instance: Optional[Union[QuantumInstance, BaseBackend]] = None) -> None:
@@ -72,18 +58,13 @@
                 supplied on :meth:`find_minimum`.
             initial_point: An optional initial point (i.e. initial parameter values)
                 for the optimizer.
-<<<<<<< HEAD
-            quantum_instance: The Quantum Instance or Backend to run the circuits.
-=======
             quantum_instance: Quantum Instance or Backend
 
->>>>>>> cd9fd8a5
         Raises:
              ValueError: for invalid input
         """
         super().__init__(quantum_instance)
 
-<<<<<<< HEAD
         if optimizer is None:
             logger.info('No optimizer provided, setting it to SLSPQ.')
             optimizer = SLSQP()
@@ -92,14 +73,6 @@
         self._cost_fn = cost_fn
         self._initial_point = initial_point
         self.var_form = var_form
-=======
-        self._optimizer = optimizer
-        self._cost_fn = cost_fn
-        self._initial_point = initial_point
-        self._var_form = var_form
-        if var_form is not None:
-            self.var_form = var_form
->>>>>>> cd9fd8a5
 
         self._parameterized_circuits = None
 
@@ -111,11 +84,6 @@
     @var_form.setter
     def var_form(self, var_form: Union[QuantumCircuit, VariationalForm]):
         """ Sets variational form """
-<<<<<<< HEAD
-        self._var_form = var_form
-        if var_form:
-            self._var_form_params = ParameterVector('θ', var_form.num_parameters)
-=======
         if isinstance(var_form, QuantumCircuit):
             # store the parameters
             self._var_form_params = list(var_form.parameters)
@@ -128,7 +96,6 @@
 
         if var_form is not None and len(self._var_form_params) == 0:
             raise AquaError('Passing a variational form with no parameters is not supported.')
->>>>>>> cd9fd8a5
 
     @property
     def optimizer(self) -> Optional[Optimizer]:
