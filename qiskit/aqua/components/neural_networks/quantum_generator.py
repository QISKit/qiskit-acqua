--- conflicted
+++ resolved
@@ -348,12 +348,6 @@
 
         Returns:
             dict: generator loss(float) and updated parameters (array).
-<<<<<<< HEAD
-=======
-
-        Raises:
-            Warning: If the maxiter argument of the optimizer is not set to 1.
->>>>>>> cdf0117a
         """
         self._shots = shots
 
@@ -367,7 +361,6 @@
                               'to ensure that the generator '
                               'and discriminator are updated in an alternating fashion.')
         except AttributeError:
-<<<<<<< HEAD
             maxiter = self._optimizer._options.get('maxiter')
             if maxiter is not None and maxiter != 1:
                 warnings.warn('Please set the the optimizer maxiter argument to 1 '
@@ -377,12 +370,6 @@
                 warnings.warn('Please ensure the optimizer max iterations are set to 1 '
                               'to ensure that the generator '
                               'and discriminator are updated in an alternating fashion.')
-=======
-            if self._optimizer._options['maxiter'] != 1:
-                raise Warning('Please set the the optimizer maxiter argument to 1 '
-                              'to ensure that the generator '
-                              'and discriminator are updated in an alternating fashion.')
->>>>>>> cdf0117a
 
         objective = self._get_objective_function(quantum_instance, self._discriminator)
         self.generator_circuit.params, loss, _ = self._optimizer.optimize(
