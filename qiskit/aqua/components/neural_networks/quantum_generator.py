# This code is part of Qiskit.
#
# (C) Copyright IBM 2019, 2020.
#
# This code is licensed under the Apache License, Version 2.0. You may
# obtain a copy of this license in the LICENSE.txt file in the root directory
# of this source tree or at http://www.apache.org/licenses/LICENSE-2.0.
#
# Any modifications or derivative works of this code must retain this
# copyright notice, and modified files need to carry a notice indicating
# that they have been altered from the originals.

"""Quantum Generator."""

from typing import Optional, List, Union, Dict, Any
from copy import deepcopy
import warnings

import numpy as np

from qiskit import QuantumRegister, ClassicalRegister, QuantumCircuit
from qiskit.circuit.library import TwoLocal
from qiskit.aqua import aqua_globals
from qiskit.aqua.components.optimizers import ADAM
from qiskit.aqua.components.optimizers import Optimizer
<<<<<<< HEAD
from qiskit.aqua.components.uncertainty_models import \
    UniformDistribution, MultivariateUniformDistribution
=======
>>>>>>> 2121df4c
from qiskit.aqua.components.uncertainty_models import UnivariateVariationalDistribution, \
    MultivariateVariationalDistribution
from qiskit.aqua.components.neural_networks.generative_network import GenerativeNetwork

# pylint: disable=invalid-name


class QuantumGenerator(GenerativeNetwork):
    """Quantum Generator.

    The quantum generator is a parametrized quantum circuit which can be trained with the
    :class:`~qiskit.aqua.algorithms.QGAN` algorithm
    to generate a quantum state which approximates the probability
    distribution of given training data. At the beginning of the training the parameters will
    be set randomly, thus, the output will is random. Throughout the training the quantum
    generator learns to represent the target distribution.
    Eventually, the trained generator can be used for state preparation e.g. in QAE.
    """

    def __init__(self,
                 bounds: np.ndarray,
                 num_qubits: List[int],
                 generator_circuit: Optional[Union[UnivariateVariationalDistribution,
                                                   MultivariateVariationalDistribution,
                                                   QuantumCircuit]] = None,
                 init_params: Optional[Union[List[float], np.ndarray]] = None,
                 optimizer: Optional[Optimizer] = None,
                 snapshot_dir: Optional[str] = None) -> None:
        """
        Args:
            bounds: k min/max data values [[min_1,max_1],...,[min_k,max_k]],
                given input data dim k
            num_qubits: k numbers of qubits to determine representation resolution,
                i.e. n qubits enable the representation of 2**n values [n_1,..., n_k]
            generator_circuit: a UnivariateVariationalDistribution for univariate data,
                a MultivariateVariationalDistribution for multivariate data,
                or a QuantumCircuit implementing the generator.
            init_params: 1D numpy array or list, Initialization for
                the generator's parameters.
            optimizer: optimizer to be used for the training of the generator
            snapshot_dir: str or None, if not None save the optimizer's parameter after every
                update step to the given directory

        Raises:
            AquaError: Set multivariate variational distribution to represent multivariate data
        """
        super().__init__()
        self._bounds = bounds
        self._num_qubits = num_qubits
        self.generator_circuit = generator_circuit
        if generator_circuit is None:
            circuit = QuantumCircuit(sum(num_qubits))
            circuit.h(circuit.qubits)
            var_form = TwoLocal(sum(num_qubits), 'ry', 'cz', reps=1, entanglement='circular')
            circuit.compose(var_form, inplace=True)

            # Set generator circuit
            self.generator_circuit = circuit

        if isinstance(generator_circuit, (UnivariateVariationalDistribution,
                                          MultivariateVariationalDistribution)):
            warnings.warn('Passing a UnivariateVariationalDistribution or MultivariateVariational'
                          'Distribution is as ``generator_circuit`` is deprecated as of Aqua 0.8.0 '
                          'and the support will be removed no earlier than 3 months after the '
                          'release data. You should pass as QuantumCircuit instead.',
                          DeprecationWarning, stacklevel=2)
            self._free_parameters = generator_circuit._var_form_params
            self.generator_circuit = generator_circuit._var_form
        else:
            self._free_parameters = list(self.generator_circuit.parameters)

        if init_params is None:
            init_params = aqua_globals.random.random(self.generator_circuit.num_parameters) * 2e-2

        self._bound_parameters = init_params

        # Set optimizer for updating the generator network
        if optimizer:
            self._optimizer = optimizer
        else:
            self._optimizer = ADAM(maxiter=1, tol=1e-6, lr=1e-3, beta_1=0.7,
                                   beta_2=0.99, noise_factor=1e-6,
                                   eps=1e-6, amsgrad=True, snapshot_dir=snapshot_dir)

        if np.ndim(self._bounds) == 1:
            bounds = np.reshape(self._bounds, (1, len(self._bounds)))
        else:
            bounds = self._bounds
        for j, prec in enumerate(self._num_qubits):
            # prepare data grid for dim j
            grid = np.linspace(bounds[j, 0], bounds[j, 1], (2 ** prec))
            if j == 0:
                if len(self._num_qubits) > 1:
                    self._data_grid = [grid]
                else:
                    self._data_grid = grid
                self._grid_elements = grid
            elif j == 1:
                self._data_grid.append(grid)
                temp = []
                for g_e in self._grid_elements:
                    for g in grid:
                        temp0 = [g_e]
                        temp0.append(g)
                        temp.append(temp0)
                self._grid_elements = temp
            else:
                self._data_grid.append(grid)
                temp = []
                for g_e in self._grid_elements:
                    for g in grid:
                        temp0 = deepcopy(g_e)
                        temp0.append(g)
                        temp.append(temp0)
                self._grid_elements = deepcopy(temp)
        self._data_grid = np.array(self._data_grid)

        self._shots = None
        self._discriminator = None
        self._ret = {}  # type: Dict[str, Any]

    def set_seed(self, seed):
        """
        Set seed.

        Args:
            seed (int): seed
        """
        aqua_globals.random_seed = seed

    def set_discriminator(self, discriminator):
        """
        Set discriminator network.

        Args:
            discriminator (Discriminator): Discriminator used to compute the loss function.
        """
        self._discriminator = discriminator

    def construct_circuit(self, params=None):
        """
        Construct generator circuit.

        Args:
            params (list | dict): parameters which should be used to run the generator.

        Returns:
            Instruction: construct the quantum circuit and return as gate
        """
        if params is None:
            return self.generator_circuit

        if isinstance(params, (list, np.ndarray)):
            params = dict(zip(self._free_parameters, params))

        return self.generator_circuit.assign_parameters(params)
        #     self.generator_circuit.build(qc=qc, q=q)
        # else:
        #     generator_circuit_copy = deepcopy(self.generator_circuit)
        #     generator_circuit_copy.params = params
        #     generator_circuit_copy.build(qc=qc, q=q)

        # # return qc.copy(name='qc')
        # return qc.to_instruction()

    def get_output(self, quantum_instance, params=None, shots=None):
        """
        Get classical data samples from the generator.
        Running the quantum generator circuit results in a quantum state.
        To train this generator with a classical discriminator, we need to sample classical outputs
        by measuring the quantum state and mapping them to feature space defined by the training
        data.

        Args:
            quantum_instance (QuantumInstance): Quantum Instance, used to run the generator
                circuit.
            params (numpy.ndarray): array or None, parameters which should
                be used to run the generator, if None use self._params
            shots (int): if not None use a number of shots that is different from the
                number set in quantum_instance

        Returns:
            list: generated samples, array: sample occurrence in percentage
        """
        instance_shots = quantum_instance.run_config.shots
        q = QuantumRegister(sum(self._num_qubits), name='q')
        qc = QuantumCircuit(q)
        if params is None:
            params = self._bound_parameters
        qc.append(self.construct_circuit(params), q)
        if quantum_instance.is_statevector:
            pass
        else:
            c = ClassicalRegister(sum(self._num_qubits), name='c')
            qc.add_register(c)
            qc.measure(q, c)

        if shots is not None:
            quantum_instance.set_config(shots=shots)

        result = quantum_instance.execute(qc)

        generated_samples = []
        if quantum_instance.is_statevector:
            result = result.get_statevector(qc)
            values = np.multiply(result, np.conj(result))
            values = list(values.real)
            keys = []
            for j in range(len(values)):
                keys.append(np.binary_repr(j, int(sum(self._num_qubits))))
        else:
            result = result.get_counts(qc)
            keys = list(result)
            values = list(result.values())
            values = [float(v) / np.sum(values) for v in values]
        generated_samples_weights = values
        for i, _ in enumerate(keys):
            index = 0
            temp = []
            for k, p in enumerate(self._num_qubits):
                bin_rep = 0
                j = 0
                while j < p:
                    bin_rep += int(keys[i][index]) * 2 ** (int(p) - j - 1)
                    j += 1
                    index += 1
                if len(self._num_qubits) > 1:
                    temp.append(self._data_grid[k][int(bin_rep)])
                else:
                    temp.append(self._data_grid[int(bin_rep)])
            generated_samples.append(temp)

        # self.generator_circuit._probabilities = generated_samples_weights
        if shots is not None:
            # Restore the initial quantum_instance configuration
            quantum_instance.set_config(shots=instance_shots)
        return generated_samples, generated_samples_weights

    def loss(self, x, weights):  # pylint: disable=arguments-differ
        """
        Loss function for training the generator's parameters.

        Args:
            x (numpy.ndarray): sample label (equivalent to discriminator output)
            weights (numpy.ndarray): probability for measuring the sample

        Returns:
            float: loss function
        """
        try:
            # pylint: disable=no-member
            loss = (-1) * np.dot(np.log(x).transpose(), weights)
        except Exception:  # pylint: disable=broad-except
            loss = (-1) * np.dot(np.log(x), weights)
        return loss.flatten()

    def _get_objective_function(self, quantum_instance, discriminator):
        """
        Get objective function

        Args:
            quantum_instance (QuantumInstance): used to run the quantum circuit.
            discriminator (torch.nn.Module): discriminator network to compute the sample labels.

        Returns:
            objective_function: objective function for quantum generator optimization
        """

        def objective_function(params):
            """
            Objective function

            Args:
                params (numpy.ndarray): generator parameters

            Returns:
                self.loss: loss function
            """
            generated_data, generated_prob = self.get_output(quantum_instance, params=params,
                                                             shots=self._shots)
            prediction_generated = discriminator.get_label(generated_data, detach=True)
            return self.loss(prediction_generated, generated_prob)

        return objective_function

    def train(self, quantum_instance=None, shots=None):
        """
        Perform one training step w.r.t to the generator's parameters

        Args:
            quantum_instance (QuantumInstance): used to run the generator circuit.
            shots (int): Number of shots for hardware or qasm execution.
        Returns:
            dict: generator loss(float) and updated parameters (array).
        """
        self._shots = shots
<<<<<<< HEAD
        if self._optimizer._maxiter != 1:
            raise Warning('Please set the the optimizer maxiter argument to 1 '
                          'to ensure that the generator '
                          'and discriminator are updated in an alternating fashion.')
=======

        # TODO Improve access to maxiter, say via options getter, to avoid private member access
        # and since not all optimizers have that exact naming figure something better as well to
        # allow the checking below to not have to warn if it has something else and max iterations
        # is truly 1 anyway.
        try:
            if self._optimizer._maxiter != 1:
                warnings.warn('Please set the the optimizer maxiter argument to 1 '
                              'to ensure that the generator '
                              'and discriminator are updated in an alternating fashion.')
        except AttributeError:
            maxiter = self._optimizer._options.get('maxiter')
            if maxiter is not None and maxiter != 1:
                warnings.warn('Please set the the optimizer maxiter argument to 1 '
                              'to ensure that the generator '
                              'and discriminator are updated in an alternating fashion.')
            elif maxiter is None:
                warnings.warn('Please ensure the optimizer max iterations are set to 1 '
                              'to ensure that the generator '
                              'and discriminator are updated in an alternating fashion.')

>>>>>>> 2121df4c
        objective = self._get_objective_function(quantum_instance, self._discriminator)
        self._bound_parameters, loss, _ = self._optimizer.optimize(
            num_vars=len(self._bound_parameters),
            objective_function=objective,
            initial_point=self._bound_parameters
            )

        self._ret['loss'] = loss
        self._ret['params'] = self._bound_parameters

        return self._ret<|MERGE_RESOLUTION|>--- conflicted
+++ resolved
@@ -23,11 +23,7 @@
 from qiskit.aqua import aqua_globals
 from qiskit.aqua.components.optimizers import ADAM
 from qiskit.aqua.components.optimizers import Optimizer
-<<<<<<< HEAD
-from qiskit.aqua.components.uncertainty_models import \
-    UniformDistribution, MultivariateUniformDistribution
-=======
->>>>>>> 2121df4c
+
 from qiskit.aqua.components.uncertainty_models import UnivariateVariationalDistribution, \
     MultivariateVariationalDistribution
 from qiskit.aqua.components.neural_networks.generative_network import GenerativeNetwork
@@ -324,12 +320,6 @@
             dict: generator loss(float) and updated parameters (array).
         """
         self._shots = shots
-<<<<<<< HEAD
-        if self._optimizer._maxiter != 1:
-            raise Warning('Please set the the optimizer maxiter argument to 1 '
-                          'to ensure that the generator '
-                          'and discriminator are updated in an alternating fashion.')
-=======
 
         # TODO Improve access to maxiter, say via options getter, to avoid private member access
         # and since not all optimizers have that exact naming figure something better as well to
@@ -351,7 +341,6 @@
                               'to ensure that the generator '
                               'and discriminator are updated in an alternating fashion.')
 
->>>>>>> 2121df4c
         objective = self._get_objective_function(quantum_instance, self._discriminator)
         self._bound_parameters, loss, _ = self._optimizer.optimize(
             num_vars=len(self._bound_parameters),
