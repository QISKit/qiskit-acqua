--- conflicted
+++ resolved
@@ -12,14 +12,11 @@
 # copyright notice, and modified files need to carry a notice indicating
 # that they have been altered from the originals.
 
-<<<<<<< HEAD
-from qiskit import QuantumCircuit, QuantumRegister
-=======
 """An initial state derived from a variational form.
    Intended to be used programmatically only.
 """
->>>>>>> fe34a91e
 
+from qiskit import QuantumCircuit, QuantumRegister
 from qiskit.aqua import AquaError
 
 
@@ -62,20 +59,14 @@
             AquaError: when mode is not 'vector' or 'circuit'.
         """
         if mode == 'vector':
-<<<<<<< HEAD
-            raise RuntimeError('Initial state based on variational form does not support vector mode.')
+            raise RuntimeError('Initial state based on variational form '
+                               'does not support vector mode.')
         elif mode == 'circuit':
             if register is None:
                 register = QuantumRegister(self._var_form.num_qubits, name='q')
             circuit = QuantumCircuit(register, name=self._name)
             circuit.append(self.to_instruction(), register)
             return circuit
-=======
-            raise RuntimeError('Initial state based on variational '
-                               'form does not support vector mode.')
-        if mode == 'circuit':
-            return self._var_form.construct_circuit(self._var_form_params, q=register)
->>>>>>> fe34a91e
         else:
             raise AquaError('Mode should be either "vector" or "circuit"')
 
