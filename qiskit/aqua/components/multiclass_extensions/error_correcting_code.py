--- conflicted
+++ resolved
@@ -80,14 +80,9 @@
         classes_index = dict((c, i) for i, c in enumerate(self.classes))
         Y = np.array([self.codebook[classes_index[y[i]]]
                       for i in range(x.shape[0])], dtype=np.int)
-<<<<<<< HEAD
-        logger.info("Require {} estimators.".format(Y.shape[1]))  # pylint: disable=unsubscriptable-object
-        for i in range(Y.shape[1]):  # pylint: disable=unsubscriptable-object
-=======
         # pylint: disable=unsubscriptable-object
         logger.info("Require %s estimators.", Y.shape[1])
         for i in range(Y.shape[1]):
->>>>>>> f36b2ac2
             y_bit = Y[:, i]
             unique_y = np.unique(y_bit)
             if len(unique_y) == 1:
