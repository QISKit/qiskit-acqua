--- conflicted
+++ resolved
@@ -13,11 +13,7 @@
 """ VectorStateFn Class """
 
 
-<<<<<<< HEAD
-from typing import Union, Set, List
-=======
-from typing import Union, Set, Optional, Dict
->>>>>>> 17c21272
+from typing import Union, Set, Optional, Dict, Listt
 import numpy as np
 from qiskit import QuantumCircuit
 
