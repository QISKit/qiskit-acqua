# This code is part of Qiskit.
#
# (C) Copyright IBM 2020.
#
# This code is licensed under the Apache License, Version 2.0. You may
# obtain a copy of this license in the LICENSE.txt file in the root directory
# of this source tree or at http://www.apache.org/licenses/LICENSE-2.0.
#
# Any modifications or derivative works of this code must retain this
# copyright notice, and modified files need to carry a notice indicating
# that they have been altered from the originals.

""" DerivativeBase Class """

import logging
from abc import abstractmethod
from collections.abc import Iterable as IterableAbc
from typing import Callable, Iterable, List, Optional, Tuple, Union

import numpy as np
from qiskit.aqua import QuantumInstance
from qiskit.circuit import ParameterExpression, ParameterVector
from qiskit.providers import BaseBackend

from ..converters import CircuitSampler
from ..converters.converter_base import ConverterBase
from ..list_ops.composed_op import ComposedOp
from ..list_ops.list_op import ListOp
from ..operator_base import OperatorBase
from ..primitive_ops.primitive_op import PrimitiveOp
from ..state_fns import StateFn, OperatorStateFn

OperatorType = Union[StateFn, PrimitiveOp, ListOp]

logger = logging.getLogger(__name__)


class DerivativeBase(ConverterBase):
    r"""
    Converter for differentiating opflow objects and handling
    things like properly differentiating combo_fn's and enforcing prodct rules
    when operator coefficients are parameterized.

    This is distinct from CircuitGradient converters which use quantum
    techniques such as parameter shifts and linear combination of unitaries
    to compute derivatives of circuits.

    CircuitGradient - uses quantum techniques to get derivatives of circuits
    DerivativeBase - uses classical techniques to differentiate opflow data structures
    """

    # pylint: disable=arguments-differ
    @abstractmethod
    def convert(self,
                operator: OperatorBase,
                params: Optional[Union[ParameterVector, ParameterExpression,
                                       List[ParameterExpression]]] = None
                ) -> OperatorBase:
        r"""
        Args:
            operator: The operator we are taking the gradient, Hessian or QFI of
            params: The parameters we are taking the gradient, Hessian or QFI with respect to.

        Returns:
            An operator whose evaluation yields the gradient, Hessian or QFI.

        Raises:
            ValueError: If ``params`` contains a parameter not present in ``operator``.
        """
        raise NotImplementedError

    def gradient_wrapper(self,
                         operator: OperatorBase,
                         bind_params: Union[ParameterExpression, ParameterVector,
                                            List[ParameterExpression]],
                         grad_params: Optional[Union[ParameterExpression, ParameterVector,
                                                     List[ParameterExpression],
                                                     Tuple[ParameterExpression,
                                                           ParameterExpression],
                                                     List[Tuple[ParameterExpression,
                                                                ParameterExpression]]]] = None,
                         backend: Optional[Union[BaseBackend, QuantumInstance]] = None) \
            -> Callable[[Iterable], np.ndarray]:
        """Get a callable function which provides the respective gradient, Hessian or QFI for given
        parameter values. This callable can be used as gradient function for optimizers.

        Args:
            operator: The operator for which we want to get the gradient, Hessian or QFI.
            bind_params: The operator parameters to which the parameter values are assigned.
            grad_params: The parameters with respect to which we are taking the gradient, Hessian
                        or QFI. If grad_params = None, then grad_params = bind_params
            backend: The quantum backend or QuantumInstance to use to evaluate the gradient,
                Hessian or QFI.

        Returns:
            callable(param_values): Function to compute a gradient, Hessian or QFI. The function
            takes an iterable as argument which holds the parameter values.

        Raises:
            ImportError: if 'retworkx>=0.5.0' is not installed.
        """
        if not grad_params:
            grad_params = bind_params
        if backend and (
                (isinstance(backend, QuantumInstance) and (not backend.is_statevector)) or
                (not isinstance(backend, QuantumInstance) and
                 not backend.name().startswith('statevector'))
        ):
            try:
                import retworkx
                if retworkx.__version__ < '0.5.0':
                    raise ImportError('Please update retworx to at least version 0.5.0')
            except ModuleNotFoundError as ex:
                raise ImportError('Please install retworx>=0.5.0') from ex

        def gradient_fn(p_values):
            p_values_dict = dict(zip(bind_params, p_values))
            if not backend:
                converter = self.convert(operator, grad_params).assign_parameters(p_values_dict)
                return np.real(converter.eval())
            else:
                p_values_dict = {k: [v] for k, v in p_values_dict.items()}
                converter = CircuitSampler(backend=backend).convert(
                    self.convert(operator, grad_params), p_values_dict)
                return np.real(converter.eval()[0])

        return gradient_fn

    @staticmethod
    def parameter_expression_grad(param_expr: ParameterExpression,
                                  param: ParameterExpression) -> Union[ParameterExpression, float]:
        """Get the derivative of a parameter expression w.r.t. the given parameter.

        Args:
            param_expr: The Parameter Expression for which we compute the derivative
            param: Parameter w.r.t. which we want to take the derivative

        Returns:
            ParameterExpression representing the gradient of param_expr w.r.t. param
        """
        if not isinstance(param_expr, ParameterExpression):
            return 0.0

        if param not in param_expr._parameter_symbols:
            return 0.0

        import sympy as sy
        expr = param_expr._symbol_expr
        keys = param_expr._parameter_symbols[param]
        expr_grad = sy.N(0)
        if not isinstance(keys, IterableAbc):
            keys = [keys]
        for key in keys:
            expr_grad += sy.Derivative(expr, key).doit()

        # generate the new dictionary of symbols
        # this needs to be done since in the derivative some symbols might disappear (e.g.
        # when deriving linear expression)
        parameter_symbols = {}
        for parameter, symbol in param_expr._parameter_symbols.items():
            if symbol in expr_grad.free_symbols:
                parameter_symbols[parameter] = symbol

        if len(parameter_symbols) > 0:
            return ParameterExpression(parameter_symbols, expr=expr_grad)
        return float(expr_grad)  # if no free symbols left, convert to float

    @classmethod
    def _erase_operator_coeffs(cls, operator: OperatorBase) -> OperatorBase:
        """This method traverses an input operator and deletes all of the coefficients

        Args:
            operator: An operator type object.

        Returns:
            An operator which is equal to the input operator but whose coefficients
            have all been set to 1.0
        Raises:
            TypeError: If unknown operator type is reached.
        """
        if isinstance(operator, PrimitiveOp):
            return operator / operator.coeff
<<<<<<< HEAD
        else:
            op_coeff = operator.coeff  # type: ignore
=======
        elif isinstance(operator, (StateFn, ListOp)):
            op_coeff = operator.coeff
>>>>>>> 55bb2d05
            return (operator / op_coeff).traverse(cls._erase_operator_coeffs)
        else:
            raise TypeError('Please define your operator using ListOps, StateFns and PrimitiveOps.')

    @classmethod
    def _factor_coeffs_out_of_composed_op(cls, operator: OperatorBase) -> OperatorBase:
        """Factor all coefficients of ComposedOp out into a single global coefficient.

        Part of the automatic differentiation logic inside of Gradient and Hessian
        counts on the fact that no product or chain rules need to be computed between
        operators or coefficients within a ComposedOp. To ensure this condition is met,
        this function traverses an operator and replaces each ComposedOp with an equivalent
        ComposedOp, but where all coefficients have been factored out and placed onto the
        ComposedOp. Note that this cannot be done properly if an OperatorMeasurement contains
        a SummedOp as it's primitive.

        Args:
            operator: The operator whose coefficients are being re-organized

        Returns:
            An operator equivalent to the input operator, but whose coefficients have been
            reorganized

        Raises:
            ValueError: If an element within a ComposedOp has a primitive of type ListOp,
                        then it is not possible to factor all coefficients out of the ComposedOp.
        """
        if isinstance(operator, ListOp) and not isinstance(operator, ComposedOp):
            return operator.traverse(cls._factor_coeffs_out_of_composed_op)
        if isinstance(operator, ComposedOp):
            total_coeff = 1.0
            take_norm_of_coeffs = False
            for op in operator.oplist:
                if take_norm_of_coeffs:
                    total_coeff *= (op.coeff * np.conj(op.coeff))  # type: ignore
                else:
                    total_coeff *= op.coeff  # type: ignore
                if hasattr(op, 'primitive'):
                    prim = op.primitive
                    if isinstance(prim, ListOp):
                        raise ValueError("This operator was not properly decomposed. "
                                         "By this point, all operator measurements should "
                                         "contain single operators, otherwise the coefficient "
                                         "gradients will not be handled properly.")
                    if hasattr(prim, 'coeff'):
                        if take_norm_of_coeffs:
                            total_coeff *= (prim._coeff * np.conj(prim._coeff))
                        else:
                            total_coeff *= prim._coeff
                # if isinstance(op, (StateFn, PrimitiveOp)):
                #     if take_norm_of_coeffs:
                #         total_coeff *= (op.coeff * np.conj(op.coeff))
                #     else:
                #         total_coeff *= op.coeff
                # else:
                #     raise ValueError("This operator was not properly decomposed. "
                #                      "By this point, all operator measurements should "
                #                      "contain single operators, otherwise the coefficient "
                #                      "gradients will not be handled properly.")

                if isinstance(op, OperatorStateFn) and op.is_measurement:
                    take_norm_of_coeffs = True
            return cls._erase_operator_coeffs(operator).mul(total_coeff)

        else:
            return operator<|MERGE_RESOLUTION|>--- conflicted
+++ resolved
@@ -180,16 +180,8 @@
         """
         if isinstance(operator, PrimitiveOp):
             return operator / operator.coeff
-<<<<<<< HEAD
-        else:
-            op_coeff = operator.coeff  # type: ignore
-=======
-        elif isinstance(operator, (StateFn, ListOp)):
-            op_coeff = operator.coeff
->>>>>>> 55bb2d05
-            return (operator / op_coeff).traverse(cls._erase_operator_coeffs)
-        else:
-            raise TypeError('Please define your operator using ListOps, StateFns and PrimitiveOps.')
+        op_coeff = operator.coeff  # type: ignore
+        return (operator / op_coeff).traverse(cls._erase_operator_coeffs)
 
     @classmethod
     def _factor_coeffs_out_of_composed_op(cls, operator: OperatorBase) -> OperatorBase:
