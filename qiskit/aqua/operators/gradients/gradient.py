# This code is part of Qiskit.
#
# (C) Copyright IBM 2020.
#
# This code is licensed under the Apache License, Version 2.0. You may
# obtain a copy of this license in the LICENSE.txt file in the root directory
# of this source tree or at http://www.apache.org/licenses/LICENSE-2.0.
#
# Any modifications or derivative works of this code must retain this
# copyright notice, and modified files need to carry a notice indicating
# that they have been altered from the originals.

"""The base interface for Aqua's gradient."""
from typing import Union, List, Optional

import numpy as np
from jax import grad, jit
from qiskit.aqua import AquaError
from qiskit.aqua.operators import (
    PauliExpectation
)
<<<<<<< HEAD
from qiskit.aqua.operators.gradients.circuit_gradient_methods.circuit_gradient_method import \
    CircuitGradientMethod
from qiskit.aqua.operators.gradients.gradient_base import GradientBase
=======
from qiskit.aqua.operators.gradients.circuit_gradients.circuit_gradient import \
    CircuitGradient
from qiskit.aqua.operators.gradients.derivatives_base import DerivativeBase
>>>>>>> d03e6ce4
from qiskit.aqua.operators.list_ops.composed_op import ComposedOp
from qiskit.aqua.operators.list_ops.list_op import ListOp
from qiskit.aqua.operators.list_ops.summed_op import SummedOp
from qiskit.aqua.operators.list_ops.tensored_op import TensoredOp
from qiskit.aqua.operators.operator_base import OperatorBase
from qiskit.aqua.operators.operator_globals import Zero, One
from qiskit.aqua.operators.state_fns.circuit_state_fn import CircuitStateFn
from qiskit.circuit import ParameterExpression, ParameterVector


class Gradient(GradientBase):
    """Convert an operator expression to the first-order gradient."""

    def __init__(self,
<<<<<<< HEAD
                 grad_method: Union[str, CircuitGradientMethod] = 'param_shift',
=======
                 method: Union[str, CircuitGradient] = 'param_shift',
>>>>>>> d03e6ce4
                 **kwargs):
        r"""
        Args:
            grad_method: The method used to compute the state/probability gradient. Can be either
                ``'param_shift'`` or ``'lin_comb'`` or ``'fin_diff'``. Deprecated for observable
                gradient.
            epsilon: The offset size to use when computing finite difference gradients.

        
        Raises:
            ValueError: If method != ``fin_diff`` and ``epsilon`` is not None.
        """

<<<<<<< HEAD
        super().__init__(grad_method)
=======
        if isinstance(method, CircuitGradient):
            self._method = method
        elif method == 'param_shift':
            from .circuit_gradients.param_shift import ParamShift
            self._method = ParamShift(analytic=True)

        elif method == 'fin_diff':
            from .circuit_gradients.param_shift import ParamShift
            if 'epsilon' in kwargs:
                epsilon = kwargs['epsilon']
            else:
                epsilon = 1e-6
            self._method = ParamShift(analytic=False, epsilon=epsilon)

        elif method == 'lin_comb':
            from .circuit_gradients.lin_comb import LinComb
            self._method = LinComb()
        else:
            raise ValueError("Unrecognized input provided for `method`. Please provide"
                             " a CircuitGradient object or one of the pre-defined string"
                             " arguments: {'param_shift', 'fin_diff', 'lin_comb'}. ")
>>>>>>> d03e6ce4

    def convert(self,
                operator: OperatorBase,
                params: Optional[Union[ParameterVector, ParameterExpression,
                                       List[ParameterExpression]]] = None
                ) -> OperatorBase:
        r"""
        Args:
            operator: The operator we are taking the gradient of
            params: params: The parameters we are taking the gradient with respect to.

        Returns:
            An operator whose evaluation yields the Gradient.

        Raises:
            ValueError: If ``params`` contains a parameter not present in ``operator``.
        """
        # grad_combo_fn: Gradient for a custom operator combo_fn. The gradient for a standard
        #     ``ListOp`` or SymPy combo_fn is automatically computed.

        if params is None:
            raise ValueError("No parameters were provided to differentiate")

        if isinstance(params, (ParameterVector, List)):
            param_grads = [self.convert(operator, param) for param in params]
            # If autograd returns None, then the corresponding parameter was probably not present
            # in the operator. This needs to be looked at more carefully as other things can
            # probably trigger a return of None.
            absent_params = [params[i]
                             for i, grad_ops in enumerate(param_grads) if grad_ops is None]
            if len(absent_params) > 0:
                raise ValueError(
                    "The following parameters do not appear in the provided operator: ",
                    absent_params
                )
            return ListOp(param_grads)

        param = params

        # Preprocessing
        expec_op = PauliExpectation(group_paulis=False).convert(operator).reduce()
        cleaned_op = self._factor_coeffs_out_of_composed_op(expec_op)
        return self.get_gradient(cleaned_op, param)

    def get_gradient(self,
                     operator: OperatorBase,
                     params: Union[ParameterExpression, ParameterVector, List[ParameterExpression]]
                     ) -> OperatorBase:
        """Get the gradient for the given operator w.r.t. the given parameters

        Args:
            operator: Operator w.r.t. which we take the gradient.
            params: Parameters w.r.t. which we compute the gradient.

        Returns:
            Operator which represents the gradient w.r.t. the given params.

        Raises:
            ValueError: If ``params`` contains a parameter not present in ``operator``.
            AquaError: If the coefficent of the operator could not be reduced to 1.
            NotImplementedError: If operator is a TensoredOp  # TODO support this
            Exception: Unintended code is reached  # TODO proper warnings and errors
        """

        def is_coeff_c(coeff, c):
            if isinstance(coeff, ParameterExpression):
                expr = coeff._symbol_expr
                return expr == c
            return coeff == c

        if isinstance(params, (ParameterVector, List)):
            param_grads = [self.get_gradient(operator, param) for param in params]
            # If autograd returns None, then the corresponding parameter was probably not present
            # in the operator. This needs to be looked at more carefully as other things can
            # probably trigger a return of None.
            absent_params = [params[i]
                             for i, grad_ops in enumerate(param_grads) if grad_ops is None]
            if len(absent_params) > 0:
                raise ValueError(
                    'The following parameters do not appear in the provided operator: ',
                    absent_params
                )
            return ListOp(param_grads)

        # by this point, it's only one parameter
        param = params
        # Handle Product Rules
        # print('Op coeff ', operator._coeff)
        if not is_coeff_c(operator._coeff, 1.0):

            # Separate the operator from the coefficient
            coeff = operator._coeff
            op = operator / coeff
            # Get derivative of the operator (recursively)
            d_op = self.get_gradient(op, param)
            # ..get derivative of the coeff
            d_coeff = self.parameter_expression_grad(coeff, param)

            grad_op = 0
            if d_op != ~Zero @ One and not is_coeff_c(coeff, 0.0):
                grad_op += coeff * d_op
            if op != ~Zero @ One and not is_coeff_c(d_coeff, 0.0):
                grad_op += d_coeff * op
            if grad_op == 0:
                grad_op = ~Zero @ One
            return grad_op

        # Base Case, you've hit a ComposedOp!
        # Prior to execution, the composite operator was standardized and coefficients were
        # collected. Any operator measurements were converted to Pauli-Z measurements and rotation
        # circuits were applied. Additionally, all coefficients within ComposedOps were collected
        # and moved out front.
        if isinstance(operator, ComposedOp):

            # Gradient of an expectation value
            if not is_coeff_c(operator._coeff, 1.0):
                raise AquaError('Operator pre-processing failed. Coefficients were not properly '
                                'collected inside the ComposedOp.')

            # Do some checks to make sure operator is sensible
            # TODO if this is a sum of circuit state fns - traverse including autograd
            if isinstance(operator[-1], (CircuitStateFn)):
                pass
                # Do some checks and decide how you're planning on taking the gradient.
                # for now we do param shift
            else:
                raise TypeError(
                    'The gradient framework is compatible with states that are given as '
                    'CircuitStateFn')

            return self.grad_method.convert(operator, param)

        elif isinstance(operator, CircuitStateFn):
            # Gradient of an a state's sampling probabilities
            if not is_coeff_c(operator._coeff, 1.0):
                raise AquaError('Operator pre-processing failed. Coefficients were not properly '
                                'collected inside the ComposedOp.')
            return self.grad_method.convert(operator, param)

        # Handle the chain rule
        elif isinstance(operator, ListOp):
            grad_ops = [self.get_gradient(op, param) for op in operator.oplist]

            # Note: this check to see if the ListOp has a default combo_fn
            # will fail if the user manually specifies the default combo_fn.
            # I.e operator = ListOp([...], combo_fn=lambda x:x) will not pass this check and
            # later on jax will try to differentiate it and raise an error.
            # An alternative is to check the byte code of the operator's combo_fn against the
            # default one.
            if operator._combo_fn == ListOp([])._combo_fn:
                return ListOp(oplist=grad_ops)
            elif isinstance(operator, SummedOp):
                return SummedOp(oplist=grad_ops)
            elif isinstance(operator, TensoredOp):
                return TensoredOp(oplist=grad_ops)

            if operator.grad_combo_fn:
                grad_combo_fn = operator.grad_combo_fn
            else:
                try:
                    grad_combo_fn = jit(grad(operator._combo_fn, holomorphic=True))
                except Exception:
                    raise TypeError(
                        'This automatic differentiation function is based on JAX. Please use '
                        '`import jax.numpy as jnp` instead of `import numpy as np` when defining '
                        'a combo_fn.')

            # f(g_1(x), g_2(x)) --> df/dx = df/dg_1 dg_1/dx + df/dg_2 dg_2/dx
            return ListOp([ListOp(operator.oplist, combo_fn=grad_combo_fn), ListOp(grad_ops)],
                          combo_fn=lambda x: np.dot(x[0], x[1]))<|MERGE_RESOLUTION|>--- conflicted
+++ resolved
@@ -19,15 +19,11 @@
 from qiskit.aqua.operators import (
     PauliExpectation
 )
-<<<<<<< HEAD
-from qiskit.aqua.operators.gradients.circuit_gradient_methods.circuit_gradient_method import \
-    CircuitGradientMethod
-from qiskit.aqua.operators.gradients.gradient_base import GradientBase
-=======
+
 from qiskit.aqua.operators.gradients.circuit_gradients.circuit_gradient import \
     CircuitGradient
 from qiskit.aqua.operators.gradients.derivatives_base import DerivativeBase
->>>>>>> d03e6ce4
+from qiskit.aqua.operators.gradients.gradient_base import GradientBase
 from qiskit.aqua.operators.list_ops.composed_op import ComposedOp
 from qiskit.aqua.operators.list_ops.list_op import ListOp
 from qiskit.aqua.operators.list_ops.summed_op import SummedOp
@@ -42,11 +38,8 @@
     """Convert an operator expression to the first-order gradient."""
 
     def __init__(self,
-<<<<<<< HEAD
+
                  grad_method: Union[str, CircuitGradientMethod] = 'param_shift',
-=======
-                 method: Union[str, CircuitGradient] = 'param_shift',
->>>>>>> d03e6ce4
                  **kwargs):
         r"""
         Args:
@@ -60,32 +53,9 @@
             ValueError: If method != ``fin_diff`` and ``epsilon`` is not None.
         """
 
-<<<<<<< HEAD
+
         super().__init__(grad_method)
-=======
-        if isinstance(method, CircuitGradient):
-            self._method = method
-        elif method == 'param_shift':
-            from .circuit_gradients.param_shift import ParamShift
-            self._method = ParamShift(analytic=True)
-
-        elif method == 'fin_diff':
-            from .circuit_gradients.param_shift import ParamShift
-            if 'epsilon' in kwargs:
-                epsilon = kwargs['epsilon']
-            else:
-                epsilon = 1e-6
-            self._method = ParamShift(analytic=False, epsilon=epsilon)
-
-        elif method == 'lin_comb':
-            from .circuit_gradients.lin_comb import LinComb
-            self._method = LinComb()
-        else:
-            raise ValueError("Unrecognized input provided for `method`. Please provide"
-                             " a CircuitGradient object or one of the pre-defined string"
-                             " arguments: {'param_shift', 'fin_diff', 'lin_comb'}. ")
->>>>>>> d03e6ce4
-
+        
     def convert(self,
                 operator: OperatorBase,
                 params: Optional[Union[ParameterVector, ParameterExpression,
