# This code is part of Qiskit.
#
# (C) Copyright IBM 2020.
#
# This code is licensed under the Apache License, Version 2.0. You may
# obtain a copy of this license in the LICENSE.txt file in the root directory
# of this source tree or at http://www.apache.org/licenses/LICENSE-2.0.
#
# Any modifications or derivative works of this code must retain this
# copyright notice, and modified files need to carry a notice indicating
# that they have been altered from the originals.

"""The module to compute the state gradient with the linear combination method."""

from collections.abc import Iterable
from copy import deepcopy
from functools import partial
from itertools import product
from typing import List, Optional, Tuple, Union

import numpy as np
from qiskit.aqua.aqua_globals import AquaError
from qiskit.aqua.operators import OperatorBase, ListOp, ComposedOp
from qiskit.aqua.operators.operator_globals import Z, I, One, Zero
from qiskit.aqua.operators.primitive_ops.primitive_op import PrimitiveOp
from qiskit.aqua.operators.state_fns import StateFn, CircuitStateFn, DictStateFn, VectorStateFn
from qiskit.circuit import Gate, Instruction, Qubit
from qiskit.circuit import (QuantumCircuit, QuantumRegister, ParameterVector,
                            ParameterExpression)
from qiskit.circuit.controlledgate import ControlledGate
from qiskit.circuit.library import SGate, SdgGate, HGate
from qiskit.circuit.library.standard_gates import (CXGate, CYGate, CZGate,
                                                   IGate, RXGate, RXXGate,
                                                   RYGate, RYYGate, RZGate,
                                                   RZXGate, RZZGate, PhaseGate,
                                                   UGate, ZGate)
from qiskit.quantum_info import partial_trace

from .circuit_gradient import CircuitGradient
from ..derivative_base import DerivativeBase


class LinComb(CircuitGradient):
    """Compute the state gradient d⟨ψ(ω)|O(θ)|ψ(ω)〉/ dω respectively the gradients of the
    sampling probabilities of the basis states of
    a state |ψ(ω)〉w.r.t. ω.
    This method employs a linear combination of unitaries,
    see e.g. https://arxiv.org/pdf/1811.11184.pdf
    """

    def convert(self,
                operator: OperatorBase,
                params: Optional[Union[ParameterExpression, ParameterVector,
                                       List[ParameterExpression],
                                       Tuple[ParameterExpression, ParameterExpression],
                                       List[Tuple[ParameterExpression, ParameterExpression]]]]
                = None,
                ) -> OperatorBase:
        """ Convert the given operator into an operator object that represents the gradient w.r.t.
            params

        Args:
            operator: The operator we are taking the gradient of: ⟨ψ(ω)|O(θ)|ψ(ω)〉
            params: The parameters we are taking the gradient wrt: ω
                    If a ParameterExpression, ParameterVector or List[ParameterExpression] is given,
                    then the 1st oder derivative of the operator is calculated.
                    If a Tuple[ParameterExpression, ParameterExpression] or
                    List[Tuple[ParameterExpression, ParameterExpression]]
                    is given, then the 2nd oder derivative of the operator is calculated.

        Returns:
            An operator corresponding to the gradient resp. Hessian. The order is in accordance with
            the order of the given parameters.
        """

        return self._prepare_operator(operator, params)

    # pylint: disable=too-many-return-statements
    def _prepare_operator(self,
                          operator: OperatorBase,
                          params: Optional[Union[ParameterExpression, ParameterVector,
                                                 List[ParameterExpression],
                                                 Tuple[ParameterExpression, ParameterExpression],
                                                 List[Tuple[ParameterExpression,
                                                            ParameterExpression]]]] = None
                          ) -> OperatorBase:
        """ Traverse through the given operator to get back the adapted operator representing the
            gradient

        Args:
            operator: The operator we are taking the gradient of: ⟨ψ(ω)|O(θ)|ψ(ω)〉
            params: The parameters we are taking the gradient wrt: ω
                    If a ParameterExpression, ParameterVector or List[ParameterExpression] is given,
                    then the 1st oder derivative of the operator is calculated.
                    If a Tuple[ParameterExpression, ParameterExpression] or
                    List[Tuple[ParameterExpression, ParameterExpression]]
                    is given, then the 2nd oder derivative of the operator is calculated.

        Returns:
            Adapted operator.
                Measurement operators are attached with an additional Z term acting
                on an additional working qubit.
                Quantum states - which must be given as circuits - are adapted. An additional
                working qubit controls intercepting gates.
                See e.g. Evaluating analytic gradients on quantum hardware
                    Maria Schuld, Ville Bergholm, Christian Gogolin, Josh Izaac, and Nathan Killoran
                    Phys. Rev. A 99, 032331 – Published 21 March 2019

        Raises:
            ValueError: If ``operator`` does not correspond to an expectation value.
            TypeError: If the ``StateFn`` corresponding to the quantum state could not be extracted
                       from ``operator``.
            AquaError: If third or higher order gradients are requested.
        """

        if isinstance(operator, ComposedOp):
            # Get the measurement and the state operator
            if not isinstance(operator[0], StateFn) or not operator[0].is_measurement:
                raise ValueError("The given operator does not correspond to an expectation value")
            if not isinstance(operator[-1], StateFn) or operator[-1].is_measurement:
                raise ValueError("The given operator does not correspond to an expectation value")
            if operator[0].is_measurement:
                if len(operator.oplist) == 2:
                    state_op = operator[1]
                    if not isinstance(state_op, StateFn):
                        raise TypeError('The StateFn representing the quantum state could not be'
                                        'extracted.')
                    if isinstance(params, (ParameterExpression, ParameterVector)) or \
                            (isinstance(params, list) and all(isinstance(param, ParameterExpression)
                                                              for param in params)):
                        return self._gradient_states(state_op, meas_op=(~StateFn(Z) ^ operator[0]),
                                                     target_params=params)
                    elif isinstance(params, tuple) or \
                            (isinstance(params, list) and all(isinstance(param, tuple)
                                                              for param in params)):
                        return self._hessian_states(state_op,
                                                    meas_op=(4 * ~StateFn(Z ^ I) ^ operator[0]),
                                                    target_params=params)
                    raise AquaError('The linear combination gradient does only support the '
                                    'computation of 1st gradients and 2nd order gradients.')
                else:
                    state_op = deepcopy(operator)
                    state_op.oplist.pop(0)
                    if not isinstance(state_op, StateFn):
                        raise TypeError('The StateFn representing the quantum state could not be'
                                        'extracted.')

                    if isinstance(params, (ParameterExpression, ParameterVector)) or \
                            (isinstance(params, list) and all(isinstance(param, ParameterExpression)
                                                              for param in params)):
                        return state_op.traverse(
                            partial(self._gradient_states, meas_op=(~StateFn(Z) ^ operator[0]),
                                    target_params=params))
<<<<<<< HEAD
                    elif isinstance(params, tuple) or \
                        (isinstance(params, list) and all(isinstance(param, tuple)
                                                          for param in params)):
=======
                    elif isinstance(params, (Tuple[ParameterExpression, ParameterExpression])) or \
                             (isinstance(params, Iterable) and all(isinstance(param, tuple) for
                                                                   param in params)):
>>>>>>> 55bb2d05
                        return state_op.traverse(
                            partial(self._hessian_states,
                                    meas_op=(4 * ~StateFn(Z ^ I) ^ operator[0]),
                                    target_params=params))

                    else:
                        raise AquaError(
                            'The linear combination gradient does only support the computation '
                            'of 1st gradients and 2nd order gradients.')
            else:
                return operator.traverse(partial(self._prepare_operator, params=params))
        elif isinstance(operator, ListOp):
            return operator.traverse(partial(self._prepare_operator, params=params))
        elif isinstance(operator, StateFn):
            if operator.is_measurement:
                return operator.traverse(partial(self._prepare_operator, params=params))
            else:
                if isinstance(params, (ParameterExpression, ParameterVector)) or \
                        (isinstance(params, list) and all(isinstance(param, ParameterExpression)
                                                          for param in params)):
                    return self._gradient_states(operator, target_params=params)
                elif isinstance(params, tuple) or \
                        (isinstance(params, list) and all(isinstance(param, tuple)
                                                          for param in params)):
                    return self._hessian_states(operator, target_params=params)
                else:
                    raise AquaError(
                        'The linear combination gradient does only support the computation '
                        'of 1st gradients and 2nd order gradients.')
        elif isinstance(operator, PrimitiveOp):
            return operator
        return operator

    def _gradient_states(self,
                         state_op: StateFn,
                         meas_op: Optional[OperatorBase] = None,
                         target_params: Optional[
                             Union[ParameterExpression, ParameterVector,
                                   List[ParameterExpression]]] = None
                         ) -> ListOp:
        """Generate the gradient states.

        Args:
            state_op: The operator representing the quantum state for which we compute the gradient.
            meas_op: The operator representing the observable for which we compute the gradient.
            target_params: The parameters we are taking the gradient wrt: ω

        Returns:
            ListOp of StateFns as quantum circuits which are the states w.r.t. which we compute the
            gradient. If a parameter appears multiple times, one circuit is created per
            parameterized gates to compute the product rule.

        Raises:
            AquaError: If one of the circuits could not be constructed.
            TypeError: If the operators is of unsupported type.
        """
        state_qc = deepcopy(state_op.primitive)

        if not isinstance(target_params, (list, np.ndarray)):
            target_params = [target_params]

        if len(target_params) > 1:
            states = None

        # Define the working qubit to realize the linar combination of unitaries
        qr_work = QuantumRegister(1, 'work_qubit')
        work_q = qr_work[0]
        additional_qubits: Tuple[List[Qubit], List[Qubit]] = ([work_q], [])

        for param in target_params:
            if param not in state_qc._parameter_table.get_keys():
                op = ~Zero @ One
            else:
                param_gates = state_qc._parameter_table[param]
                for m, param_occurence in enumerate(param_gates):
                    coeffs, gates = self._gate_gradient_dict(param_occurence[0])[param_occurence[1]]

                    # construct the states
                    for k, gate_to_insert in enumerate(gates):
                        grad_state = QuantumCircuit(*state_qc.qregs, qr_work)
                        grad_state.compose(state_qc, inplace=True)

                        # apply Hadamard on work_q
                        self.insert_gate(grad_state, param_occurence[0], HGate(), qubits=[work_q])

                        # Fix work_q phase
                        coeff_i = coeffs[k]
                        sign = np.sign(coeff_i)
                        is_complex = np.iscomplex(coeff_i)
                        if sign == -1:
                            if is_complex:
                                self.insert_gate(grad_state, param_occurence[0],
                                                 SdgGate(), qubits=[work_q])
                            else:
                                self.insert_gate(grad_state, param_occurence[0],
                                                 ZGate(), qubits=[work_q])
                        else:
                            if is_complex:
                                self.insert_gate(grad_state, param_occurence[0],
                                                 SGate(), qubits=[work_q])

                        # Insert controlled, intercepting gate - controlled by |0>
                        if isinstance(param_occurence[0], UGate):
                            if param_occurence[1] == 0:
                                self.insert_gate(grad_state, param_occurence[0],
                                                 RZGate(param_occurence[0].params[2]))
                                self.insert_gate(grad_state, param_occurence[0],
                                                 RXGate(np.pi / 2))
                                self.insert_gate(grad_state, param_occurence[0],
                                                 gate_to_insert,
                                                 additional_qubits=additional_qubits)
                                self.insert_gate(grad_state, param_occurence[0],
                                                 RXGate(-np.pi / 2))
                                self.insert_gate(grad_state, param_occurence[0],
                                                 RZGate(-param_occurence[0].params[2]))

                            elif param_occurence[1] == 1:
                                self.insert_gate(grad_state, param_occurence[0],
                                                 gate_to_insert, after=True,
                                                 additional_qubits=additional_qubits)
                            else:
                                self.insert_gate(grad_state, param_occurence[0],
                                                 gate_to_insert,
                                                 additional_qubits=additional_qubits)
                        else:
                            self.insert_gate(grad_state, param_occurence[0],
                                             gate_to_insert,
                                             additional_qubits=additional_qubits)
                        grad_state.h(work_q)

                        state = np.sqrt(np.abs(coeff_i) * 2) * state_op.coeff * CircuitStateFn(
                            grad_state)
                        # Chain Rule parameter expressions
                        gate_param = param_occurence[0].params[param_occurence[1]]
                        if meas_op:
                            if gate_param == param:
                                state = meas_op @ state
                            else:
                                if isinstance(gate_param, ParameterExpression):
                                    expr_grad = DerivativeBase.parameter_expression_grad(gate_param,
                                                                                         param)
                                    state = (expr_grad * meas_op) @ state
                                else:
                                    state = ~Zero @ One
                        else:
                            if gate_param == param:
                                state = ListOp([state],
                                               combo_fn=partial(self._grad_combo_fn,
                                                                state_op=state_op))
                            else:
                                if isinstance(gate_param, ParameterExpression):
                                    expr_grad = DerivativeBase.parameter_expression_grad(gate_param,
                                                                                         param)
                                    state = expr_grad * ListOp(
                                        [state],
                                        combo_fn=partial(self._grad_combo_fn, state_op=state_op))
                                else:
                                    state = ~Zero @ One

                        if m == 0 and k == 0:
                            op = state
                        else:
                            # Product Rule
                            op += state
                if len(target_params) > 1:
                    if not states:
                        states = [op]
                    else:
                        states += [op]
                else:
                    return op
        if len(target_params) > 1:
            return ListOp(states)
        else:
            return op

    def _hessian_states(self,
                        state_op: StateFn,
                        meas_op: Optional[OperatorBase] = None,
                        target_params: Optional[Union[Tuple[ParameterExpression,
                                                            ParameterExpression],
                                                      List[Tuple[ParameterExpression,
                                                                 ParameterExpression]]]] = None
                        ) -> OperatorBase:
        """Generate the operator states whose evaluation returns the Hessian (items).

        Args:
            state_op: The operator representing the quantum state for which we compute the Hessian.
            meas_op: The operator representing the observable for which we compute the gradient.
            target_params: The parameters we are computing the Hessian wrt: ω

        Returns:
            Operators which give the Hessian. If a parameter appears multiple times, one circuit is
            created per parameterized gates to compute the product rule.

        Raises:
            AquaError: If one of the circuits could not be constructed.
            TypeError: If ``operator`` is of unsupported type.
        """
        state_qc = deepcopy(state_op.primitive)
        if isinstance(target_params, list) and isinstance(target_params[0], tuple):
            tuples_list = deepcopy(target_params)
            target_params = []
            for tuples in tuples_list:
                if all([param in state_qc._parameter_table.get_keys() for param in tuples]):
                    for param in tuples:
                        if param not in target_params:
                            target_params.append(param)
        elif isinstance(target_params, tuple):
            tuples_list = deepcopy([target_params])
            target_params = []
            for tuples in tuples_list:
                if all([param in state_qc._parameter_table.get_keys() for param in tuples]):
                    for param in tuples:
                        if param not in target_params:
                            target_params.append(param)
        else:
            raise TypeError(
                'Please define in the parameters for which the Hessian is evaluated either '
                'as parameter tuple or a list of parameter tuples')

        qr_add0 = QuantumRegister(1, 'work_qubit0')
        work_q0 = qr_add0[0]
        qr_add1 = QuantumRegister(1, 'work_qubit1')
        work_q1 = qr_add1[0]
        # create a copy of the original circuit with an additional working qubit register
        circuit = QuantumCircuit(*state_qc.qregs, qr_add0, qr_add1)
        circuit.data = state_qc.data
        # Get the circuits needed to compute the Hessian
        hessian_ops = None
        for param_a, param_b in tuples_list:

            if param_a not in state_qc._parameter_table.get_keys() or param_b \
                    not in state_qc._parameter_table.get_keys():
                hessian_op = ~Zero @ One
            else:
                param_gates_a = state_qc._parameter_table[param_a]
                param_gates_b = state_qc._parameter_table[param_b]
                for i, param_occurence_a in enumerate(param_gates_a):
                    coeffs_a, gates_a = self._gate_gradient_dict(param_occurence_a[0])[
                        param_occurence_a[1]]
                    # apply Hadamard on working qubit
                    self.insert_gate(circuit, param_occurence_a[0], HGate(),
                                     qubits=[work_q0])
                    self.insert_gate(circuit, param_occurence_a[0], HGate(),
                                     qubits=[work_q1])
                    for j, gate_to_insert_a in enumerate(gates_a):

                        coeff_a = coeffs_a[j]
                        hessian_circuit_temp = QuantumCircuit(*circuit.qregs)
                        hessian_circuit_temp.data = circuit.data
                        # Fix working qubit 0 phase
                        sign = np.sign(coeff_a)
                        is_complex = np.iscomplex(coeff_a)
                        if sign == -1:
                            if is_complex:
                                self.insert_gate(hessian_circuit_temp,
                                                 param_occurence_a[0],
                                                 SdgGate(),
                                                 qubits=[work_q0])
                            else:
                                self.insert_gate(hessian_circuit_temp,
                                                 param_occurence_a[0],
                                                 ZGate(),
                                                 qubits=[work_q0])
                        else:
                            if is_complex:
                                self.insert_gate(hessian_circuit_temp,
                                                 param_occurence_a[0],
                                                 SGate(),
                                                 qubits=[work_q0])

                        # Insert controlled, intercepting gate - controlled by |1>
                        if isinstance(param_occurence_a[0], UGate):
                            if param_occurence_a[1] == 0:
                                self.insert_gate(hessian_circuit_temp, param_occurence_a[0],
                                                 RZGate(param_occurence_a[0].params[2]))
                                self.insert_gate(hessian_circuit_temp, param_occurence_a[0],
                                                 RXGate(np.pi / 2))
                                self.insert_gate(hessian_circuit_temp, param_occurence_a[0],
                                                 gate_to_insert_a,
                                                 additional_qubits=([work_q0], []))
                                self.insert_gate(hessian_circuit_temp, param_occurence_a[0],
                                                 RXGate(-np.pi / 2))
                                self.insert_gate(hessian_circuit_temp, param_occurence_a[0],
                                                 RZGate(-param_occurence_a[0].params[2]))

                            elif param_occurence_a[1] == 1:
                                self.insert_gate(hessian_circuit_temp, param_occurence_a[0],
                                                 gate_to_insert_a, after=True,
                                                 additional_qubits=([work_q0], []))
                            else:
                                self.insert_gate(hessian_circuit_temp, param_occurence_a[0],
                                                 gate_to_insert_a,
                                                 additional_qubits=([work_q0], []))
                        else:
                            self.insert_gate(hessian_circuit_temp, param_occurence_a[0],
                                             gate_to_insert_a, additional_qubits=([work_q0], []))

                        for m, param_occurence_b in enumerate(param_gates_b):
                            coeffs_b, gates_b = self._gate_gradient_dict(param_occurence_b[0])[
                                param_occurence_b[1]]
                            for n, gate_to_insert_b in enumerate(gates_b):
                                coeff_b = coeffs_b[n]
                                # create a copy of the original circuit with the same registers
                                hessian_circuit = QuantumCircuit(*hessian_circuit_temp.qregs)
                                hessian_circuit.data = hessian_circuit_temp.data

                                # Fix working qubit 1 phase
                                sign = np.sign(coeff_b)
                                is_complex = np.iscomplex(coeff_b)
                                if sign == -1:
                                    if is_complex:
                                        self.insert_gate(hessian_circuit,
                                                         param_occurence_b[0],
                                                         SdgGate(),
                                                         qubits=[work_q1])
                                    else:
                                        self.insert_gate(hessian_circuit,
                                                         param_occurence_b[0],
                                                         ZGate(),
                                                         qubits=[work_q1])
                                else:
                                    if is_complex:
                                        self.insert_gate(hessian_circuit,
                                                         param_occurence_b[0],
                                                         SGate(),
                                                         qubits=[work_q1])

                                # Insert controlled, intercepting gate - controlled by |1>

                                if isinstance(param_occurence_b[0], UGate):
                                    if param_occurence_b[1] == 0:
                                        self.insert_gate(hessian_circuit, param_occurence_b[0],
                                                         RZGate(param_occurence_b[0].params[2]))
                                        self.insert_gate(hessian_circuit, param_occurence_b[0],
                                                         RXGate(np.pi / 2))
                                        self.insert_gate(hessian_circuit, param_occurence_b[0],
                                                         gate_to_insert_b,
                                                         additional_qubits=([work_q1], []))
                                        self.insert_gate(hessian_circuit, param_occurence_b[0],
                                                         RXGate(-np.pi / 2))
                                        self.insert_gate(hessian_circuit, param_occurence_b[0],
                                                         RZGate(-param_occurence_b[0].params[2]))

                                    elif param_occurence_b[1] == 1:
                                        self.insert_gate(hessian_circuit, param_occurence_b[0],
                                                         gate_to_insert_b, after=True,
                                                         additional_qubits=([work_q1], []))
                                    else:
                                        self.insert_gate(hessian_circuit, param_occurence_b[0],
                                                         gate_to_insert_b,
                                                         additional_qubits=([work_q1], []))
                                else:
                                    self.insert_gate(hessian_circuit, param_occurence_b[0],
                                                     gate_to_insert_b,
                                                     additional_qubits=([work_q1], []))

                                hessian_circuit.h(work_q0)
                                hessian_circuit.cz(work_q1, work_q0)
                                hessian_circuit.h(work_q1)

                                term = state_op.coeff * np.sqrt(np.abs(coeff_a) * np.abs(coeff_b)) \
                                                      * CircuitStateFn(hessian_circuit)

                                # Chain Rule Parameter Expression
                                gate_param_a = param_occurence_a[0].params[param_occurence_a[1]]
                                gate_param_b = param_occurence_b[0].params[param_occurence_b[1]]

                                if meas_op:
                                    meas = deepcopy(meas_op)
                                    if isinstance(gate_param_a, ParameterExpression):
                                        expr_grad = DerivativeBase.parameter_expression_grad(
                                            gate_param_a,
                                            param_a)
                                        meas *= expr_grad
                                    if isinstance(gate_param_b, ParameterExpression):
                                        expr_grad = DerivativeBase.parameter_expression_grad(
                                            gate_param_a,
                                            param_a)
                                        meas *= expr_grad
                                    term = meas @ term
                                else:
                                    term = ListOp(term, combo_fn=partial(self._hess_combo_fn,
                                                                         state_op=state_op))
                                    if isinstance(gate_param_a, ParameterExpression):
                                        expr_grad = DerivativeBase.parameter_expression_grad(
                                            gate_param_a,
                                            param_a)
                                        term *= expr_grad
                                    if isinstance(gate_param_b, ParameterExpression):
                                        expr_grad = DerivativeBase.parameter_expression_grad(
                                            gate_param_a,
                                            param_a)
                                        term *= expr_grad

                                if i == 0 and j == 0 and m == 0 and n == 0:
                                    hessian_op = term
                                else:
                                    # Product Rule
                                    hessian_op += term
            # Create a list of Hessian elements w.r.t. the given parameter tuples
            if len(tuples_list) == 1:
                return hessian_op
            else:
                if not hessian_ops:
                    hessian_ops = [hessian_op]
                else:
                    hessian_ops += [hessian_op]
        return ListOp(hessian_ops)

    @staticmethod
    def _grad_combo_fn(x, state_op):
        def get_result(item):
            if isinstance(item, DictStateFn):
                item = item.primitive
            if isinstance(item, VectorStateFn):
                item = item.primitive.data
            if isinstance(item, dict):
                prob_dict = {}
                for key, val in item.items():
                    prob_counts = val * np.conj(val)
                    if int(key[0]) == 1:
                        prob_counts *= -1
                    suffix = key[1:]
                    prob_dict[suffix] = prob_dict.get(suffix, 0) + prob_counts
                return prob_dict
            elif isinstance(item, Iterable):
                # Generate the operator which computes the linear combination
                lin_comb_op = (I ^ state_op.num_qubits) ^ Z
                lin_comb_op = lin_comb_op.to_matrix()
                return list(np.diag(
                    partial_trace(lin_comb_op.dot(np.outer(item, np.conj(item))), [0]).data))
            else:
                raise TypeError(
                    'The state result should be either a DictStateFn or a VectorStateFn.')

        if not isinstance(x, Iterable):
            return get_result(x)
        elif len(x) == 1:
            return get_result(x[0])
        else:
            result = []
            for item in x:
                result.append(get_result(item))
            return result

    @staticmethod
    def _hess_combo_fn(x, state_op):
        def get_result(item):
            if isinstance(item, DictStateFn):
                item = item.primitive
            if isinstance(item, VectorStateFn):
                item = item.primitive.data
            if isinstance(item, Iterable):
                # Generate the operator which computes the linear combination
                lin_comb_op = 4 * (I ^ (state_op.num_qubits + 1)) ^ Z
                lin_comb_op = lin_comb_op.to_matrix()
                return list(np.diag(
                    partial_trace(lin_comb_op.dot(np.outer(item, np.conj(item))), [0, 1]).data))
            elif isinstance(item, dict):
                prob_dict = {}
                for key, val in item.values():
                    prob_counts = val * np.conj(val)
                    if int(key[-1]) == 1:
                        prob_counts *= -1
                    prefix = key[:-2]
                    prob_dict[prefix] = prob_dict.get(prefix, 0) + prob_counts
                for key in prob_dict:
                    prob_dict[key] *= 4
                return prob_dict
            else:
                raise TypeError(
                    'The state result should be either a '
                    'DictStateFn or a VectorStateFn.')

        if not isinstance(x, Iterable):
            return get_result(x)
        elif len(x) == 1:
            return get_result(x[0])
        else:
            result = []
            for item in x:
                result.append(get_result(item))
            return result

    @staticmethod
    def _gate_gradient_dict(gate: Gate) -> List[Tuple[List[complex], List[Instruction]]]:
        r"""Given a parameterized gate U(theta) with derivative
        dU(theta)/dtheta = sum_ia_iU(theta)V_i.
        This function returns a:=[a_0, ...] and V=[V_0, ...]
        Suppose U takes multiple parameters, i.e., U(theta^0, ... theta^k).
        The returned coefficients and gates are ordered accordingly.
        Only parameterized Qiskit gates are supported.

        Args:
            gate: The gate for which the derivative is being computed.

           Returns:
                The coefficients and the gates used for the metric computation for each parameter of
                the respective gates.
                [([a^0], [V^0]) ..., ([a^k], [V^k])]


        Raises:
            AquaError: If the input gate is controlled by another state but '|1>^{\otimes k}'
            TypeError: If the input gate is not a supported parametrized gate.
        """

        # pylint: disable=too-many-return-statements
        if isinstance(gate, PhaseGate):
            # theta
            return [([0.5j, -0.5j], [IGate(), CZGate()])]
        if isinstance(gate, UGate):
            # theta, lambda, phi
            return [([-0.5j], [CZGate()]), ([-0.5j], [CZGate()]), ([-0.5j], [CZGate()])]
        if isinstance(gate, RXGate):
            # theta
            return [([-0.5j], [CXGate()])]
        if isinstance(gate, RYGate):
            # theta
            return [([-0.5j], [CYGate()])]
        if isinstance(gate, RZGate):
            # theta
            return [([-0.5j], [CZGate()])]
        if isinstance(gate, RXXGate):
            # theta
            cxx_circ = QuantumCircuit(3)
            cxx_circ.cx(0, 1)
            cxx_circ.cx(0, 2)
            cxx = cxx_circ.to_instruction()
            return [([-0.5j], [cxx])]
        if isinstance(gate, RYYGate):
            # theta
            cyy_circ = QuantumCircuit(3)
            cyy_circ.cy(0, 1)
            cyy_circ.cy(0, 2)
            cyy = cyy_circ.to_instruction()
            return [([-0.5j], [cyy])]
        if isinstance(gate, RZZGate):
            # theta
            czz_circ = QuantumCircuit(3)
            czz_circ.cz(0, 1)
            czz_circ.cz(0, 2)
            czz = czz_circ.to_instruction()
            return [([-0.5j], [czz])]
        if isinstance(gate, RZXGate):
            # theta
            czx_circ = QuantumCircuit(3)
            czx_circ.cx(0, 1)
            czx_circ.cz(0, 2)
            czx = czx_circ.to_instruction()
            return [([-0.5j], [czx])]
        if isinstance(gate, ControlledGate):
            # TODO support arbitrary control states
            if gate.ctrl_state != 2 ** gate.num_ctrl_qubits - 1:
                raise AquaError(
                    'Function only support controlled gates with control state `1` on all control '
                    'qubits.')

            base_coeffs_gates = LinComb._gate_gradient_dict(gate.base_gate)
            coeffs_gates = []
            # The projectors needed for the gradient of a controlled gate are integrated by a sum
            # of gates.
            # The following line generates the decomposition gates.

            proj_gates_controlled = [[(-1) ** p.count(ZGate()), p] for p in
                                     product([IGate(), ZGate()],
                                             repeat=gate.num_ctrl_qubits)]
            for base_coeffs, base_gates in base_coeffs_gates:  # loop over parameters
                coeffs = []
                gates = []
                for phase, proj_gates in proj_gates_controlled:
                    coeffs.extend([phase * c / (2 ** gate.num_ctrl_qubits) for c in base_coeffs])
                    for base_gate in base_gates:
                        controlled_circ = QuantumCircuit(gate.num_ctrl_qubits + gate.num_qubits)
                        for i, proj_gate in enumerate(proj_gates):
                            if isinstance(proj_gate, ZGate):
                                controlled_circ.cz(0, i + 1)
                        if not isinstance(base_gate, IGate):
                            controlled_circ.append(base_gate, [0, range(gate.num_ctrl_qubits + 1,
                                                                        gate.num_ctrl_qubits +
                                                                        gate.num_qubits)])
                        gates.append(controlled_circ.to_instruction())
                c_g = (coeffs, gates)
                coeffs_gates.append(c_g)
            return coeffs_gates

        raise TypeError('Unrecognized parametrized gate, {}'.format(gate))

    @staticmethod
    def insert_gate(circuit: QuantumCircuit,
                    reference_gate: Gate,
                    gate_to_insert: Instruction,
                    qubits: Optional[List[Qubit]] = None,
                    additional_qubits: Optional[Tuple[List[Qubit], List[Qubit]]] = None,
                    after: bool = False):
        """Insert a gate into the circuit.

        Args:
            circuit: The circuit onto which the gate is added.
            reference_gate: A gate instance before or after which a gate is inserted.
            gate_to_insert: The gate to be inserted.
            qubits: The qubits on which the gate is inserted. If None, the qubits of the
                reference_gate are used.
            additional_qubits: If qubits is None and the qubits of the reference_gate are
                used, this can be used to specify additional qubits before (first list in
                tuple) or after (second list in tuple) the qubits.
            after: If the gate_to_insert should be inserted after the reference_gate set True.

        Raises:
            AquaError: Gate insertion fail
        """

        if isinstance(gate_to_insert, IGate):
            return
        else:
            for i, op in enumerate(circuit.data):
                if op[0] == reference_gate:
                    qubits = qubits or op[1]
                    if additional_qubits:
                        qubits = additional_qubits[0] + qubits + additional_qubits[1]
                    if after:
                        insertion_index = i + 1
                    else:
                        insertion_index = i
                    circuit.data.insert(insertion_index, (gate_to_insert, qubits, []))
                    return
            raise AquaError('Could not insert the controlled gate, something went wrong!')<|MERGE_RESOLUTION|>--- conflicted
+++ resolved
@@ -151,15 +151,9 @@
                         return state_op.traverse(
                             partial(self._gradient_states, meas_op=(~StateFn(Z) ^ operator[0]),
                                     target_params=params))
-<<<<<<< HEAD
                     elif isinstance(params, tuple) or \
                         (isinstance(params, list) and all(isinstance(param, tuple)
                                                           for param in params)):
-=======
-                    elif isinstance(params, (Tuple[ParameterExpression, ParameterExpression])) or \
-                             (isinstance(params, Iterable) and all(isinstance(param, tuple) for
-                                                                   param in params)):
->>>>>>> 55bb2d05
                         return state_op.traverse(
                             partial(self._hessian_states,
                                     meas_op=(4 * ~StateFn(Z ^ I) ^ operator[0]),
