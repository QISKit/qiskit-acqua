--- conflicted
+++ resolved
@@ -61,16 +61,14 @@
             instruction and destination
             Pauli when converting an Operator and replacing converted values.
             By default, this will be
-
-            1) For StateFns (or Measurements): replacing the StateFn with
-            ComposedOp(StateFn(d), c) where c
-            is the conversion circuit and d is the destination Pauli,
-            so the overall beginning and ending operators are equivalent.
-            2) For non-StateFn Operators: replacing the origin p with c·d·c†,
-            where c is the conversion circuit
-            and d is the destination, so the overall beginning and ending
-            operators are equivalent.
-
+                1) For StateFns (or Measurements): replacing the StateFn with
+                ComposedOp(StateFn(d), c) where c
+                is the conversion circuit and d is the destination Pauli,
+                so the overall beginning and ending operators are equivalent.
+                2) For non-StateFn Operators: replacing the origin p with c·d·c†,
+                where c is the conversion circuit
+                and d is the destination, so the overall beginning and ending
+                operators are equivalent.
         """
         if destination_basis is not None:
             self.destination = destination_basis
@@ -269,34 +267,13 @@
 
         return PrimitiveOp(cnots)
 
+    # TODO update steps to remove 5) and 7).
     def get_cob_circuit(self, origin: Union[Pauli, PauliOp]) -> (PrimitiveOp, PauliOp):
         r"""
         The goal of this module is to construct a circuit which maps the +1 and -1 eigenvectors
         of the origin pauli to the +1 and -1 eigenvectors of the destination pauli. It does so by
 
         1) converting any \|i+⟩ or \|i+⟩ eigenvector bits in the origin to
-<<<<<<< HEAD
-        \|+⟩ and \|-⟩ with S†s, then
-        2) converting any \|+⟩ or \|+⟩ eigenvector bits in the converted origin to
-        \|0⟩ and \|1⟩ with Hs, then
-        3) writing the parity of the significant (Z-measured, rather than I) bits in the
-        origin to a single
-        "origin anchor bit," using cnots, which will hold the parity of these bits,
-        4) swapping the parity of the pauli anchor bit into a destination anchor bit using
-        a swap gate (only if they are different, if there are any bits which are significant
-        in both origin and dest, we set both anchors to one of these bits to avoid a swap).
-        bits is different from the parity of the number of destination significant bits
-        (to be flipped back in step 7)
-        5) writing the parity of the destination anchor bit into the other significant bits
-        of the destination,
-        6) converting the \|0⟩ and \|1⟩ significant eigenvector bits to \|+⟩ and \|-⟩
-        eigenvector bits in the destination where the destination demands it
-        (e.g. pauli.x == true for a bit), using Hs
-        7) converting the \|+⟩ and \|-⟩ significant eigenvector bits to
-        \|i+⟩ and \|i-⟩ eigenvector bits in the
-        destination where the destination demands it
-        (e.g. pauli.x == true and pauli.z == true for a bit), using Ss
-=======
            \|+⟩ and \|-⟩ with S†s, then
 
         2) converting any \|+⟩ or \|+⟩ eigenvector bits in the converted origin to
@@ -326,7 +303,6 @@
            significant eigenvector bits to \|i+⟩ and \|i-⟩ eigenvector bits in the
            destination where the destination demands it
            (e.g. pauli.x == true and pauli.z == true for a bit), using Ss
->>>>>>> 7341fb2b
 
         """
 
@@ -359,10 +335,10 @@
         # Steps 1 and 2
         cob_instruction = self.get_diagonalizing_clifford(origin)
 
-        # Construct CNOT chain, assuming full connectivity... - Steps 3)-5)
+        # Construct CNOT chain, assuming full connectivity... - Steps 3)-7)
         cob_instruction = self.construct_cnot_chain(origin, destination).compose(cob_instruction)
 
-        # Step 6 and 7
+        # Step 8 and 9
         dest_diagonlizing_clifford = self.get_diagonalizing_clifford(destination).adjoint()
         cob_instruction = dest_diagonlizing_clifford.compose(cob_instruction)
 
