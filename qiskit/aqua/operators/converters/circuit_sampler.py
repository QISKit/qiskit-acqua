--- conflicted
+++ resolved
@@ -359,11 +359,7 @@
                     self._generate_aer_params(circ, param_binding))
                 ready_circ.append(temp)
 
-<<<<<<< HEAD
-        return self._transpiled_circ_templates
-=======
         return ready_circ
->>>>>>> 63b5029f
 
     def _clean_parameterized_run_config(self) -> None:
         self.quantum_instance._run_config.parameterizations = []