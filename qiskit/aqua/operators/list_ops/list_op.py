--- conflicted
+++ resolved
@@ -363,12 +363,8 @@
 
         evals = [(self.coeff * op).eval(front) for op in self.oplist]  # type: ignore
 
-<<<<<<< HEAD
 
         # Handle application of combo_fn for DictStateFn resp VectorStateFn operators
-=======
-        # Handle application of combo_fn for {Dict,Vector}StateFns
->>>>>>> 4044fe6d
         if self._combo_fn != ListOp([])._combo_fn:
             if all(isinstance(op, DictStateFn) for op in evals) or \
                     all(isinstance(op, VectorStateFn) for op in evals):
