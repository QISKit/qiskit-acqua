# -*- coding: utf-8 -*-

# This code is part of Qiskit.
#
# (C) Copyright IBM 2020.
#
# This code is licensed under the Apache License, Version 2.0. You may
# obtain a copy of this license in the LICENSE.txt file in the root directory
# of this source tree or at http://www.apache.org/licenses/LICENSE-2.0.
#
# Any modifications or derivative works of this code must retain this
# copyright notice, and modified files need to carry a notice indicating
# that they have been altered from the originals.

""" PrimitiveOp Class """

from typing import Optional, Union, Set, List
import logging
import numpy as np
from scipy.sparse import spmatrix
import scipy.linalg

from qiskit import QuantumCircuit
from qiskit.circuit import Instruction, ParameterExpression
from qiskit.quantum_info import Pauli, SparsePauliOp
from qiskit.quantum_info import Operator as MatrixOperator

from ..operator_base import OperatorBase
from ..legacy.base_operator import LegacyBaseOperator

logger = logging.getLogger(__name__)


class PrimitiveOp(OperatorBase):
    r"""
    A class for representing basic Operators, backed by Operator primitives from
    Terra. This class (and inheritors) primarily serves to allow the underlying
    primitives to "flow" - i.e. interoperability and adherence to the Operator formalism
    - while the core computational logic mostly remains in the underlying primitives.
    For example, we would not produce an interface in Terra in which
    ``QuantumCircuit1 + QuantumCircuit2`` equaled the Operator sum of the circuit
    unitaries, rather than simply appending the circuits. However, within the Operator
    flow summing the unitaries is the expected behavior.

    Note that all mathematical methods are not in-place, meaning that they return a
    new object, but the underlying primitives are not copied.

    """

    @staticmethod
    # pylint: disable=unused-argument
    def __new__(cls,
                primitive: Union[Instruction, QuantumCircuit, List,
                                 np.ndarray, spmatrix, MatrixOperator, Pauli] = None,
                coeff: Union[int, float, complex, ParameterExpression] = 1.0) -> 'PrimitiveOp':
        """ A factory method to produce the correct type of PrimitiveOp subclass
        based on the primitive passed in. Primitive and coeff arguments are passed into
        subclass's init() as-is automatically by new().

        Args:
            primitive: The operator primitive being wrapped.
            coeff: A coefficient multiplying the primitive.

        Returns:
            The appropriate PrimitiveOp subclass for ``primitive``.

        Raises:
            TypeError: Unsupported primitive type passed.
        """
        if cls.__name__ != PrimitiveOp.__name__:
            return super().__new__(cls)

        # pylint: disable=cyclic-import,import-outside-toplevel
        if isinstance(primitive, (Instruction, QuantumCircuit)):
            from .circuit_op import CircuitOp
            return CircuitOp.__new__(CircuitOp)

        if isinstance(primitive, (list, np.ndarray, spmatrix, MatrixOperator)):
            from .matrix_op import MatrixOp
            return MatrixOp.__new__(MatrixOp)

        if isinstance(primitive, Pauli):
            from .pauli_op import PauliOp
            return PauliOp.__new__(PauliOp)

        raise TypeError('Unsupported primitive type {} passed into PrimitiveOp '
                        'factory constructor'.format(type(primitive)))

    def __init__(self,
                 primitive: Union[Instruction, QuantumCircuit, List,
                                  np.ndarray, spmatrix, MatrixOperator, Pauli] = None,
                 coeff: Optional[Union[int, float, complex, ParameterExpression]] = 1.0) -> None:
        """
            Args:
                primitive: The operator primitive being wrapped.
                coeff: A coefficient multiplying the primitive.
        """
        self._primitive = primitive
        self._coeff = coeff

    @property
    def primitive(self) -> Union[Instruction, QuantumCircuit, List,
                                 np.ndarray, spmatrix, MatrixOperator, Pauli]:
        """ The primitive defining the underlying function of the Operator.

        Returns:
             The primitive object.
        """
        return self._primitive

    @property
    def coeff(self) -> Union[int, float, complex, ParameterExpression]:
        """
        The scalar coefficient multiplying the Operator.

        Returns:
              The coefficient.
        """
        return self._coeff

    @property
    def num_qubits(self) -> int:
        raise NotImplementedError

    def primitive_strings(self) -> Set[str]:
        raise NotImplementedError

    def add(self, other: OperatorBase) -> OperatorBase:
        raise NotImplementedError

    def adjoint(self) -> OperatorBase:
        raise NotImplementedError

    def equals(self, other: OperatorBase) -> bool:
        raise NotImplementedError

    def mul(self, scalar: Union[int, float, complex, ParameterExpression]) -> OperatorBase:
        if not isinstance(scalar, (int, float, complex, ParameterExpression)):
            raise ValueError('Operators can only be scalar multiplied by float or complex, not '
                             '{} of type {}.'.format(scalar, type(scalar)))
        # Need to return self.__class__ in case the object is one of the inherited OpPrimitives
        return self.__class__(self.primitive, coeff=self.coeff * scalar)

    def tensor(self, other: OperatorBase) -> OperatorBase:
        raise NotImplementedError

    def tensorpower(self, other: int) -> Union[OperatorBase, int]:
        # Hack to make Z^(I^0) work as intended.
        if other == 0:
            return 1
        if not isinstance(other, int) or other < 0:
            raise TypeError('Tensorpower can only take positive int arguments')
        temp = PrimitiveOp(self.primitive, coeff=self.coeff)  # type: OperatorBase
        for _ in range(other - 1):
            temp = temp.tensor(self)
        return temp

<<<<<<< HEAD
    def compose(self, other: OperatorBase,
                permutation: List[int] = None, front: bool = False) -> OperatorBase:
=======
    def compose(self, other: OperatorBase) -> OperatorBase:
>>>>>>> 957961ab
        from ..list_ops.composed_op import ComposedOp
        if isinstance(other, ComposedOp):
            comp_with_first = self.compose(other.oplist[0])
            if not isinstance(comp_with_first, ComposedOp):
                new_oplist = [comp_with_first] + other.oplist[1:]
                return ComposedOp(new_oplist, coeff=other.coeff)
            return ComposedOp([self] + other.oplist, coeff=other.coeff)  # type: ignore

        return ComposedOp([self, other])
<<<<<<< HEAD
=======

    def _check_zero_for_composition_and_expand(self, other: OperatorBase) -> OperatorBase:
        if not self.num_qubits == other.num_qubits:
            # pylint: disable=cyclic-import,import-outside-toplevel
            from ..operator_globals import Zero
            if other == Zero:
                # Zero is special - we'll expand it to the correct qubit number.
                other = Zero.__class__('0' * self.num_qubits)
            else:
                raise ValueError(
                    'Composition is not defined over Operators of different dimensions, {} and {}, '
                    'respectively.'.format(self.num_qubits, other.num_qubits))
        return other
>>>>>>> 957961ab

    def power(self, exponent: int) -> OperatorBase:
        if not isinstance(exponent, int) or exponent <= 0:
            raise TypeError('power can only take positive int arguments')
        temp = PrimitiveOp(self.primitive, coeff=self.coeff)  # type: OperatorBase
        for _ in range(exponent - 1):
            temp = temp.compose(self)
        return temp

    def _expand_dim(self, num_qubits: int) -> 'OperatorBase':
        raise NotImplementedError

    def permute(self, permutation: List[int]) -> 'OperatorBase':
        raise NotImplementedError

    def exp_i(self) -> OperatorBase:
        """ Return Operator exponentiation, equaling e^(-i * op)"""
        # pylint: disable=cyclic-import,import-outside-toplevel
        from qiskit.aqua.operators import EvolvedOp
        return EvolvedOp(self)

    def log_i(self, massive: bool = False) -> OperatorBase:
        """Return a ``MatrixOp`` equivalent to log(H)/-i for this operator H. This
        function is the effective inverse of exp_i, equivalent to finding the Hermitian
        Operator which produces self when exponentiated."""
        # pylint: disable=cyclic-import
        from ..operator_globals import EVAL_SIG_DIGITS
        from .matrix_op import MatrixOp
        return MatrixOp(np.around(scipy.linalg.logm(self.to_matrix(massive=massive)) / -1j,
                                  decimals=EVAL_SIG_DIGITS))

    def __str__(self) -> str:
        raise NotImplementedError

    def __hash__(self) -> int:
        return hash(repr(self))

    def __repr__(self) -> str:
        return "{}({}, coeff={})".format(type(self).__name__, repr(self.primitive), self.coeff)

    def eval(self,
             front: Union[str, dict, np.ndarray,
                          OperatorBase] = None) -> Union[OperatorBase, float, complex]:
        raise NotImplementedError

    def assign_parameters(self, param_dict: dict) -> OperatorBase:
        param_value = self.coeff
        if isinstance(self.coeff, ParameterExpression):
            unrolled_dict = self._unroll_param_dict(param_dict)
            if isinstance(unrolled_dict, list):
                # pylint: disable=import-outside-toplevel
                from ..list_ops.list_op import ListOp
                return ListOp([self.assign_parameters(param_dict) for param_dict in unrolled_dict])
            if self.coeff.parameters <= set(unrolled_dict.keys()):
                binds = {param: unrolled_dict[param] for param in self.coeff.parameters}
                param_value = float(self.coeff.bind(binds))
        return self.__class__(self.primitive, coeff=param_value)

    # Nothing to collapse here.
    def reduce(self) -> OperatorBase:
        return self

    def to_matrix(self, massive: bool = False) -> np.ndarray:
        raise NotImplementedError

    def to_matrix_op(self, massive: bool = False) -> OperatorBase:
        """ Returns a ``MatrixOp`` equivalent to this Operator. """
        # pylint: disable=import-outside-toplevel
        prim_mat = self.__class__(self.primitive).to_matrix(massive=massive)
        from .matrix_op import MatrixOp
        return MatrixOp(prim_mat, coeff=self.coeff)

    def to_legacy_op(self, massive: bool = False) -> LegacyBaseOperator:
        mat_op = self.to_matrix_op(massive=massive)
        return mat_op.to_legacy_op(massive=massive)

    def to_instruction(self) -> Instruction:
        """ Returns an ``Instruction`` equivalent to this Operator. """
        raise NotImplementedError

    def to_circuit(self) -> QuantumCircuit:
        """ Returns a ``QuantumCircuit`` equivalent to this Operator. """
        qc = QuantumCircuit(self.num_qubits)
        qc.append(self.to_instruction(), qargs=range(self.primitive.num_qubits))  # type: ignore
        return qc.decompose()

    def to_circuit_op(self) -> OperatorBase:
        """ Returns a ``CircuitOp`` equivalent to this Operator. """
        # pylint: disable=import-outside-toplevel
        from .circuit_op import CircuitOp
        return CircuitOp(self.to_circuit(), coeff=self.coeff)

    # TODO change the PauliOp to depend on SparsePauliOp as its primitive
    def to_pauli_op(self, massive: bool = False) -> OperatorBase:
        """ Returns a sum of ``PauliOp`` s equivalent to this Operator. """
        mat_op = self.to_matrix_op(massive=massive)
        sparse_pauli = SparsePauliOp.from_operator(mat_op.primitive)  # type: ignore
        if not sparse_pauli.to_list():
            # pylint: disable=import-outside-toplevel
            from ..operator_globals import I
            return (I ^ self.num_qubits) * 0.0

        return sum([PrimitiveOp(Pauli.from_label(label),  # type: ignore
                                coeff.real if coeff == coeff.real else coeff)
                    for (label, coeff) in sparse_pauli.to_list()]) * self.coeff<|MERGE_RESOLUTION|>--- conflicted
+++ resolved
@@ -155,12 +155,9 @@
             temp = temp.tensor(self)
         return temp
 
-<<<<<<< HEAD
+
     def compose(self, other: OperatorBase,
                 permutation: List[int] = None, front: bool = False) -> OperatorBase:
-=======
-    def compose(self, other: OperatorBase) -> OperatorBase:
->>>>>>> 957961ab
         from ..list_ops.composed_op import ComposedOp
         if isinstance(other, ComposedOp):
             comp_with_first = self.compose(other.oplist[0])
@@ -170,22 +167,6 @@
             return ComposedOp([self] + other.oplist, coeff=other.coeff)  # type: ignore
 
         return ComposedOp([self, other])
-<<<<<<< HEAD
-=======
-
-    def _check_zero_for_composition_and_expand(self, other: OperatorBase) -> OperatorBase:
-        if not self.num_qubits == other.num_qubits:
-            # pylint: disable=cyclic-import,import-outside-toplevel
-            from ..operator_globals import Zero
-            if other == Zero:
-                # Zero is special - we'll expand it to the correct qubit number.
-                other = Zero.__class__('0' * self.num_qubits)
-            else:
-                raise ValueError(
-                    'Composition is not defined over Operators of different dimensions, {} and {}, '
-                    'respectively.'.format(self.num_qubits, other.num_qubits))
-        return other
->>>>>>> 957961ab
 
     def power(self, exponent: int) -> OperatorBase:
         if not isinstance(exponent, int) or exponent <= 0:
