--- conflicted
+++ resolved
@@ -123,28 +123,16 @@
         from .pauli_op import PauliOp
         from .matrix_op import MatrixOp
 
-<<<<<<< HEAD
-        if other == Zero ^ self.num_qubits:
-            return StateCircuit(self.primitive, coeff=self.coeff)
-=======
         if other == Zero ^ new_self.num_qubits:
-            return CircuitStateFn(new_self.primitive, coeff=new_self.coeff)
->>>>>>> e5f4b3c8
+            return StateCircuit(new_self.primitive, coeff=new_self.coeff)
 
         if isinstance(other, (PauliOp, CircuitOp, MatrixOp)):
             other = other.to_circuit_op()
 
-<<<<<<< HEAD
         if isinstance(other, (CircuitOp, StateCircuit)):
-            new_qc = other.primitive.compose(self.primitive)  # type: ignore
+            new_qc = other.primitive.compose(new_self.primitive)  # type: ignore
             if isinstance(other, StateCircuit):
                 return StateCircuit(new_qc,
-=======
-        if isinstance(other, (CircuitOp, CircuitStateFn)):
-            new_qc = other.primitive.compose(new_self.primitive)  # type: ignore
-            if isinstance(other, CircuitStateFn):
-                return CircuitStateFn(new_qc,
->>>>>>> e5f4b3c8
                                       is_measurement=other.is_measurement,
                                       coeff=new_self.coeff * other.coeff)
             else:
