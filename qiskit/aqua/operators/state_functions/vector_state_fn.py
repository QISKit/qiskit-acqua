# -*- coding: utf-8 -*-

# This code is part of Qiskit.
#
# (C) Copyright IBM 2020.
#
# This code is licensed under the Apache License, Version 2.0. You may
# obtain a copy of this license in the LICENSE.txt file in the root directory
# of this source tree or at http://www.apache.org/licenses/LICENSE-2.0.
#
# Any modifications or derivative works of this code must retain this
# copyright notice, and modified files need to carry a notice indicating
# that they have been altered from the originals.

""" An Object to represent State Functions constructed from Operators """

from typing import Union, Set
import numpy as np

from qiskit.quantum_info import Statevector
from qiskit.circuit import ParameterExpression

from ..operator_base import OperatorBase
from .state_fn import StateFn
from ..combo_operators.list_op import ListOp


class VectorStateFn(StateFn):
    """ A class for representing state functions and measurements.

    State functions are defined to be complex functions over a single binary string
    (as compared to an operator,
    which is defined as a function over two binary strings, or a function taking a
    binary function to another
    binary function). This function may be called by the eval() method.

    Measurements are defined to be functionals over StateFns, taking them to real values.
    Generally, this real value
    is interpreted to represent the probability of some classical state (binary string)
    being observed from a
    probabilistic or quantum system represented by a StateFn. This leads to the equivalent
    definition, which is that
    a measurement m is a function over binary strings producing StateFns, such that the
    probability of measuring
    a given binary string b from a system with StateFn f is equal to the inner product
    between f and m(b).

    NOTE: State functions here are not restricted to wave functions,
    as there is no requirement of normalization.
    """

    # TODO allow normalization somehow?
    def __init__(self,
                 primitive: Union[list, np.ndarray, Statevector] = None,
                 coeff: Union[int, float, complex, ParameterExpression] = 1.0,
                 is_measurement: bool = False) -> None:
        """
        Args:
            primitive: The operator primitive being wrapped.
            coeff: A coefficient by which to multiply the state function
            is_measurement: Whether the StateFn is a measurement operator
        """
        # Lists and Numpy arrays representing statevectors are stored
        # in Statevector objects for easier handling.
        if isinstance(primitive, (np.ndarray, list)):
            primitive = Statevector(primitive)

        super().__init__(primitive, coeff=coeff, is_measurement=is_measurement)

    def primitive_strings(self) -> Set[str]:
        """ Return a set of strings describing the primitives contained in the Operator """
        return {'Vector'}

    @property
    def num_qubits(self) -> int:
        return len(self.primitive.dims())

    def add(self, other: OperatorBase) -> OperatorBase:
        """ Addition. Overloaded by + in OperatorBase. """
        if not self.num_qubits == other.num_qubits:
            raise ValueError(
                'Sum over statefns with different numbers of qubits, {} and {}, is not well '
                'defined'.format(self.num_qubits, other.num_qubits))

        # Right now doesn't make sense to add a StateFn to a Measurement
        if isinstance(other, VectorStateFn) and self.is_measurement == other.is_measurement:
            # Covers MatrixOperator, Statevector and custom.
            return VectorStateFn((self.coeff * self.primitive).add(other.primitive * other.coeff),
                                 is_measurement=self._is_measurement)
        # pylint: disable=cyclic-import,import-outside-toplevel
        from .. import SummedOp
        return SummedOp([self, other])

    def adjoint(self) -> OperatorBase:
        return VectorStateFn(self.primitive.conjugate(),
                             coeff=np.conj(self.coeff),
                             is_measurement=(not self.is_measurement))

    def tensor(self, other: OperatorBase) -> OperatorBase:
        """ Tensor product
        Note: You must be conscious of Qiskit's big-endian bit printing convention.
        Meaning, Plus.tensor(Zero)
        produces a |+⟩ on qubit 0 and a |0⟩ on qubit 1, or |+⟩⨂|0⟩,
        but would produce a QuantumCircuit like
        |0⟩--
        |+⟩--
        Because Terra prints circuits and results with qubit 0 at the end of the string or circuit.
        """
        if isinstance(other, VectorStateFn):
            return StateFn(self.primitive.tensor(other.primitive),
                           coeff=self.coeff * other.coeff,
                           is_measurement=self.is_measurement)
        # pylint: disable=cyclic-import,import-outside-toplevel
        from .. import TensoredOp
        return TensoredOp([self, other])

    def to_density_matrix(self, massive: bool = False) -> np.ndarray:
        """ Return numpy matrix of density operator, warn if more than 16 qubits
        to force the user to set
        massive=True if they want such a large matrix. Generally big methods
        like this should require the use of a
        converter, but in this case a convenience method for quick hacking and
        access to classical tools is
        appropriate. """

        if self.num_qubits > 16 and not massive:
            # TODO figure out sparse matrices?
            raise ValueError(
                'to_matrix will return an exponentially large matrix,'
                ' in this case {0}x{0} elements.'
                ' Set massive=True if you want to proceed.'.format(2**self.num_qubits))

        return self.primitive.to_operator().data * self.coeff

    def to_matrix(self, massive: bool = False) -> np.ndarray:
        """
        NOTE: THIS DOES NOT RETURN A DENSITY MATRIX, IT RETURNS A CLASSICAL
        MATRIX CONTAINING THE QUANTUM OR CLASSICAL
        VECTOR REPRESENTING THE EVALUATION OF THE STATE FUNCTION ON EACH BINARY BASIS STATE.
        DO NOT ASSUME THIS IS
        IS A NORMALIZED QUANTUM OR CLASSICAL PROBABILITY VECTOR.
        If we allowed this to return a density matrix,
        then we would need to change the definition of composition to
        be ~Op @ StateFn @ Op for those cases,
        whereas by this methodology we can ensure that composition always means Op @ StateFn.

        Return numpy vector of state vector, warn if more than 16 qubits to force the user to set
        massive=True if they want such a large vector. Generally big methods
        like this should require the use of a
        converter, but in this case a convenience method for
        quick hacking and access to classical tools is
        appropriate.
        Returns:
            np.ndarray: vector of state vector
        Raises:
            ValueError: invalid parameters.
        """

        if self.num_qubits > 16 and not massive:
            raise ValueError(
                'to_vector will return an exponentially large vector, in this case {0} elements.'
                ' Set massive=True if you want to proceed.'.format(2**self.num_qubits))

        vec = self.primitive.data * self.coeff

        return vec if not self.is_measurement else vec.reshape(1, -1)

    def to_matrix_op(self, massive: bool = False) -> OperatorBase:
        return self

    def to_circuit_op(self) -> OperatorBase:
        """ Return StateFnCircuit corresponding to this StateFn."""
        from .circuit_state_fn import CircuitStateFn
        csfn = CircuitStateFn.from_vector(self.to_matrix(massive=True)) * self.coeff
        return csfn.adjoint() if self.is_measurement else csfn

    def __str__(self) -> str:
        """Overload str() """
        prim_str = str(self.primitive)
        if self.coeff == 1.0:
            return "{}({})".format('VectorStateFn' if not self.is_measurement
                                   else 'MeasurementVector', prim_str)
        else:
            return "{}({}) * {}".format('VectorStateFn' if not self.is_measurement
                                        else 'MeasurementVector',
                                        prim_str,
                                        self.coeff)

    # pylint: disable=too-many-return-statements
    def eval(self,
             front: Union[str, dict, np.ndarray,
                          OperatorBase] = None) -> Union[OperatorBase, float, complex]:
        if not self.is_measurement and isinstance(front, OperatorBase):
            raise ValueError(
                'Cannot compute overlap with StateFn or Operator if not Measurement. Try taking '
                'sf.adjoint() first to convert to measurement.')

        if isinstance(front, ListOp) and front.distributive:
            return front.combo_fn([self.eval(front.coeff * front_elem)
                                   for front_elem in front.oplist])

        if not isinstance(front, OperatorBase):
            front = StateFn(front)

        # pylint: disable=cyclic-import,import-outside-toplevel
        from ..operator_globals import EVAL_SIG_DIGITS
<<<<<<< HEAD
        from . import DictStateFn, OperatorStateFn, CircuitStateFn
=======
        from .dict_state_fn import DictStateFn
        from .operator_state_fn import OperatorStateFn
>>>>>>> a779932f
        if isinstance(front, DictStateFn):
            return round(sum([v * self.primitive.data[int(b, 2)] * front.coeff
                              for (b, v) in front.primitive.items()]) * self.coeff,
                         ndigits=EVAL_SIG_DIGITS)

        if isinstance(front, VectorStateFn):
            # Need to extract the element or np.array([1]) is returned.
            return round(np.dot(self.to_matrix(), front.to_matrix())[0],
                         ndigits=EVAL_SIG_DIGITS)

        if isinstance(front, CircuitStateFn):
            # Don't reimplement logic from CircuitStateFn
            return np.conj(front.adjoint().eval(self.adjoint().primitive)) * self.coeff

        if isinstance(front, OperatorStateFn):
            return front.adjoint().eval(self.primitive) * self.coeff

        return front.adjoint().eval(self.adjoint().primitive).adjoint() * self.coeff

    def sample(self,
               shots: int = 1024,
               massive: bool = False,
               reverse_endianness: bool = False) -> dict:
        """ Sample the state function as a normalized probability distribution. Returns dict of
        bitstrings in order of probability, with values being probability. """
        deterministic_counts = self.primitive.to_counts()
        # Don't need to square because to_counts already does.
        probs = np.array(list(deterministic_counts.values()))
        unique, counts = np.unique(np.random.choice(list(deterministic_counts.keys()),
                                                    size=shots,
                                                    p=(probs / sum(probs))),
                                   return_counts=True)
        counts = dict(zip(unique, counts))
        if reverse_endianness:
            scaled_dict = {bstr[::-1]: (prob / shots) for (bstr, prob) in counts.items()}
        else:
            scaled_dict = {bstr: (prob / shots) for (bstr, prob) in counts.items()}
        return dict(sorted(scaled_dict.items(), key=lambda x: x[1], reverse=True))<|MERGE_RESOLUTION|>--- conflicted
+++ resolved
@@ -204,12 +204,8 @@
 
         # pylint: disable=cyclic-import,import-outside-toplevel
         from ..operator_globals import EVAL_SIG_DIGITS
-<<<<<<< HEAD
-        from . import DictStateFn, OperatorStateFn, CircuitStateFn
-=======
         from .dict_state_fn import DictStateFn
-        from .operator_state_fn import OperatorStateFn
->>>>>>> a779932f
+        from .operator_state_fn import OperatorStateFn, CircuitStateFn
         if isinstance(front, DictStateFn):
             return round(sum([v * self.primitive.data[int(b, 2)] * front.coeff
                               for (b, v) in front.primitive.items()]) * self.coeff,
