# -*- coding: utf-8 -*-

# This code is part of Qiskit.
#
# (C) Copyright IBM 2018, 2019.
#
# This code is licensed under the Apache License, Version 2.0. You may
# obtain a copy of this license in the LICENSE.txt file in the root directory
# of this source tree or at http://www.apache.org/licenses/LICENSE-2.0.
#
# Any modifications or derivative works of this code must retain this
# copyright notice, and modified files need to carry a notice indicating
# that they have been altered from the originals.

import copy
import itertools
from functools import reduce
import logging
import json
from operator import iadd as op_iadd, isub as op_isub
import sys
import warnings

import numpy as np
from scipy import sparse as scisparse
from scipy import linalg as scila
from qiskit import ClassicalRegister, QuantumCircuit
from qiskit.quantum_info import Pauli
from qiskit.qasm import pi
from qiskit.assembler.run_config import RunConfig
from qiskit.tools import parallel_map
from qiskit.tools.events import TextProgressBar

from qiskit.aqua import AquaError, aqua_globals
from qiskit.aqua.operators import PauliGraph
from qiskit.aqua.utils.backend_utils import is_statevector_backend

logger = logging.getLogger(__name__)


class Operator(object):

    """
    Operators relevant for quantum applications

    Note:
        For grouped paulis representation, all operations will always convert it to paulis and then convert it back.
        (It might be a performance issue.)
    """

    def __init__(self, paulis=None, grouped_paulis=None, matrix=None, coloring="largest-degree"):
        """
        Args:
            paulis ([[float, Pauli]]): each list contains a coefficient (real number) and a corresponding Pauli class object.
            grouped_paulis ([[[float, Pauli]]]): each list of list contains a grouped paulis.
            matrix (numpy.ndarray or scipy.sparse.csr_matrix) : a 2-D sparse matrix represents operator (using CSR format internally)
            coloring (bool): method to group paulis.
        """
        warnings.warn("The `Operator` class is deprecated and will be removed after 0.6. "
                      "Use the class for each representation instead, including `MatrixOperator`, "
                      "`WeightedPauliOperator` and `TPBGroupedWeightedPauliOperator`",
                      DeprecationWarning)
        self._paulis = paulis
        self._coloring = coloring
        self._grouped_paulis = grouped_paulis
        if matrix is not None:
            matrix = matrix if scisparse.issparse(matrix) else scisparse.csr_matrix(matrix)
            matrix = matrix if scisparse.isspmatrix_csr(matrix) else matrix.to_csr(copy=True)

        self._matrix = matrix
        self._to_dia_matrix(mode="matrix")

        # use for fast lookup whether or not the paulis is existed.
        self._simplify_paulis()
        self._summarize_circuits = False

    def _extend_or_combine(self, rhs, mode, operation=op_iadd):
        """
        Add two operators either extend (in-place) or combine (copy) them.
        The addition performs optimized combiniation of two operators.
        If `rhs` has identical basis, the coefficient are combined rather than
        appended.

        Args:
            rhs (Operator): to-be-combined operator
            mode (str): in-place or not.

        Returns:
            Operator: the operator.
        """

        if mode == 'inplace':
            lhs = self
        elif mode == 'non-inplace':
            lhs = copy.deepcopy(self)

        if lhs._paulis is not None and rhs._paulis is not None:
            for pauli in rhs._paulis:
                pauli_label = pauli[1].to_label()
                idx = lhs._paulis_table.get(pauli_label, None)
                if idx is not None:
                    lhs._paulis[idx][0] = operation(lhs._paulis[idx][0], pauli[0])
                else:
                    lhs._paulis_table[pauli_label] = len(lhs._paulis)
                    new_pauli = copy.deepcopy(pauli)
                    new_pauli[0] = operation(0.0, pauli[0])
                    lhs._paulis.append(new_pauli)
        elif lhs._grouped_paulis is not None and rhs._grouped_paulis is not None:
            lhs._grouped_paulis_to_paulis()
            rhs._grouped_paulis_to_paulis()
            lhs = operation(lhs, rhs)
            lhs._paulis_to_grouped_paulis()
        elif lhs._matrix is not None and rhs._matrix is not None:
            lhs._matrix = operation(lhs._matrix, rhs._matrix)
            lhs._to_dia_matrix(mode='matrix')
        else:
            raise TypeError("the representations of two Operators should be the same. ({}, {})".format(
                lhs.representations, rhs.representations))

        return lhs

    def __add__(self, rhs):
        """Overload + operation"""
        return self._extend_or_combine(rhs, 'non-inplace', op_iadd)

    def __iadd__(self, rhs):
        """Overload += operation"""
        return self._extend_or_combine(rhs, 'inplace', op_iadd)

    def __sub__(self, rhs):
        """Overload - operation"""
        return self._extend_or_combine(rhs, 'non-inplace', op_isub)

    def __isub__(self, rhs):
        """Overload -= operation"""
        return self._extend_or_combine(rhs, 'inplace', op_isub)

    def __neg__(self):
        """Overload unary - """
        ret = copy.deepcopy(self)
        ret.scaling_coeff(-1.0)
        return ret

    def __eq__(self, rhs):
        """Overload == operation"""
        if self._matrix is not None and rhs._matrix is not None:
            return np.all(self._matrix == rhs._matrix)
        if self._paulis is not None and rhs._paulis is not None:
            if len(self._paulis) != len(rhs._paulis):
                return False
            for coeff, pauli in self._paulis:
                found_pauli = False
                rhs_coeff = 0.0
                for coeff2, pauli2 in rhs._paulis:
                    if pauli == pauli2:
                        found_pauli = True
                        rhs_coeff = coeff2
                        break
                if not found_pauli and rhs_coeff != 0.0:  # since we might have 0 weights of paulis.
                    return False
                if coeff != rhs_coeff:
                    return False
            return True

        if self._grouped_paulis is not None and rhs._grouped_paulis is not None:
            self._grouped_paulis_to_paulis()
            rhs._grouped_paulis_to_paulis()
            return self.__eq__(rhs)

    def __ne__(self, rhs):
        """ != """
        return not self.__eq__(rhs)

    def __str__(self):
        """Overload str()"""
        curr_repr = ""
        length = ""
        group = None
        if self._paulis is not None:
            curr_repr = 'paulis'
            length = len(self._paulis)
        elif self._grouped_paulis is not None:
            curr_repr = 'grouped_paulis'
            group = len(self._grouped_paulis)
            length = sum([len(gp) - 1 for gp in self._grouped_paulis])
        elif self._matrix is not None:
            curr_repr = 'matrix'
            length = "{}x{}".format(2 ** self.num_qubits, 2 ** self.num_qubits)

        ret = "Representation: {}, qubits: {}, size: {}{}".format(
            curr_repr, self.num_qubits, length, "" if group is None else " (number of groups: {})".format(group))

        return ret

    def copy(self):
        """Get a copy of self."""
        warnings.warn("The `Operator` class is deprecated and will be removed after 0.6. "
                      "Use the class for each representation instead, including `MatrixOperator`, "
                      "`WeightedPauliOperator` and `TPBGroupedWeightedPauliOperator`",
                      DeprecationWarning)
        return copy.deepcopy(self)

    def chop(self, threshold=1e-15):
        """
        Eliminate the real and imagine part of coeff in each pauli by `threshold`.
        If pauli's coeff is less then `threshold` in both real and imagine parts, the pauli is removed.
        To align the internal representations, all available representations are chopped.
        The chopped result is stored back to original property.
        Note: if coeff is real-only, the imag part is skipped.

        Args:
            threshold (float): threshold chops the paulis
        """
        warnings.warn("The `Operator` class is deprecated and will be removed after 0.6. "
                      "Use the class for each representation instead, including `MatrixOperator`, "
                      "`WeightedPauliOperator` and `TPBGroupedWeightedPauliOperator`",
                      DeprecationWarning)

        def chop_real_imag(coeff, threshold):
            temp_real = coeff.real if np.absolute(coeff.real) >= threshold else 0.0
            temp_imag = coeff.imag if np.absolute(coeff.imag) >= threshold else 0.0
            if temp_real == 0.0 and temp_imag == 0.0:
                return 0.0
            else:
                new_coeff = temp_real + 1j * temp_imag
                return new_coeff

        if self._paulis is not None:
            for i in range(len(self._paulis)):
                self._paulis[i][0] = chop_real_imag(self._paulis[i][0], threshold)
            paulis = [x for x in self._paulis if x[0] != 0.0]
            self._paulis = paulis
            self._paulis_table = {pauli[1].to_label(): i for i, pauli in enumerate(self._paulis)}
            if self._dia_matrix is not None:
                self._to_dia_matrix('paulis')

        elif self._grouped_paulis is not None:
            grouped_paulis = []
            for group_idx in range(1, len(self._grouped_paulis)):
                for pauli_idx in range(len(self._grouped_paulis[group_idx])):
                    self._grouped_paulis[group_idx][pauli_idx][0] = chop_real_imag(
                        self._grouped_paulis[group_idx][pauli_idx][0], threshold)
                paulis = [x for x in self._grouped_paulis[group_idx] if x[0] != 0.0]
                grouped_paulis.append(paulis)
            self._grouped_paulis = grouped_paulis
            if self._dia_matrix is not None:
                self._to_dia_matrix('grouped_paulis')

        elif self._matrix is not None:
            rows, cols = self._matrix.nonzero()
            for row, col in zip(rows, cols):
                self._matrix[row, col] = chop_real_imag(self._matrix[row, col], threshold)
            self._matrix.eliminate_zeros()
            if self._dia_matrix is not None:
                self._to_dia_matrix('matrix')

    def _simplify_paulis(self):
        """
        Merge the paulis (grouped_paulis) whose bases are identical but the pauli with zero coefficient
        would not be removed.

        Usually used in construction.
        """
        warnings.warn("The `Operator` class is deprecated and will be removed after 0.6. "
                      "Use the class for each representation instead, including `MatrixOperator`, "
                      "`WeightedPauliOperator` and `TPBGroupedWeightedPauliOperator`",
                      DeprecationWarning)
        if self._paulis is not None:
            new_paulis = []
            new_paulis_table = {}
            for curr_paulis in self._paulis:
                pauli_label = curr_paulis[1].to_label()
                new_idx = new_paulis_table.get(pauli_label, None)
                if new_idx is not None:
                    new_paulis[new_idx][0] += curr_paulis[0]
                else:
                    new_paulis_table[pauli_label] = len(new_paulis)
                    new_paulis.append(curr_paulis)

            self._paulis = new_paulis
            self._paulis_table = new_paulis_table

        elif self._grouped_paulis is not None:
            self._grouped_paulis_to_paulis()
            self._simplify_paulis()
            self._paulis_to_grouped_paulis()

    def __mul__(self, rhs):
        """
        Overload * operation. Only support two Operators have the same representation mode.

        Returns:
            Operator: the multipled Operator.

        Raises:
            TypeError, if two Operators do not have the same representations.
        """
        if self._paulis is not None and rhs._paulis is not None:
            ret_pauli = Operator(paulis=[])
            for existed_pauli in self._paulis:
                for pauli in rhs._paulis:
                    basis, sign = Pauli.sgn_prod(existed_pauli[1], pauli[1])
                    coeff = existed_pauli[0] * pauli[0] * sign
                    if abs(coeff) > 1e-15:
                        pauli_term = [coeff, basis]
                        ret_pauli += Operator(paulis=[pauli_term])
            return ret_pauli

        elif self._grouped_paulis is not None and rhs._grouped_paulis is not None:
            self._grouped_paulis_to_paulis()
            rhs._grouped_paulis_to_paulis()
            mul_pauli = self * rhs
            mul_pauli._paulis_to_grouped_paulis()
            ret_grouped_pauli = Operator(paulis=mul_pauli._paulis, grouped_paulis=mul_pauli._grouped_paulis)
            return ret_grouped_pauli

        elif self._matrix is not None and rhs._matrix is not None:
            ret_matrix = self._matrix.dot(rhs._matrix)
            return Operator(matrix=ret_matrix)
        else:
            raise TypeError("the representations of two Operators should be the same. ({}, {})".format(
                self.representations, rhs.representations))

    @property
    def coloring(self):
        """Getter of method of grouping paulis"""
        warnings.warn("The `Operator` class is deprecated and will be removed after 0.6. "
                      "Use the class for each representation instead, including `MatrixOperator`, "
                      "`WeightedPauliOperator` and `TPBGroupedWeightedPauliOperator`",
                      DeprecationWarning)
        return self._coloring

    @coloring.setter
    def coloring(self, new_coloring):
        """Setter of method of grouping paulis"""
        warnings.warn("The `Operator` class is deprecated and will be removed after 0.6. "
                      "Use the class for each representation instead, including `MatrixOperator`, "
                      "`WeightedPauliOperator` and `TPBGroupedWeightedPauliOperator`",
                      DeprecationWarning)
        self._coloring = new_coloring

    @property
    def aer_paulis(self):
        warnings.warn("The `Operator` class is deprecated and will be removed after 0.6. "
                      "Use the class for each representation instead, including `MatrixOperator`, "
                      "`WeightedPauliOperator` and `TPBGroupedWeightedPauliOperator`",
                      DeprecationWarning)
        if getattr(self, '_aer_paulis', None) is None:
            self.to_paulis()
            aer_paulis = []
            for coeff, p in self._paulis:
                new_coeff = [coeff.real, coeff.imag]
                new_p = p.to_label()
                aer_paulis.append([new_coeff, new_p])
            self._aer_paulis = aer_paulis
        return self._aer_paulis

    def _to_dia_matrix(self, mode):
        """
        Convert the reprenetations into diagonal matrix if possible and then store it back.
        For paulis, if all paulis are Z or I (identity), convert to dia_matrix.

        Args:
            mode (str): "matrix", "paulis" or "grouped_paulis".
        """
        warnings.warn("The `Operator` class is deprecated and will be removed after 0.6. "
                      "Use the class for each representation instead, including `MatrixOperator`, "
                      "`WeightedPauliOperator` and `TPBGroupedWeightedPauliOperator`",
                      DeprecationWarning)
        if mode not in ['matrix', 'paulis', 'grouped_paulis']:
            raise ValueError(
                'Mode should be one of "matrix", "paulis", "grouped_paulis"')

        if mode == 'matrix' and self._matrix is not None:
            dia_matrix = self._matrix.diagonal()
            if not scisparse.csr_matrix(dia_matrix).nnz == self._matrix.nnz:
                dia_matrix = None
            self._dia_matrix = dia_matrix

        elif mode == 'paulis' and self._paulis is not None:
            if self._paulis == []:
                self._dia_matrix = None
            else:
                valid_dia_matrix_flag = True
                dia_matrix = 0.0
                for idx in range(len(self._paulis)):
                    coeff, pauli = self._paulis[idx][0], self._paulis[idx][1]
                    if not (np.all(np.logical_not(pauli.x))):
                        valid_dia_matrix_flag = False
                        break
                    dia_matrix += coeff * pauli.to_spmatrix().diagonal()
                self._dia_matrix = dia_matrix.copy() if valid_dia_matrix_flag else None

        elif mode == 'grouped_paulis' and self._grouped_paulis is not None:
            self._grouped_paulis_to_paulis()
            self._to_dia_matrix(mode='paulis')
            self._paulis_to_grouped_paulis()
        else:
            self._dia_matrix = None

    @property
    def paulis(self):
        """Getter of Pauli list."""
        warnings.warn("The `Operator` class is deprecated and will be removed after 0.6. "
                      "Use the class for each representation instead, including `MatrixOperator`, "
                      "`WeightedPauliOperator` and `TPBGroupedWeightedPauliOperator`",
                      DeprecationWarning)
        return self._paulis

    @property
    def grouped_paulis(self):
        """Getter of grouped Pauli list."""
        warnings.warn("The `Operator` class is deprecated and will be removed after 0.6. "
                      "Use the class for each representation instead, including `MatrixOperator`, "
                      "`WeightedPauliOperator` and `TPBGroupedWeightedPauliOperator`",
                      DeprecationWarning)
        return self._grouped_paulis

    @property
    def matrix(self):
        """Getter of matrix; if matrix is diagonal, diagonal matrix is returned instead."""
        warnings.warn("The `Operator` class is deprecated and will be removed after 0.6. "
                      "Use the class for each representation instead, including `MatrixOperator`, "
                      "`WeightedPauliOperator` and `TPBGroupedWeightedPauliOperator`",
                      DeprecationWarning)
        return self._dia_matrix if self._dia_matrix is not None else self._matrix

    def enable_summarize_circuits(self):
        self._summarize_circuits = True

    def disable_summarize_circuits(self):
        self._summarize_circuits = False

    @property
    def representations(self):
        """
        Return the available representations in the Operator.

        Returns:
            list: available representations ([str])
        """
        warnings.warn("The `Operator` class is deprecated and will be removed after 0.6. "
                      "Use the class for each representation instead, including `MatrixOperator`, "
                      "`WeightedPauliOperator` and `TPBGroupedWeightedPauliOperator`",
                      DeprecationWarning)
        ret = []
        if self._paulis is not None:
            ret.append("paulis")
        if self._grouped_paulis is not None:
            ret.append("grouped_paulis")
        if self._matrix is not None:
            ret.append("matrix")
        return ret

    @property
    def num_qubits(self):
        """
        number of qubits required for the operator.

        Returns:
            int: number of qubits

        """
        warnings.warn("The `Operator` class is deprecated and will be removed after 0.6. "
                      "Use the class for each representation instead, including `MatrixOperator`, "
                      "`WeightedPauliOperator` and `TPBGroupedWeightedPauliOperator`",
                      DeprecationWarning)
        if self._paulis is not None:
            if self._paulis != []:
                return len(self._paulis[0][1])
            else:
                return 0
        elif self._grouped_paulis is not None and self._grouped_paulis != []:
            return len(self._grouped_paulis[0][0][1])
        else:
            return int(np.log2(self._matrix.shape[0]))

    @staticmethod
    def load_from_file(file_name, before_04=False):
        """
        Load paulis in a file to construct an Operator.

        Args:
            file_name (str): path to the file, which contains a list of Paulis and coefficients.
            before_04 (bool): support the format < 0.4.

        Returns:
            Operator class: the loaded operator.
        """
        warnings.warn("The `Operator` class is deprecated and will be removed after 0.6. "
                      "Use the `WeightedPauliOperator` class to load the operator",
                      DeprecationWarning)
        with open(file_name, 'r') as file:
            return Operator.load_from_dict(json.load(file), before_04=before_04)

    def save_to_file(self, file_name):
        """
        Save operator to a file in pauli representation.

        Args:
            file_name (str): path to the file

        """
        warnings.warn("The `Operator` class is deprecated and will be removed after 0.6. "
                      "Use the class for each representation instead, including `MatrixOperator`, "
                      "`WeightedPauliOperator` and `TPBGroupedWeightedPauliOperator`",
                      DeprecationWarning)
        with open(file_name, 'w') as f:
            json.dump(self.save_to_dict(), f)

    @staticmethod
    def load_from_dict(dictionary, before_04=False):
        """
        Load paulis in a dict to construct an Operator, \
        the dict must be represented as follows: label and coeff (real and imag). \
        E.g.: \
           {'paulis': \
               [ \
                   {'label': 'IIII', \
                    'coeff': {'real': -0.33562957575267038, 'imag': 0.0}}, \
                   {'label': 'ZIII', \
                    'coeff': {'real': 0.28220597164664896, 'imag': 0.0}}, \
                    ... \
                ] \
            } \

        Args:
            dictionary (dict): dictionary, which contains a list of Paulis and coefficients.
            before_04 (bool): support the format < 0.4.

        Returns:
            Operator: the loaded operator.
        """
        warnings.warn("The `Operator` class is deprecated and will be removed after 0.6. "
                      "Use the class for each representation instead, including `MatrixOperator`, "
                      "`WeightedPauliOperator` and `TPBGroupedWeightedPauliOperator`",
                      DeprecationWarning)
        if 'paulis' not in dictionary:
            raise AquaError('Dictionary missing "paulis" key')

        paulis = []
        for op in dictionary['paulis']:
            if 'label' not in op:
                raise AquaError('Dictionary missing "label" key')

            pauli_label = op['label']
            if 'coeff' not in op:
                raise AquaError('Dictionary missing "coeff" key')

            pauli_coeff = op['coeff']
            if 'real' not in pauli_coeff:
                raise AquaError('Dictionary missing "real" key')

            coeff = pauli_coeff['real']
            if 'imag' in pauli_coeff:
                coeff = complex(pauli_coeff['real'], pauli_coeff['imag'])

            pauli_label = pauli_label[::-1] if before_04 else pauli_label
            paulis.append([coeff, Pauli.from_label(pauli_label)])

        return Operator(paulis=paulis)

    def save_to_dict(self):
        """
        Save operator to a dict in pauli representation.

        Returns:
            dict: a dictionary contains an operator with pauli representation.
        """
        warnings.warn("The `Operator` class is deprecated and will be removed after 0.6. "
                      "Use the class for each representation instead, including `MatrixOperator`, "
                      "`WeightedPauliOperator` and `TPBGroupedWeightedPauliOperator`",
                      DeprecationWarning)
        self._check_representation("paulis")
        ret_dict = {"paulis": []}
        for pauli in self._paulis:
            op = {"label": pauli[1].to_label()}
            if isinstance(pauli[0], complex):
                op["coeff"] = {"real": np.real(pauli[0]),
                               "imag": np.imag(pauli[0])
                               }
            else:
                op["coeff"] = {"real": pauli[0]}

            ret_dict["paulis"].append(op)

        return ret_dict

    @staticmethod
    def from_file(file_name, before_04=False):
        warnings.warn("The `Operator` class is deprecated and will be removed after 0.6. "
                      "Use the class for each representation instead, including `MatrixOperator`, "
                      "`WeightedPauliOperator` and `TPBGroupedWeightedPauliOperator`",
                      DeprecationWarning)
        return Operator.load_from_file(file_name, before_04)

    def to_file(self, file_name):
        warnings.warn("The `Operator` class is deprecated and will be removed after 0.6. "
                      "Use the class for each representation instead, including `MatrixOperator`, "
                      "`WeightedPauliOperator` and `TPBGroupedWeightedPauliOperator`",
                      DeprecationWarning)
        self.save_to_file(file_name)

    @staticmethod
    def from_dict(dictionary, before_04=False):
        warnings.warn("The `Operator` class is deprecated and will be removed after 0.6. "
                      "Use the class for each representation instead, including `MatrixOperator`, "
                      "`WeightedPauliOperator` and `TPBGroupedWeightedPauliOperator`",
                      DeprecationWarning)
        return Operator.load_from_dict(dictionary, before_04)

    def to_dict(self):
        warnings.warn("The `Operator` class is deprecated and will be removed after 0.6. "
                      "Use the class for each representation instead, including `MatrixOperator`, "
                      "`WeightedPauliOperator` and `TPBGroupedWeightedPauliOperator`",
                      DeprecationWarning)
        return self.save_to_dict()

    def print_operators(self, print_format='paulis'):
        """
        Print out the paulis in the selected representation.

        Args:
            print_format (str): "paulis", "grouped_paulis", "matrix"

        Returns:
            str: a formated operator.

        Raises:
            ValueError: if `print_format` is not supported.
        """
        warnings.warn("The `Operator` class is deprecated and will be removed after 0.6. "
                      "Use the class for each representation instead, including `MatrixOperator`, "
                      "`WeightedPauliOperator` and `TPBGroupedWeightedPauliOperator`",
                      DeprecationWarning)
        ret = ""
        if print_format == 'paulis':
            self._check_representation("paulis")
            for pauli in self._paulis:
                ret = ''.join([ret, "{}\t{}\n".format(pauli[1].to_label(), pauli[0])])
            if ret == "":
                ret = ''.join([ret, "Pauli list is empty."])
        elif print_format == 'grouped_paulis':
            self._check_representation("grouped_paulis")
            for i in range(len(self._grouped_paulis)):
                ret = ''.join([ret, 'Post Rotations of TPB set {} '.format(i)])
                ret = ''.join([ret, ': {} '.format(self._grouped_paulis[i][0][1].to_label())])
                ret = ''.join([ret, '\n'])
                for j in range(1, len(self._grouped_paulis[i])):
                    ret = ''.join([ret, '{} '.format(self._grouped_paulis[i][j][1].to_label())])
                    ret = ''.join([ret, '{}\n'.format(self._grouped_paulis[i][j][0])])
                ret = ''.join([ret, '\n'])
            if ret == "":
                ret = ''.join([ret, "Grouped pauli list is empty."])
        elif print_format == 'matrix':
            self._check_representation("matrix")
            ret = str(self._matrix.toarray())
        else:
            raise ValueError('Mode should be one of "matrix", "paulis", "grouped_paulis"')
        return ret

    def construct_evaluation_circuit(self, operator_mode, input_circuit, backend, qr=None, cr=None,
                                     use_simulator_operator_mode=False):
        """
        Construct the circuits for evaluation.

        Args:
            operator_mode (str): representation of operator, including paulis, grouped_paulis and matrix
            input_circuit (QuantumCircuit): the quantum circuit.
            backend (BaseBackend): backend selection for quantum machine.
            qr (QuantumRegister, optional): the quantum register associated with the input_circuit
            cr (ClassicalRegister, optional): the classical register associated with the input_circuit
            use_simulator_operator_mode (bool): if aer_provider is used, we can do faster
                           evaluation for pauli mode on statevector simualtion

        Returns:
            [QuantumCircuit]: the circuits for evaluation.

        Raises:
            AquaError: Can not find quantum register with `q` as the name and do not provide
                       quantum register explicitly
            AquaError: The provided qr is not in the input_circuit
        """
        from qiskit.aqua.utils.run_circuits import find_regs_by_name

        warnings.warn("The `Operator` class is deprecated and will be removed after 0.6. "
                      "Use the class for each representation instead, including `MatrixOperator`, "
                      "`WeightedPauliOperator` and `TPBGroupedWeightedPauliOperator`",
                      DeprecationWarning)
        if qr is None:
            qr = find_regs_by_name(input_circuit, 'q')
            if qr is None:
                raise AquaError("Either providing the quantum register (qr) explicitly"
                                "or used `q` as the name in the input circuit.")
        else:
            if not input_circuit.has_register(qr):
                raise AquaError("The provided QuantumRegister (qr) is not in the circuit.")

        if is_statevector_backend(backend):
            if operator_mode == 'matrix':
                circuits = [input_circuit]
            else:
                self._check_representation("paulis")
                if use_simulator_operator_mode:
                    circuits = [input_circuit]
                else:
                    n_qubits = self.num_qubits
                    circuits = [input_circuit]
                    for idx, pauli in enumerate(self._paulis):
                        circuit = QuantumCircuit() + input_circuit
                        if np.all(np.logical_not(pauli[1].z)) and np.all(np.logical_not(pauli[1].x)):  # all I
                            continue
                        for qubit_idx in range(n_qubits):
                            if not pauli[1].z[qubit_idx] and pauli[1].x[qubit_idx]:
                                circuit.u3(np.pi, 0.0, np.pi, qr[qubit_idx])  # x
                            elif pauli[1].z[qubit_idx] and not pauli[1].x[qubit_idx]:
                                circuit.u1(np.pi, qr[qubit_idx])  # z
                            elif pauli[1].z[qubit_idx] and pauli[1].x[qubit_idx]:
                                circuit.u3(np.pi, np.pi/2, np.pi/2, qr[qubit_idx])  # y
                        circuits.append(circuit)
        else:
            if operator_mode == 'matrix':
                raise AquaError("matrix mode can not be used with non-statevector simulator.")

            n_qubits = self.num_qubits
            circuits = []

            base_circuit = QuantumCircuit() + input_circuit

            if cr is not None:
                if not base_circuit.has_register(cr):
                    base_circuit.add_register(cr)
            else:
                cr = find_regs_by_name(base_circuit, 'c', qreg=False)
                if cr is None:
                    cr = ClassicalRegister(n_qubits, name='c')
                    base_circuit.add_register(cr)

            if operator_mode == "paulis":
                self._check_representation("paulis")

                for idx, pauli in enumerate(self._paulis):
                    circuit = QuantumCircuit() + base_circuit
                    for qubit_idx in range(n_qubits):
                        if pauli[1].x[qubit_idx]:
                            if pauli[1].z[qubit_idx]:
                                # Measure Y
<<<<<<< HEAD
                                circuit.u1(-np.pi/2, q[qubit_idx])  # sdg
                                circuit.u2(0.0, np.pi, q[qubit_idx])  # h
=======
                                circuit.u1(-np.pi/2, qr[qubit_idx])  # sdg
                                circuit.u2(0.0, np.pi, qr[qubit_idx])  # h
>>>>>>> b6fb9479
                            else:
                                # Measure X
                                circuit.u2(0.0, np.pi, qr[qubit_idx])  # h
                    circuit.barrier(qr)
                    circuit.measure(qr, cr)
                    circuits.append(circuit)
            else:
                self._check_representation("grouped_paulis")

                for idx, tpb_set in enumerate(self._grouped_paulis):
                    circuit = QuantumCircuit() + base_circuit
                    for qubit_idx in range(n_qubits):
                        if tpb_set[0][1].x[qubit_idx]:
                            if tpb_set[0][1].z[qubit_idx]:
                                # Measure Y
<<<<<<< HEAD
                                circuit.u1(-np.pi/2, q[qubit_idx])  # sdg
                                circuit.u2(0.0, np.pi, q[qubit_idx])  # h
=======
                                circuit.u1(-np.pi/2, qr[qubit_idx])  # sdg
                                circuit.u2(0.0, np.pi, qr[qubit_idx])  # h
>>>>>>> b6fb9479
                            else:
                                # Measure X
                                circuit.u2(0.0, np.pi, qr[qubit_idx])  # h
                    circuit.barrier(qr)
                    circuit.measure(qr, cr)
                    circuits.append(circuit)
        return circuits

    def evaluate_with_result(self, operator_mode, circuits, backend, result, use_simulator_operator_mode=False):
        """
        Use the executed result with operator to get the evaluated value.

        Args:
            operator_mode (str): representation of operator, including paulis, grouped_paulis and matrix
            circuits (list of qiskit.QuantumCircuit): the quantum circuits.
            backend (str): backend selection for quantum machine.
            result (qiskit.Result): the result from the backend.
            use_simulator_operator_mode (bool): if aer_provider is used, we can do faster
                           evaluation for pauli mode on statevector simualtion
        Returns:
            float: the mean value
            float: the standard deviation
        """
        warnings.warn("The `Operator` class is deprecated and will be removed after 0.6. "
                      "Use the class for each representation instead, including `MatrixOperator`, "
                      "`WeightedPauliOperator` and `TPBGroupedWeightedPauliOperator`",
                      DeprecationWarning)
        avg, std_dev, variance = 0.0, 0.0, 0.0
        if is_statevector_backend(backend):
            if operator_mode == "matrix":
                self._check_representation("matrix")
                if self._dia_matrix is None:
                    self._to_dia_matrix(mode='matrix')
                quantum_state = np.asarray(result.get_statevector(circuits[0]))
                if self._dia_matrix is not None:
                    avg = np.sum(self._dia_matrix * np.absolute(quantum_state) ** 2)
                else:
                    avg = np.vdot(quantum_state, self._matrix.dot(quantum_state))
            else:
                self._check_representation("paulis")
                if use_simulator_operator_mode:
                    temp = result.data(circuits[0])['snapshots']['expectation_value']['test'][0]['value']
                    avg = temp[0] + 1j * temp[1]
                else:
                    quantum_state = np.asarray(result.get_statevector(circuits[0]))
                    circuit_idx = 1
                    for idx, pauli in enumerate(self._paulis):
                        if np.all(np.logical_not(pauli[1].z)) and np.all(np.logical_not(pauli[1].x)):
                            avg += pauli[0]
                        else:
                            quantum_state_i = np.asarray(result.get_statevector(circuits[circuit_idx]))
                            avg += pauli[0] * (np.vdot(quantum_state, quantum_state_i))
                            circuit_idx += 1
        else:
            if logger.isEnabledFor(logging.DEBUG):
                logger.debug("Computing the expectation from measurement results:")
                TextProgressBar(sys.stderr)
            num_shots = sum(list(result.get_counts(circuits[0]).values()))
            if operator_mode == "paulis":
                self._check_representation("paulis")
                results = parallel_map(Operator._routine_paulis_with_shots,
                                       [(pauli, result.get_counts(circuits[idx]))
                                        for idx, pauli in enumerate(self._paulis)],
                                       num_processes=aqua_globals.num_processes)
                for result in results:
                    avg += result[0]
                    variance += result[1]
            else:
                self._check_representation("grouped_paulis")
                results = parallel_map(Operator._routine_grouped_paulis_with_shots,
                                       [(tpb_set, result.get_counts(circuits[tpb_idx]))
                                        for tpb_idx, tpb_set in enumerate(self._grouped_paulis)],
                                       num_processes=aqua_globals.num_processes)
                for result in results:
                    avg += result[0]
                    variance += result[1]

            std_dev = np.sqrt(variance / num_shots)

        return avg, std_dev

    @staticmethod
    def _routine_grouped_paulis_with_shots(args):
        tpb_set, measured_results = args
        avg_paulis = []
        avg = 0.0
        variance = 0.0
        for pauli_idx, pauli in enumerate(tpb_set):
            if pauli_idx == 0:
                continue
            observable = Operator._measure_pauli_z(measured_results, pauli[1])
            avg_paulis.append(observable)
            avg += pauli[0] * observable

        # Compute the covariance matrix elements of tpb_set
        # and add up to the total standard deviation
        # tpb_set = grouped_paulis, tensor product basis set
        for pauli_1_idx, pauli_1 in enumerate(tpb_set):
            for pauli_2_idx, pauli_2 in enumerate(tpb_set):
                if pauli_1_idx == 0 or pauli_2_idx == 0:
                    continue
                variance += pauli_1[0] * pauli_2[0] * \
                    Operator._covariance(measured_results, pauli_1[1], pauli_2[1],
                                         avg_paulis[pauli_1_idx-1], avg_paulis[pauli_2_idx-1])
        return avg, variance

    @staticmethod
    def _routine_paulis_with_shots(args):
        pauli, measured_results = args
        curr_result = Operator._measure_pauli_z(measured_results, pauli[1])
        avg = pauli[0] * curr_result
        variance = (pauli[0] ** 2) * Operator._covariance(measured_results, pauli[1], pauli[1],
                                                          curr_result, curr_result)
        return avg, variance

    def _eval_directly(self, quantum_state):
        self._check_representation("matrix")
        if self._dia_matrix is None:
            self._to_dia_matrix(mode='matrix')
        if self._dia_matrix is not None:
            avg = np.sum(self._dia_matrix * np.absolute(quantum_state) ** 2)
        else:
            avg = np.vdot(quantum_state, self._matrix.dot(quantum_state))
        return avg

    def eval(self, operator_mode, input_circuit, backend, backend_config=None, compile_config=None,
             run_config=None, qjob_config=None, noise_config=None):
        """
        Supporting three ways to evaluate the given circuits with the operator.
        1. If `input_circuit` is a numpy.ndarray, it will directly perform inner product with the operator.
        2. If `backend` is a statevector simulator, use quantum backend to get statevector \
           and then evaluate with the operator.
        3. Other cases: it use with quanutm backend (simulator or real quantum machine), \
           to obtain the mean and standard deviation of measured results.

        Args:
            operator_mode (str): representation of operator, including paulis, grouped_paulis and matrix
            input_circuit (QuantumCircuit or numpy.ndarray): the quantum circuit.
            backend (BaseBackend): backend selection for quantum machine.
            backend_config (dict): configuration for backend
            compile_config (dict): configuration for compilation
            run_config (RunConfig): configuration for running a circuit
            qjob_config (dict): the setting to retrieve results from quantum backend, including timeout and wait.
            noise_config (dict) the setting of noise model for the qasm simulator in the Aer provider.

        Returns:
            float, float: mean and standard deviation of avg
        """
        from qiskit.aqua.utils.run_circuits import compile_and_run_circuits

        warnings.warn("The `Operator` class is deprecated and will be removed after 0.6. "
                      "Use the class for each representation instead, including `MatrixOperator`, "
                      "`WeightedPauliOperator` and `TPBGroupedWeightedPauliOperator`",
                      DeprecationWarning)
        backend_config = backend_config or {}
        compile_config = compile_config or {}
        if run_config is not None:
            if isinstance(run_config, dict):
                run_config = RunConfig(**run_config)
        else:
            run_config = RunConfig()
        qjob_config = qjob_config or {}
        noise_config = noise_config or {}

        if isinstance(input_circuit, np.ndarray):
            avg = self._eval_directly(input_circuit)
            std_dev = 0.0
        else:
            if is_statevector_backend(backend):
                run_config.shots = 1

            circuits = self.construct_evaluation_circuit(operator_mode, input_circuit, backend)
            result = compile_and_run_circuits(circuits, backend=backend, backend_config=backend_config,
                                              compile_config=compile_config, run_config=run_config,
                                              qjob_config=qjob_config, noise_config=noise_config,
                                              show_circuit_summary=self._summarize_circuits)
            avg, std_dev = self.evaluate_with_result(operator_mode, circuits, backend, result)

        return avg, std_dev

    def to_paulis(self):
        warnings.warn("The `Operator` class is deprecated and will be removed after 0.6. "
                      "Use the class for each representation instead, including `MatrixOperator`, "
                      "`WeightedPauliOperator` and `TPBGroupedWeightedPauliOperator`",
                      DeprecationWarning)
        self._check_representation('paulis')

    def to_grouped_paulis(self):
        warnings.warn("The `Operator` class is deprecated and will be removed after 0.6. "
                      "Use the class for each representation instead, including `MatrixOperator`, "
                      "`WeightedPauliOperator` and `TPBGroupedWeightedPauliOperator`",
                      DeprecationWarning)
        self._check_representation('grouped_paulis')

    def to_matrix(self):
        warnings.warn("The `Operator` class is deprecated and will be removed after 0.6. "
                      "Use the class for each representation instead, including `MatrixOperator`, "
                      "`WeightedPauliOperator` and `TPBGroupedWeightedPauliOperator`",
                      DeprecationWarning)
        self._check_representation('matrix')

    def convert(self, input_format, output_format, force=False):
        """
        A wrapper for conversion among all representations.
        Note that, if the output target is already there, it will skip the conversion.
        The result is stored back into its property directly.

        Args:
            input_format (str): case-insensitive input format,
                                should be one of "paulis", "grouped_paulis", "matrix"
            output_format (str): case-insensitive output format,
                                 should be one of "paulis", "grouped_paulis", "matrix"
            force (bool): convert to targeted format regardless its present.

        Raises:
            ValueError: if the unsupported output_format is specified.
        """
        warnings.warn("The `Operator` class is deprecated and will be removed after 0.6. "
                      "Use the class for each representation instead, including `MatrixOperator`, "
                      "`WeightedPauliOperator` and `TPBGroupedWeightedPauliOperator`",
                      DeprecationWarning)

        input_format = input_format.lower()
        output_format = output_format.lower()

        if input_format not in ["paulis", "grouped_paulis", "matrix"]:
            raise ValueError(
                "Input format {} is not supported".format(input_format))

        if output_format not in ["paulis", "grouped_paulis", "matrix"]:
            raise ValueError(
                "Output format {} is not supported".format(output_format))

        if output_format == "paulis" and (self._paulis is None or force):
            if input_format == "matrix":
                self._matrix_to_paulis()
            elif input_format == "grouped_paulis":
                self._grouped_paulis_to_paulis()

        elif output_format == "grouped_paulis" and (self._grouped_paulis is None or force):
            if self._grouped_paulis == []:
                return
            if input_format == "paulis":
                self._paulis_to_grouped_paulis()
            elif input_format == "matrix":
                self._matrix_to_grouped_paulis()

        elif output_format == "matrix" and (self._matrix is None or force):
            if input_format == "paulis":
                self._paulis_to_matrix()
            elif input_format == "grouped_paulis":
                self._grouped_paulis_to_matrix()

    def _grouped_paulis_to_paulis(self):
        """
        Convert grouped paulis to paulis, and save it in internal property directly.

        Note:
            Ideally, all paulis in grouped_paulis should be unique.
            No need to check whether it is existed.
        """
        if self._grouped_paulis == []:
            return
        paulis = []
        for group in self._grouped_paulis:
            for idx in range(1, len(group)):  # the first one is the header.
                paulis.append(group[idx])
        self._paulis = paulis
        self._matrix = None
        self._grouped_paulis = None

    def _matrix_to_paulis(self):
        """
        Convert matrix to paulis, and save it in internal property directly.

        Note:
            Conversion from Paulis to matrix: H = sum_i alpha_i * Pauli_i
            Conversion from matrix to Paulis: alpha_i = coeff * Trace(H.Pauli_i) (dot product of trace)
                where coeff = 2^(- # of qubits), # of qubit = log2(dim of matrix)
        """
        if self._matrix.nnz == 0:
            return

        num_qubits = self.num_qubits
        coeff = 2 ** (-num_qubits)

        paulis = []
        # generate all possible paulis basis
        for basis in itertools.product('IXYZ', repeat=num_qubits):
            pauli_i = Pauli.from_label(''.join(basis))
            trace_value = np.sum(self._matrix.dot(pauli_i.to_spmatrix()).diagonal())
            alpha_i = trace_value * coeff
            if alpha_i != 0.0:
                paulis.append([alpha_i, pauli_i])
        self._paulis = paulis
        self._matrix = None
        self._grouped_paulis = None

    def _paulis_to_grouped_paulis(self):
        """
        Convert paulis to grouped_paulis, and save it in internal property directly.
        Groups a list of [coeff,Pauli] into tensor product basis (tpb) sets
        """
        if self._paulis == []:
            return
        if self._coloring is not None:
            self._grouped_paulis = PauliGraph(self._paulis, mode=self._coloring).grouped_paulis
        else:
            temp_paulis = copy.deepcopy(self._paulis)
            n = self.num_qubits
            grouped_paulis = []
            sorted_paulis = []

            def check_pauli_in_list(target, pauli_list):
                ret = False
                for pauli in pauli_list:
                    if target[1] == pauli[1]:
                        ret = True
                        break
                return ret
            for i in range(len(temp_paulis)):
                p_1 = temp_paulis[i]
                if not check_pauli_in_list(p_1, sorted_paulis):
                    paulis_temp = []
                    # pauli_list_temp.extend(p_1) # this is going to signal the total
                    # post-rotations of the set (set master)
                    paulis_temp.append(p_1)
                    paulis_temp.append(copy.deepcopy(p_1))
                    paulis_temp[0][0] = 0.0  # zero coeff for HEADER
                    for j in range(i+1, len(temp_paulis)):
                        p_2 = temp_paulis[j]
                        if not check_pauli_in_list(p_2, sorted_paulis) and p_1[1] != p_2[1]:
                            j = 0
                            for i in range(n):
                                # p_2 is identity, p_1 is identity, p_1 and p_2 has same basis
                                if not ((not p_2[1].z[i] and not p_2[1].x[i]) or
                                        (not p_1[1].z[i] and not p_1[1].x[i]) or
                                        (p_2[1].z[i] == p_1[1].z[i] and
                                         p_2[1].x[i] == p_1[1].x[i])):
                                    break
                                else:
                                    # update master, if p_2 is not identity
                                    if p_2[1].z[i] or p_2[1].x[i]:
                                        paulis_temp[0][1].update_z(p_2[1].z[i], i)
                                        paulis_temp[0][1].update_x(p_2[1].x[i], i)
                                j += 1
                            if j == n:
                                paulis_temp.append(p_2)
                                sorted_paulis.append(p_2)
                    grouped_paulis.append(paulis_temp)
            self._grouped_paulis = grouped_paulis
        self._matrix = None
        self._paulis = None

    def _matrix_to_grouped_paulis(self):
        """
        Convert matrix to grouped_paulis, and save it in internal property directly.
        """
        if self._matrix.nnz == 0:
            return
        self._matrix_to_paulis()
        self._paulis_to_grouped_paulis()
        self._matrix = None
        self._paulis = None

    def _paulis_to_matrix(self):
        """
        Convert paulis to matrix, and save it in internal property directly.
        If all paulis are Z or I (identity), convert to dia_matrix.
        """
        if self._paulis == []:
            return
        p = self._paulis[0]
        hamiltonian = p[0] * p[1].to_spmatrix()
        for idx in range(1, len(self._paulis)):
            p = self._paulis[idx]
            hamiltonian += p[0] * p[1].to_spmatrix()
        self._matrix = hamiltonian
        self._to_dia_matrix(mode='matrix')
        self._paulis = None
        self._grouped_paulis = None

    def _grouped_paulis_to_matrix(self):
        """
        Convert grouped_paulis to matrix, and save it in internal property directly.
        If all paulis are Z or I (identity), convert to dia_matrix.
        """
        if self._grouped_paulis == []:
            return
        p = self._grouped_paulis[0][1]
        hamiltonian = p[0] * p[1].to_spmatrix()
        for idx in range(2, len(self._grouped_paulis[0])):
            p = self._grouped_paulis[0][idx]
            hamiltonian += p[0] * p[1].to_spmatrix()
        for group_idx in range(1, len(self._grouped_paulis)):
            group = self._grouped_paulis[group_idx]
            for idx in range(1, len(group)):
                p = group[idx]
                hamiltonian += p[0] * p[1].to_spmatrix()
        self._matrix = hamiltonian
        self._to_dia_matrix(mode='matrix')
        self._paulis = None
        self._grouped_paulis = None

    @staticmethod
    def _measure_pauli_z(data, pauli):
        """
        Appropriate post-rotations on the state are assumed.

        Args:
            data (dict): a dictionary of the form data = {'00000': 10} ({str: int})
            pauli (Pauli): a Pauli object

        Returns:
            float: Expected value of paulis given data
        """
        observable = 0.0
        num_shots = sum(data.values())
        p_z_or_x = np.logical_or(pauli.z, pauli.x)
        for key, value in data.items():
            bitstr = np.asarray(list(key))[::-1].astype(np.bool)
            # pylint: disable=no-member
            sign = -1.0 if np.logical_xor.reduce(np.logical_and(bitstr, p_z_or_x)) else 1.0
            observable += sign * value
        observable /= num_shots
        return observable

    @staticmethod
    def _covariance(data, pauli_1, pauli_2, avg_1, avg_2):
        """
        Compute the covariance matrix element between two
        Paulis, given the measurement outcome.
        Appropriate post-rotations on the state are assumed.

        Args:
            data (dict): a dictionary of the form data = {'00000': 10} ({str:int})
            pauli_1 (Pauli): a Pauli class member
            pauli_2 (Pauli): a Pauli class member
            avg_1 (float): expectation value of pauli_1 on `data`
            avg_2 (float): expectation value of pauli_2 on `data`

        Returns:
            float: the element of the covariance matrix between two Paulis
        """
        cov = 0.0
        num_shots = sum(data.values())

        if num_shots == 1:
            return cov

        p1_z_or_x = np.logical_or(pauli_1.z, pauli_1.x)
        p2_z_or_x = np.logical_or(pauli_2.z, pauli_2.x)
        for key, value in data.items():
            bitstr = np.asarray(list(key))[::-1].astype(np.bool)
            # pylint: disable=no-member
            sign_1 = -1.0 if np.logical_xor.reduce(np.logical_and(bitstr, p1_z_or_x)) else 1.0
            sign_2 = -1.0 if np.logical_xor.reduce(np.logical_and(bitstr, p2_z_or_x)) else 1.0
            cov += (sign_1 - avg_1) * (sign_2 - avg_2) * value
        cov /= (num_shots - 1)
        return cov

    def two_qubit_reduced_operator(self, m, threshold=10**-13):
        """
        Eliminates the central and last qubit in a list of Pauli that has
        diagonal operators (Z,I) at those positions

        Chemistry specific method:
        It can be used to taper two qubits in parity and binary-tree mapped
        fermionic Hamiltonians when the spin orbitals are ordered in two spin
        sectors, (block spin order) according to the number of particles in the system.

        Args:
            m (list, int): number of particles, if it is a list, the first number is alpha
                            and the second number if beta.
            threshold (float): threshold for Pauli simplification

        Returns:
            Operator: a new operator whose qubit number is reduced by 2.

        """
        warnings.warn("The `Operator` class is deprecated and will be removed after 0.6. "
                      "Use the class for each representation instead, including `MatrixOperator`, "
                      "`WeightedPauliOperator` and `TPBGroupedWeightedPauliOperator`",
                      DeprecationWarning)

        if self._paulis is None or self._paulis == []:
            return self

        if isinstance(m, list):
            num_alpha = m[0]
            num_beta = m[1]
        else:
            num_alpha = m // 2
            num_beta = m // 2

        operator_out = Operator(paulis=[])

        par_1 = 1 if (num_alpha + num_beta) % 2 == 0 else -1
        par_2 = 1 if num_alpha % 2 == 0 else -1

        n = self.num_qubits
        last_idx = n - 1
        mid_idx = n // 2 - 1
        for pauli_term in self._paulis:  # loop over Pauli terms
            coeff_out = pauli_term[0]
            # Z operator encountered at qubit n/2-1
            if pauli_term[1].z[mid_idx] and not pauli_term[1].x[mid_idx]:
                coeff_out = par_2 * coeff_out
            # Z operator encountered at qubit n-1
            if pauli_term[1].z[last_idx] and not pauli_term[1].x[last_idx]:
                coeff_out = par_1 * coeff_out

            # TODO: can change to delete
            z_temp = []
            x_temp = []
            for j in range(n - 1):
                if j != mid_idx:
                    z_temp.append(pauli_term[1].z[j])
                    x_temp.append(pauli_term[1].x[j])
            pauli_term_out = [coeff_out, Pauli(np.asarray(z_temp), np.asarray(x_temp))]
            if np.absolute(coeff_out) > threshold:
                operator_out += Operator(paulis=[pauli_term_out])
        operator_out.chop(threshold=threshold)

        return operator_out

    def get_flat_pauli_list(self):
        """
        Get the flat list of paulis

        Returns:
            list: The list of pauli terms
        """
        warnings.warn("The `Operator` class is deprecated and will be removed after 0.6. "
                      "Use the class for each representation instead, including `MatrixOperator`, "
                      "`WeightedPauliOperator` and `TPBGroupedWeightedPauliOperator`",
                      DeprecationWarning)

        if self._paulis is not None:
            return [] + self._paulis
        else:
            if self._grouped_paulis is not None:
                return [pauli for group in self._grouped_paulis for pauli in group[1:]]
            elif self._matrix is not None:
                self._check_representation('paulis')
                return [] + self._paulis

    @staticmethod
    def construct_evolution_circuit(slice_pauli_list, evo_time, num_time_slices, state_registers,
                                    ancillary_registers=None, ctl_idx=0, unitary_power=None, use_basis_gates=True,
                                    shallow_slicing=False):
        """
        Construct the evolution circuit according to the supplied specification.

        Args:
            slice_pauli_list (list): The list of pauli terms corresponding to a single time slice to be evolved
            evo_time (int): The evolution time
            num_time_slices (int): The number of time slices for the expansion
            state_registers (QuantumRegister): The Qiskit QuantumRegister corresponding to the qubits of the system
            ancillary_registers (QuantumRegister): The optional Qiskit QuantumRegister corresponding to the control
                qubits for the state_registers of the system
            ctl_idx (int): The index of the qubit of the control ancillary_registers to use
            unitary_power (int): The power to which the unitary operator is to be raised
            use_basis_gates (bool): boolean flag for indicating only using basis gates when building circuit.
            shallow_slicing (bool): boolean flag for indicating using shallow qc.data reference repetition for slicing

        Returns:
            QuantumCircuit: The Qiskit QuantumCircuit corresponding to specified evolution.
        """
        warnings.warn("The `Operator` class is deprecated and will be removed after 0.6. "
                      "Use the class for each representation instead, including `MatrixOperator`, "
                      "`WeightedPauliOperator` and `TPBGroupedWeightedPauliOperator`",
                      DeprecationWarning)

        if state_registers is None:
            raise ValueError('Quantum state registers are required.')

        qc_slice = QuantumCircuit(state_registers)
        if ancillary_registers is not None:
            qc_slice.add_register(ancillary_registers)

        # for each pauli [IXYZ]+, record the list of qubit pairs needing CX's
        cnot_qubit_pairs = [None] * len(slice_pauli_list)
        # for each pauli [IXYZ]+, record the highest index of the nontrivial pauli gate (X,Y, or Z)
        top_XYZ_pauli_indices = [-1] * len(slice_pauli_list)

        for pauli_idx, pauli in enumerate(reversed(slice_pauli_list)):
            n_qubits = pauli[1].numberofqubits
            # changes bases if necessary
            nontrivial_pauli_indices = []
            for qubit_idx in range(n_qubits):
                # pauli I
                if not pauli[1].z[qubit_idx] and not pauli[1].x[qubit_idx]:
                    continue

                if cnot_qubit_pairs[pauli_idx] is None:
                    nontrivial_pauli_indices.append(qubit_idx)

                if pauli[1].x[qubit_idx]:
                    # pauli X
                    if not pauli[1].z[qubit_idx]:
                        if use_basis_gates:
                            qc_slice.u2(0.0, pi, state_registers[qubit_idx])
                        else:
                            qc_slice.h(state_registers[qubit_idx])
                    # pauli Y
                    elif pauli[1].z[qubit_idx]:
                        if use_basis_gates:
                            qc_slice.u3(pi / 2, -pi / 2, pi / 2, state_registers[qubit_idx])
                        else:
                            qc_slice.rx(pi / 2, state_registers[qubit_idx])
                # pauli Z
                elif pauli[1].z[qubit_idx] and not pauli[1].x[qubit_idx]:
                    pass
                else:
                    raise ValueError('Unrecognized pauli: {}'.format(pauli[1]))

            if len(nontrivial_pauli_indices) > 0:
                top_XYZ_pauli_indices[pauli_idx] = nontrivial_pauli_indices[-1]

            # insert lhs cnot gates
            if cnot_qubit_pairs[pauli_idx] is None:
                cnot_qubit_pairs[pauli_idx] = list(zip(
                    sorted(nontrivial_pauli_indices)[:-1],
                    sorted(nontrivial_pauli_indices)[1:]
                ))

            for pair in cnot_qubit_pairs[pauli_idx]:
                qc_slice.cx(state_registers[pair[0]], state_registers[pair[1]])

            # insert Rz gate
            if top_XYZ_pauli_indices[pauli_idx] >= 0:
                if ancillary_registers is None:
                    lam = (2.0 * pauli[0] * evo_time / num_time_slices).real
                    if use_basis_gates:
                        qc_slice.u1(lam, state_registers[top_XYZ_pauli_indices[pauli_idx]])
                    else:
                        qc_slice.rz(lam, state_registers[top_XYZ_pauli_indices[pauli_idx]])
                else:
                    unitary_power = (2 ** ctl_idx) if unitary_power is None else unitary_power
                    lam = (2.0 * pauli[0] * evo_time / num_time_slices * unitary_power).real

                    if use_basis_gates:
                        qc_slice.u1(lam / 2, state_registers[top_XYZ_pauli_indices[pauli_idx]])
                        qc_slice.cx(ancillary_registers[ctl_idx], state_registers[top_XYZ_pauli_indices[pauli_idx]])
                        qc_slice.u1(-lam / 2, state_registers[top_XYZ_pauli_indices[pauli_idx]])
                        qc_slice.cx(ancillary_registers[ctl_idx], state_registers[top_XYZ_pauli_indices[pauli_idx]])
                    else:
                        qc_slice.crz(lam, ancillary_registers[ctl_idx],
                                     state_registers[top_XYZ_pauli_indices[pauli_idx]])

            # insert rhs cnot gates
            for pair in reversed(cnot_qubit_pairs[pauli_idx]):
                qc_slice.cx(state_registers[pair[0]], state_registers[pair[1]])

            # revert bases if necessary
            for qubit_idx in range(n_qubits):
                if pauli[1].x[qubit_idx]:
                    # pauli X
                    if not pauli[1].z[qubit_idx]:
                        if use_basis_gates:
                            qc_slice.u2(0.0, pi, state_registers[qubit_idx])
                        else:
                            qc_slice.h(state_registers[qubit_idx])
                    # pauli Y
                    elif pauli[1].z[qubit_idx]:
                        if use_basis_gates:
                            qc_slice.u3(-pi / 2, -pi / 2, pi / 2, state_registers[qubit_idx])
                        else:
                            qc_slice.rx(-pi / 2, state_registers[qubit_idx])

        # repeat the slice
        if shallow_slicing:
            logger.info('Under shallow slicing mode, the qc.data reference is repeated shallowly. '
                        'Thus, changing gates of one slice of the output circuit might affect other slices.')
            qc_slice.data *= num_time_slices
            qc = qc_slice
        else:
            qc = QuantumCircuit()
            for _ in range(num_time_slices):
                qc += qc_slice
        return qc

    @staticmethod
    def _suzuki_expansion_slice_matrix(pauli_list, lam, expansion_order):
        """
        Compute the matrix for a single slice of the suzuki expansion following the paper
        https://arxiv.org/pdf/quant-ph/0508139.pdf

        Args:
            pauli_list (list): The operator's complete list of pauli terms for the suzuki expansion
            lam (complex): The parameter lambda as defined in said paper
            expansion_order (int): The order for the suzuki expansion

        Returns:
            numpy array: The matrix representation corresponding to the specified suzuki expansion
        """
        # pylint: disable=no-member
        if expansion_order == 1:
            left = reduce(
                lambda x, y: x @ y,
                [scila.expm(lam / 2 * c * p.to_spmatrix().tocsc()) for c, p in pauli_list]
            )
            right = reduce(
                lambda x, y: x @ y,
                [scila.expm(lam / 2 * c * p.to_spmatrix().tocsc()) for c, p in reversed(pauli_list)]
            )
            return left @ right
        else:
            pk = (4 - 4 ** (1 / (2 * expansion_order - 1))) ** -1
            side_base = Operator._suzuki_expansion_slice_matrix(
                pauli_list,
                lam * pk,
                expansion_order - 1
            )
            side = side_base @ side_base
            middle = Operator._suzuki_expansion_slice_matrix(
                pauli_list,
                lam * (1 - 4 * pk),
                expansion_order - 1
            )
            return side @ middle @ side

    @staticmethod
    def _suzuki_expansion_slice_pauli_list(pauli_list, lam_coef, expansion_order):
        """
        Similar to _suzuki_expansion_slice_matrix, with the difference that this method
        computes the list of pauli terms for a single slice of the suzuki expansion,
        which can then be fed to construct_evolution_circuit to build the QuantumCircuit.
        """
        if expansion_order == 1:
            half = [[lam_coef / 2 * c, p] for c, p in pauli_list]
            return half + list(reversed(half))
        else:
            pk = (4 - 4 ** (1 / (2 * expansion_order - 1))) ** -1
            side_base = Operator._suzuki_expansion_slice_pauli_list(
                pauli_list,
                lam_coef * pk,
                expansion_order - 1
            )
            side = side_base * 2
            middle = Operator._suzuki_expansion_slice_pauli_list(
                pauli_list,
                lam_coef * (1 - 4 * pk),
                expansion_order - 1
            )
            return side + middle + side

    def evolve(
            self,
            state_in=None,
            evo_time=0,
            evo_mode=None,
            num_time_slices=0,
            quantum_registers=None,
            expansion_mode='trotter',
            expansion_order=1
    ):
        """
        Carry out the eoh evolution for the operator under supplied specifications.

        Args:
            state_in: The initial state for the evolution
            evo_time (int): The evolution time
            evo_mode (str): The mode under which the evolution is carried out.
                Currently only support 'matrix' or 'circuit'
            num_time_slices (int): The number of time slices for the expansion
            quantum_registers (QuantumRegister): The QuantumRegister to build the QuantumCircuit off of
            expansion_mode (str): The mode under which the expansion is to be done.
                Currently support 'trotter', which follows the expansion as discussed in
                http://science.sciencemag.org/content/273/5278/1073,
                and 'suzuki', which corresponds to the discussion in
                https://arxiv.org/pdf/quant-ph/0508139.pdf
            expansion_order (int): The order for suzuki expansion

        Returns:
            Depending on the evo_mode specified, either return the matrix vector multiplication result
            or the constructed QuantumCircuit.

        """
        warnings.warn("The `Operator` class is deprecated and will be removed after 0.6. "
                      "Use the class for each representation instead, including `MatrixOperator`, "
                      "`WeightedPauliOperator` and `TPBGroupedWeightedPauliOperator`",
                      DeprecationWarning)

        # pylint: disable=no-member
        if num_time_slices < 0 or not isinstance(num_time_slices, int):
            raise ValueError('Number of time slices should be a non-negative integer.')
        if not (expansion_mode == 'trotter' or expansion_mode == 'suzuki'):
            raise NotImplementedError('Expansion mode {} not supported.'.format(expansion_mode))

        pauli_list = self.get_flat_pauli_list()

        if evo_mode == 'matrix':
            self._check_representation("matrix")

            if num_time_slices == 0:
                return scila.expm(-1.j * evo_time * self._matrix.tocsc()) @ state_in
            else:
                if len(pauli_list) == 1:
                    approx_matrix_slice = scila.expm(
                        -1.j * evo_time / num_time_slices * pauli_list[0][0] * pauli_list[0][1].to_spmatrix().tocsc()
                    )
                else:
                    if expansion_mode == 'trotter':
                        approx_matrix_slice = reduce(
                            lambda x, y: x @ y,
                            [
                                scila.expm(-1.j * evo_time / num_time_slices * c * p.to_spmatrix().tocsc())
                                for c, p in pauli_list
                            ]
                        )
                    # suzuki expansion
                    elif expansion_mode == 'suzuki':
                        approx_matrix_slice = Operator._suzuki_expansion_slice_matrix(
                            pauli_list,
                            -1.j * evo_time / num_time_slices,
                            expansion_order
                        )
                    else:
                        raise ValueError('Unrecognized expansion mode {}.'.format(expansion_mode))
                return reduce(lambda x, y: x @ y, [approx_matrix_slice] * num_time_slices) @ state_in

        elif evo_mode == 'circuit':
            if num_time_slices == 0:
                raise ValueError('Number of time slices should be a positive integer for {} mode.'.format(evo_mode))
            else:
                if quantum_registers is None:
                    raise ValueError('Quantum registers are needed for circuit construction.')
                if len(pauli_list) == 1:
                    slice_pauli_list = pauli_list
                else:
                    if expansion_mode == 'trotter':
                        slice_pauli_list = pauli_list
                    # suzuki expansion
                    else:
                        slice_pauli_list = Operator._suzuki_expansion_slice_pauli_list(
                            pauli_list,
                            1,
                            expansion_order
                        )
                return self.construct_evolution_circuit(
                    slice_pauli_list, evo_time, num_time_slices, quantum_registers
                )
        else:
            raise ValueError('Evolution mode should be either "matrix" or "circuit".')

    def is_empty(self):
        """
        Check Operator is empty or not.

        Returns:
            bool: is empty?
        """
        warnings.warn("The `Operator` class is deprecated and will be removed after 0.6. "
                      "Use the class for each representation instead, including `MatrixOperator`, "
                      "`WeightedPauliOperator` and `TPBGroupedWeightedPauliOperator`",
                      DeprecationWarning)

        if self._matrix is None and self._dia_matrix is None \
                and (self._paulis == [] or self._paulis is None) \
                and (self._grouped_paulis == [] or self._grouped_paulis is None):

            return True
        else:
            return False

    def _check_representation(self, targeted_representation):
        """
        Check the targeted representation is existed or not, if not, find available representations
        and then convert to the targeted one.

        Args:
            targeted_representation (str): should be one of paulis, grouped_paulis and matrix

        Raises:
            ValueError: if the `targeted_representation` is not recognized.
        """
        if targeted_representation == 'paulis':
            if self._paulis is None:
                if self._matrix is not None:
                    self._matrix_to_paulis()
                elif self._grouped_paulis is not None:
                    self._grouped_paulis_to_paulis()
                else:
                    raise AquaError(
                        "at least having one of the three operator representations.")

        elif targeted_representation == 'grouped_paulis':
            if self._grouped_paulis is None:
                if self._paulis is not None:
                    self._paulis_to_grouped_paulis()
                elif self._matrix is not None:
                    self._matrix_to_grouped_paulis()
                else:
                    raise AquaError(
                        "at least having one of the three operator representations.")

        elif targeted_representation == 'matrix':
            if self._matrix is None:
                if self._paulis is not None:
                    self._paulis_to_matrix()
                elif self._grouped_paulis is not None:
                    self._grouped_paulis_to_matrix()
                else:
                    raise AquaError(
                        "at least having one of the three operator representations.")
        else:
            raise ValueError(
                '"targeted_representation" should be one of "paulis", "grouped_paulis" and "matrix".'
            )

    @staticmethod
    def row_echelon_F2(matrix_in):
        """
        Computes the row Echelon form of a binary matrix on the binary
        finite field

        Args:
            matrix_in (numpy.ndarray): binary matrix

        Returns:
            numpy.ndarray : matrix_in in Echelon row form
        """
        warnings.warn("The `Operator` class is deprecated and will be removed after 0.6. "
                      "Use the class for each representation instead, including `MatrixOperator`, "
                      "`WeightedPauliOperator` and `TPBGroupedWeightedPauliOperator`",
                      DeprecationWarning)

        size = matrix_in.shape

        for i in range(size[0]):
            pivot_index = 0
            for j in range(size[1]):
                if matrix_in[i, j] == 1:
                    pivot_index = j
                    break
            for k in range(size[0]):
                if k != i and matrix_in[k, pivot_index] == 1:
                    matrix_in[k, :] = np.mod(matrix_in[k, :] + matrix_in[i, :], 2)

        matrix_out_temp = copy.deepcopy(matrix_in)
        indices = []
        matrix_out = np.zeros(size)

        for i in range(size[0] - 1):
            if np.array_equal(matrix_out_temp[i, :], np.zeros(size[1])):
                indices.append(i)
        for row in np.sort(indices)[::-1]:
            matrix_out_temp = np.delete(matrix_out_temp, (row), axis=0)

        matrix_out[0:size[0] - len(indices), :] = matrix_out_temp
        matrix_out = matrix_out.astype(int)

        return matrix_out

    @staticmethod
    def kernel_F2(matrix_in):
        """
        Computes the kernel of a binary matrix on the binary finite field

        Args:
            matrix_in (numpy.ndarray): binary matrix

        Returns:
            [numpy.ndarray]: the list of kernel vectors
        """
        warnings.warn("The `Operator` class is deprecated and will be removed after 0.6. "
                      "Use the class for each representation instead, including `MatrixOperator`, "
                      "`WeightedPauliOperator` and `TPBGroupedWeightedPauliOperator`", DeprecationWarning)

        size = matrix_in.shape
        kernel = []
        matrix_in_id = np.vstack((matrix_in, np.identity(size[1])))
        matrix_in_id_ech = (Operator.row_echelon_F2(matrix_in_id.transpose())).transpose()

        for col in range(size[1]):
            if (np.array_equal(matrix_in_id_ech[0:size[0], col], np.zeros(size[0])) and not
                    np.array_equal(matrix_in_id_ech[size[0]:, col], np.zeros(size[1]))):
                kernel.append(matrix_in_id_ech[size[0]:, col])

        return kernel

    def find_Z2_symmetries(self):
        """
        Finds Z2 Pauli-type symmetries of an Operator

        Returns:
            [Pauli]: the list of Pauli objects representing the Z2 symmetries
            [Pauli]: the list of single - qubit Pauli objects to construct the Cliffors operators
            [Operators]: the list of Clifford unitaries to block diagonalize Operator
            [int]: the list of support of the single-qubit Pauli objects used to build the clifford operators
        """
        warnings.warn("The `Operator` class is deprecated and will be removed after 0.6. "
                      "Use the class for each representation instead, including `MatrixOperator`, "
                      "`WeightedPauliOperator` and `TPBGroupedWeightedPauliOperator`", DeprecationWarning)

        Pauli_symmetries = []
        sq_paulis = []
        cliffords = []
        sq_list = []

        stacked_paulis = []

        if self.is_empty():
            logger.info("Operator is empty.")
            return [], [], [], []

        self._check_representation("paulis")

        for pauli in self._paulis:
            stacked_paulis.append(np.concatenate((pauli[1].x, pauli[1].z), axis=0).astype(np.int))

        stacked_matrix = np.array(np.stack(stacked_paulis))
        symmetries = Operator.kernel_F2(stacked_matrix)

        if len(symmetries) == 0:
            logger.info("No symmetry is found.")
            return [], [], [], []

        stacked_symmetries = np.stack(symmetries)
        symm_shape = stacked_symmetries.shape

        for row in range(symm_shape[0]):

            Pauli_symmetries.append(Pauli(stacked_symmetries[row, : symm_shape[1] // 2],
                                          stacked_symmetries[row, symm_shape[1] // 2:]))

            stacked_symm_del = np.delete(stacked_symmetries, (row), axis=0)
            for col in range(symm_shape[1] // 2):
                # case symmetries other than one at (row) have Z or I on col qubit
                Z_or_I = True
                for symm_idx in range(symm_shape[0] - 1):
                    if not (stacked_symm_del[symm_idx, col] == 0
                            and stacked_symm_del[symm_idx, col + symm_shape[1] // 2] in (0, 1)):
                        Z_or_I = False
                if Z_or_I:
                    if ((stacked_symmetries[row, col] == 1 and
                         stacked_symmetries[row, col + symm_shape[1] // 2] == 0) or
                        (stacked_symmetries[row, col] == 1 and
                         stacked_symmetries[row, col + symm_shape[1] // 2] == 1)):
                        sq_paulis.append(Pauli(np.zeros(symm_shape[1] // 2),
                                               np.zeros(symm_shape[1] // 2)))
                        sq_paulis[row].z[col] = False
                        sq_paulis[row].x[col] = True
                        sq_list.append(col)
                        break

                # case symmetries other than one at (row) have X or I on col qubit
                X_or_I = True
                for symm_idx in range(symm_shape[0] - 1):
                    if not (stacked_symm_del[symm_idx, col] in (0, 1) and
                            stacked_symm_del[symm_idx, col + symm_shape[1] // 2] == 0):
                        X_or_I = False
                if X_or_I:
                    if ((stacked_symmetries[row, col] == 0 and
                         stacked_symmetries[row, col + symm_shape[1] // 2] == 1) or
                        (stacked_symmetries[row, col] == 1 and
                         stacked_symmetries[row, col + symm_shape[1] // 2] == 1)):
                        sq_paulis.append(Pauli(np.zeros(symm_shape[1] // 2), np.zeros(symm_shape[1] // 2)))
                        sq_paulis[row].z[col] = True
                        sq_paulis[row].x[col] = False
                        sq_list.append(col)
                        break

                # case symmetries other than one at (row)  have Y or I on col qubit
                Y_or_I = True
                for symm_idx in range(symm_shape[0] - 1):
                    if not ((stacked_symm_del[symm_idx, col] == 1 and
                             stacked_symm_del[symm_idx, col + symm_shape[1] // 2] == 1)
                            or (stacked_symm_del[symm_idx, col] == 0 and
                                stacked_symm_del[symm_idx, col + symm_shape[1] // 2] == 0)):
                        Y_or_I = False
                if Y_or_I:
                    if ((stacked_symmetries[row, col] == 0 and
                         stacked_symmetries[row, col + symm_shape[1] // 2] == 1) or
                        (stacked_symmetries[row, col] == 1 and
                         stacked_symmetries[row, col + symm_shape[1] // 2] == 0)):
                        sq_paulis.append(Pauli(np.zeros(symm_shape[1] // 2), np.zeros(symm_shape[1] // 2)))
                        sq_paulis[row].z[col] = True
                        sq_paulis[row].x[col] = True
                        sq_list.append(col)
                        break

        for symm_idx, Pauli_symm in enumerate(Pauli_symmetries):
            cliffords.append(Operator([[1 / np.sqrt(2), Pauli_symm], [1 / np.sqrt(2), sq_paulis[symm_idx]]]))

        return Pauli_symmetries, sq_paulis, cliffords, sq_list

    @staticmethod
    def qubit_tapering(operator, cliffords, sq_list, tapering_values):
        """
        Builds an Operator which has a number of qubits tapered off,
        based on a block-diagonal Operator built using a list of cliffords.
        The block-diagonal subspace is an input parameter, set through the list
        tapering_values, which takes values +/- 1.

        Args:
            operator (Operator): the target operator to be tapered
            cliffords ([Operator]): list of unitary Clifford transformation
            sq_list ([int]): position of the single-qubit operators that anticommute
            with the cliffords
            tapering_values ([int]): array of +/- 1 used to select the subspace. Length
            has to be equal to the length of cliffords and sq_list

        Returns:
            Operator : the tapered operator, or empty operator if the `operator` is empty.
        """
        warnings.warn("The `Operator` class is deprecated and will be removed after 0.6. "
                      "Use the class for each representation instead, including `MatrixOperator`, "
                      "`WeightedPauliOperator` and `TPBGroupedWeightedPauliOperator`", DeprecationWarning)

        if len(cliffords) == 0 or len(sq_list) == 0 or len(tapering_values) == 0:
            logger.warning("Cliffords, single qubit list and tapering values cannot be empty.\n"
                           "Return the original operator instead.")
            return operator

        if len(cliffords) != len(sq_list):
            logger.warning("Number of Clifford unitaries has to be the same as length of single"
                           "qubit list and tapering values.\n"
                           "Return the original operator instead.")
            return operator
        if len(sq_list) != len(tapering_values):
            logger.warning("Number of Clifford unitaries has to be the same as length of single"
                           "qubit list and tapering values.\n"
                           "Return the original operator instead.")
            return operator

        if operator.is_empty():
            logger.warning("The operator is empty, return the empty operator directly.")
            return operator

        operator.to_paulis()

        for clifford in cliffords:
            operator = clifford * operator * clifford

        operator_out = Operator(paulis=[])
        for pauli_term in operator.paulis:
            coeff_out = pauli_term[0]
            for idx, qubit_idx in enumerate(sq_list):
                if not (not pauli_term[1].z[qubit_idx] and not pauli_term[1].x[qubit_idx]):
                    coeff_out = tapering_values[idx] * coeff_out
            z_temp = np.delete(pauli_term[1].z.copy(), np.asarray(sq_list))
            x_temp = np.delete(pauli_term[1].x.copy(), np.asarray(sq_list))
            pauli_term_out = [coeff_out, Pauli(z_temp, x_temp)]
            operator_out += Operator(paulis=[pauli_term_out])

        operator_out.zeros_coeff_elimination()
        return operator_out

    def zeros_coeff_elimination(self):
        """
        Elinminate paulis or grouped paulis whose coefficients are zeros.

        The difference from `_simplify_paulis` method is that, this method will not remove duplicated
        paulis.
        """
        warnings.warn("The `Operator` class is deprecated and will be removed after 0.6. "
                      "Use the class for each representation instead, including `MatrixOperator`, "
                      "`WeightedPauliOperator` and `TPBGroupedWeightedPauliOperator`", DeprecationWarning)

        if self._paulis is not None:
            new_paulis = [pauli for pauli in self._paulis if pauli[0] != 0]
            self._paulis = new_paulis
            self._paulis_table = {pauli[1].to_label(): i for i, pauli in enumerate(self._paulis)}

        elif self._grouped_paulis is not None:
            self._grouped_paulis_to_paulis()
            self.zeros_coeff_elimination()
            self._paulis_to_grouped_paulis()
            self._paulis = None

    def scaling_coeff(self, scaling_factor):
        """
        Constant scale the coefficient in an operator.

        Note that: the behavior of scaling in paulis (grouped_paulis) might be different from matrix

        Args:
            scaling_factor (float): the sacling factor
        """
        warnings.warn("The `Operator` class is deprecated and will be removed after 0.6. "
                      "Use the class for each representation instead, including `MatrixOperator`, "
                      "`WeightedPauliOperator` and `TPBGroupedWeightedPauliOperator`", DeprecationWarning)

        if self._paulis is not None:
            for idx in range(len(self._paulis)):
                self._paulis[idx] = [self._paulis[idx][0] * scaling_factor, self._paulis[idx][1]]
        elif self._grouped_paulis is not None:
            self._grouped_paulis_to_paulis()
            self.scaling_coeff(scaling_factor)
            self._paulis_to_grouped_paulis()
        elif self._matrix is not None:
            self._matrix *= scaling_factor
            if self._dia_matrix is not None:
                self._dia_matrix *= scaling_factor

    def to_matrix_operator(self):
        from qiskit.aqua.operators import MatrixOperator
        ret = self.copy()
        ret.to_matrix()
        return MatrixOperator(matrix=ret._matrix)

    def to_weighted_pauli_operator(self):
        from qiskit.aqua.operators import WeightedPauliOperator
        ret = self.copy()
        ret.to_paulis()
        return WeightedPauliOperator(paulis=ret._paulis)

    def to_tpb_grouped_weighted_pauli_operator(self):
        from qiskit.aqua.operators import TPBGroupedWeightedPauliOperator

        ret = self.to_weighted_pauli_operator()
        if self.coloring:
            ret = TPBGroupedWeightedPauliOperator.sorted_grouping(ret)
        else:
            ret = TPBGroupedWeightedPauliOperator.unsorted_grouping(ret)
        return ret<|MERGE_RESOLUTION|>--- conflicted
+++ resolved
@@ -745,13 +745,8 @@
                         if pauli[1].x[qubit_idx]:
                             if pauli[1].z[qubit_idx]:
                                 # Measure Y
-<<<<<<< HEAD
-                                circuit.u1(-np.pi/2, q[qubit_idx])  # sdg
-                                circuit.u2(0.0, np.pi, q[qubit_idx])  # h
-=======
                                 circuit.u1(-np.pi/2, qr[qubit_idx])  # sdg
                                 circuit.u2(0.0, np.pi, qr[qubit_idx])  # h
->>>>>>> b6fb9479
                             else:
                                 # Measure X
                                 circuit.u2(0.0, np.pi, qr[qubit_idx])  # h
@@ -767,13 +762,8 @@
                         if tpb_set[0][1].x[qubit_idx]:
                             if tpb_set[0][1].z[qubit_idx]:
                                 # Measure Y
-<<<<<<< HEAD
-                                circuit.u1(-np.pi/2, q[qubit_idx])  # sdg
-                                circuit.u2(0.0, np.pi, q[qubit_idx])  # h
-=======
                                 circuit.u1(-np.pi/2, qr[qubit_idx])  # sdg
                                 circuit.u2(0.0, np.pi, qr[qubit_idx])  # h
->>>>>>> b6fb9479
                             else:
                                 # Measure X
                                 circuit.u2(0.0, np.pi, qr[qubit_idx])  # h
