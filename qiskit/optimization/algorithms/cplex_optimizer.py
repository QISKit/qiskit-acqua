
# This code is part of Qiskit.
#
# (C) Copyright IBM 2020.
#
# This code is licensed under the Apache License, Version 2.0. You may
# obtain a copy of this license in the LICENSE.txt file in the root directory
# of this source tree or at http://www.apache.org/licenses/LICENSE-2.0.
#
# Any modifications or derivative works of this code must retain this
# copyright notice, and modified files need to carry a notice indicating
# that they have been altered from the originals.

"""The CPLEX optimizer wrapped to be used within Qiskit's optimization module."""

import logging
from typing import Optional

from qiskit.aqua import MissingOptionalLibraryError
from .optimization_algorithm import (OptimizationAlgorithm, OptimizationResult,
                                     OptimizationResultStatus)
from ..exceptions import QiskitOptimizationError
from ..problems.quadratic_program import QuadraticProgram

logger = logging.getLogger(__name__)

try:
    from cplex.exceptions import CplexSolverError
    _HAS_CPLEX = True
except ImportError:
    _HAS_CPLEX = False


class CplexOptimizer(OptimizationAlgorithm):
    """The CPLEX optimizer wrapped as an Qiskit :class:`OptimizationAlgorithm`.

    This class provides a wrapper for ``cplex.Cplex`` (https://pypi.org/project/cplex/)
    to be used within the optimization module.

    Examples:
        >>> from qiskit.optimization.problems import QuadraticProgram
        >>> from qiskit.optimization.algorithms import CplexOptimizer
        >>> problem = QuadraticProgram()
        >>> # specify problem here, if cplex is installed
        >>> optimizer = CplexOptimizer() if CplexOptimizer.is_cplex_installed() else None
        >>> if optimizer: result = optimizer.solve(problem)
    """

    def __init__(self, disp: Optional[bool] = False) -> None:
        """Initializes the CplexOptimizer.

        Args:
            disp: Whether to print CPLEX output or not.

        Raises:
            MissingOptionalLibraryError: CPLEX is not installed.
        """
        if not _HAS_CPLEX:
            raise MissingOptionalLibraryError(
                libname='CPLEX',
                name='CplexOptimizer',
                pip_install='pip install qiskit-aqua[cplex]')

        self._disp = disp

    @staticmethod
    def is_cplex_installed():
        """ Returns True if cplex is installed """
        return _HAS_CPLEX

    @property
    def disp(self) -> bool:
        """Returns the display setting.

        Returns:
            Whether to print CPLEX information or not.
        """
        return self._disp

    @disp.setter
    def disp(self, disp: bool):
        """Set the display setting.
        Args:
            disp: The display setting.
        """
        self._disp = disp

    # pylint:disable=unused-argument
    def get_compatibility_msg(self, problem: QuadraticProgram) -> str:
        """Checks whether a given problem can be solved with this optimizer.

        Returns ``''`` since CPLEX accepts all problems that can be modeled using the
        ``QuadraticProgram``. CPLEX may throw an exception in case the problem is determined
        to be non-convex.

        Args:
            problem: The optimization problem to check compatibility.

        Returns:
            An empty string.
        """
        return ''

    def solve(self, problem: QuadraticProgram) -> OptimizationResult:
        """Tries to solves the given problem using the optimizer.

        Runs the optimizer to try to solve the optimization problem. If problem is not convex,
        this optimizer may raise an exception due to incompatibility, depending on the settings.

        Args:
            problem: The problem to be solved.

        Returns:
            The result of the optimizer applied to the problem.

        Raises:
            QiskitOptimizationError: If the problem is incompatible with the optimizer.
        """

        # convert to CPLEX problem
        cplex = problem.to_docplex().get_cplex()

        # set display setting
        if not self.disp:
            cplex.set_log_stream(None)
            cplex.set_error_stream(None)
            cplex.set_warning_stream(None)
            cplex.set_results_stream(None)

        # solve problem
        try:
            cplex.solve()
        except CplexSolverError as ex:
            raise QiskitOptimizationError(str(ex)) from ex

        # process results
        sol = cplex.solution

        # create results
<<<<<<< HEAD
        x = sol.get_values()
        status = OptimizationResultStatus.SUCCESS if problem.is_feasible(x) \
            else OptimizationResultStatus.INFEASIBLE
        result = OptimizationResult(x=x, fval=sol.get_objective_value(),
                                    variables=problem.variables,
                                    raw_results=sol, status=status)
=======
        result = OptimizationResult(x=sol.get_values(), fval=sol.get_objective_value(),
                                    variables=problem.variables,
                                    status=self._get_feasibility_status(problem, sol.get_values()),
                                    raw_results=sol)
>>>>>>> 1524d093

        # return solution
        return result<|MERGE_RESOLUTION|>--- conflicted
+++ resolved
@@ -17,8 +17,7 @@
 from typing import Optional
 
 from qiskit.aqua import MissingOptionalLibraryError
-from .optimization_algorithm import (OptimizationAlgorithm, OptimizationResult,
-                                     OptimizationResultStatus)
+from .optimization_algorithm import OptimizationAlgorithm, OptimizationResult
 from ..exceptions import QiskitOptimizationError
 from ..problems.quadratic_program import QuadraticProgram
 
@@ -137,19 +136,10 @@
         sol = cplex.solution
 
         # create results
-<<<<<<< HEAD
-        x = sol.get_values()
-        status = OptimizationResultStatus.SUCCESS if problem.is_feasible(x) \
-            else OptimizationResultStatus.INFEASIBLE
-        result = OptimizationResult(x=x, fval=sol.get_objective_value(),
-                                    variables=problem.variables,
-                                    raw_results=sol, status=status)
-=======
         result = OptimizationResult(x=sol.get_values(), fval=sol.get_objective_value(),
                                     variables=problem.variables,
                                     status=self._get_feasibility_status(problem, sol.get_values()),
                                     raw_results=sol)
->>>>>>> 1524d093
 
         # return solution
         return result