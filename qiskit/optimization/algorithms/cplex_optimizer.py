--- conflicted
+++ resolved
@@ -83,19 +83,11 @@
         """
         self._parameter_set = parameter_set
 
-<<<<<<< HEAD
-    def get_incompatibility(self, problem: OptimizationProblem) -> str:
+    def get_incompatibility(self, problem: QuadraticProgram) -> str:
         """Checks whether a given problem can be solved with this optimizer.
 
         Returns ``''`` since CPLEX accepts all problems that can be modeled using the
-        ``OptimizationProblem``. CPLEX may throw an exception in case the problem is determined
-=======
-    def is_compatible(self, problem: QuadraticProgram) -> Optional[str]:
-        """Checks whether a given problem can be solved with this optimizer.
-
-        Returns ``True`` since CPLEX accepts all problems that can be modeled using the
         ``QuadraticProgram``. CPLEX may throw an exception in case the problem is determined
->>>>>>> 8d7d9b39
         to be non-convex. This case could be addressed by setting CPLEX parameters accordingly.
 
         Args:
