--- conflicted
+++ resolved
@@ -14,20 +14,15 @@
 
 """GroverMinimumFinder module"""
 
+import logging
+from typing import Optional, Dict
 import random
 import math
 import numpy as np
-<<<<<<< HEAD
 from qiskit.optimization.algorithms import OptimizationAlgorithm
 from qiskit.optimization.problems import OptimizationProblem
-=======
-import logging
-from typing import Optional, Dict
->>>>>>> 76f6cba7
 from qiskit.optimization.converters import OptimizationProblemToNegativeValueOracle
 from qiskit.optimization.results import GroverOptimizationResults
-from qiskit.optimization.algorithms import OptimizationAlgorithm
-from qiskit.optimization.problems import OptimizationProblem
 from qiskit.optimization.results import OptimizationResult
 from qiskit.optimization.utils import QiskitOptimizationError
 from qiskit.optimization.util import get_qubo_solutions
@@ -40,57 +35,21 @@
 
     """Uses Grover Adaptive Search (GAS) to find the minimum of a QUBO function."""
 
-<<<<<<< HEAD
-    def __init__(self, num_output_qubits, num_iterations=3, backend=Aer.get_backend('statevector_simulator'),
-                 verbose=False):
-=======
     def __init__(self, num_iterations: int = 3, backend: Optional[BaseBackend] = None) -> None:
->>>>>>> 76f6cba7
         """
         Args:
             num_iterations: The number of iterations the algorithm will search with
                 no improvement.
             backend: Instance of selected backend.
         """
-        self._num_output_qubits = num_output_qubits
         self._n_iterations = num_iterations
         if backend is None:
             self._backend = Aer.get_backend('statevector_simulator')
         self._logger = logging.getLogger(__name__)
 
     def is_compatible(self, problem: OptimizationProblem) -> Optional[str]:
-<<<<<<< HEAD
         # TODO
         return True
-
-    def solve(self, problem: OptimizationProblem) -> OptimizationResult:
-=======
-        """Checks whether a given problem can be solved with this optimizer.
-
-        Checks whether the given problem is compatible, i.e., whether the problem contains only
-        binary and integer variables as well as linear equality constraints, and otherwise,
-        returns a message explaining the incompatibility.
-
-        Args:
-            problem: The optimization problem to check compatibility.
-
-        Returns:
-            Returns ``None`` if the problem is compatible and else a string with the error message.
->>>>>>> 76f6cba7
-        """
-        # initialize message
-        msg = ''
-
-        # check whether there are incompatible variable types
-        if problem.variables.get_num_semiinteger() > 0:
-            # TODO: to be removed once semi-integer to binary mapping is introduced
-            msg += 'Semi-integer variables are not supported! '
-
-        # if an error occurred, return error message, otherwise, return None
-        if len(msg) > 0:
-            return msg.strip()
-        else:
-            return None
 
     def solve(self, problem: OptimizationProblem) -> OptimizationResult:
         """Tries to solves the given problem using the optimizer.
@@ -107,15 +66,6 @@
         Raises:
             QiskitOptimizationError: If the problem is incompatible with the optimizer.
         """
-<<<<<<< HEAD
-
-        # map to QUBO or throw exception
-
-        # extract
-        quadratic = problem.objective.get_quadratic()
-        linear = problem.objective.get_linear()
-        constant = problem.objective.get_offset()
-=======
         # check compatibility and raise exception if incompatible
         msg = self.is_compatible(problem)
         if msg is not None:
@@ -137,7 +87,6 @@
 
         constant = 0  # TODO: How to get from Optimization Problem?
         num_output_qubits = 6  # TODO: How to get from Optimization Problem?
->>>>>>> 76f6cba7
 
         # Variables for tracking the optimum.
         optimum_found = False
