--- conflicted
+++ resolved
@@ -37,11 +37,7 @@
                  fx: Optional[np.ndarray] = None, its: Optional[int] = None,
                  imode: Optional[int] = None, smode: Optional[str] = None) -> None:
         """
-<<<<<<< HEAD
-        Constructs a result object with the specific to SLSQP properties.
-=======
         Constructs a result object with properties specific to SLSQP.
->>>>>>> 93981bf4
 
         Args:
             x: The solution of the problem
@@ -61,38 +57,22 @@
 
     # pylint:disable=invalid-name
     @property
-<<<<<<< HEAD
     def fx(self) -> Optional[np.ndarray]:
-=======
-    def fx(self) -> np.ndarray:
->>>>>>> 93981bf4
         """Returns the final value of the objective function being actually optimized."""
         return self._fx
 
     @property
-<<<<<<< HEAD
     def its(self) -> Optional[int]:
-=======
-    def its(self) -> int:
->>>>>>> 93981bf4
         """Returns the number of iterations"""
         return self._its
 
     @property
-<<<<<<< HEAD
     def imode(self) -> Optional[int]:
-=======
-    def imode(self) -> int:
->>>>>>> 93981bf4
         """Returns the exit mode from the optimizer."""
         return self._imode
 
     @property
-<<<<<<< HEAD
     def smode(self) -> Optional[str]:
-=======
-    def smode(self) -> str:
->>>>>>> 93981bf4
         """Returns message describing the exit mode from the optimizer."""
         return self._smode
 
