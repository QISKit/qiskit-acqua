--- conflicted
+++ resolved
@@ -23,13 +23,7 @@
 from scipy.stats import uniform
 
 from qiskit.optimization import QuadraticProgram, INFINITY
-<<<<<<< HEAD
-from qiskit.optimization.algorithms.optimization_algorithm import (OptimizationAlgorithm,
-                                                                   OptimizationResult,
-                                                                   OptimizationResultStatus)
-=======
 from .optimization_algorithm import OptimizationAlgorithm, OptimizationResult
->>>>>>> 1524d093
 
 logger = logging.getLogger(__name__)
 
@@ -97,15 +91,9 @@
                 x_sol = x
                 rest_sol = rest
 
-        status = OptimizationResultStatus.SUCCESS if problem.is_feasible(x_sol) \
-            else OptimizationResultStatus.INFEASIBLE
         return OptimizationResult(x=x_sol, fval=fval_sol, variables=problem.variables,
-<<<<<<< HEAD
-                                  raw_results=rest_sol, status=status)
-=======
                                   status=self._get_feasibility_status(problem, x_sol),
                                   raw_results=rest_sol)
->>>>>>> 1524d093
 
     @property
     def trials(self) -> int:
