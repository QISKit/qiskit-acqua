--- conflicted
+++ resolved
@@ -566,13 +566,6 @@
 
         return op2
 
-<<<<<<< HEAD
-=======
-    def _binary_indices_to_continuous(self, binary_indices: List[int]) -> List[int]:
-        # TODO: implement
-        return binary_indices
-
->>>>>>> e4828363
     def _create_step3_problem(self) -> QuadraticProgram:
         """Creates a step 3 sub-problem.
 
