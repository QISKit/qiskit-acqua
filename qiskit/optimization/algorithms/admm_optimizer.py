# -*- coding: utf-8 -*-

# This code is part of Qiskit.
#
# (C) Copyright IBM 2020.
#
# This code is licensed under the Apache License, Version 2.0. You may
# obtain a copy of this license in the LICENSE.txt file in the root directory
# of this source tree or at http://www.apache.org/licenses/LICENSE-2.0.
#
# Any modifications or derivative works of this code must retain this
# copyright notice, and modified files need to carry a notice indicating
# that they have been altered from the originals.

"""An implementation of the ADMM algorithm."""
import copy
import logging
import time
from typing import List, Optional, Any

import numpy as np
<<<<<<< HEAD
from qiskit.optimization.algorithms.cplex_optimizer import CplexOptimizer
from qiskit.optimization.algorithms.optimization_algorithm import (OptimizationAlgorithm,
                                                                   OptimizationResult)
from qiskit.optimization.problems import VarType, ConstraintSense, ObjSense
from qiskit.optimization.problems.quadratic_program import QuadraticProgram
=======
from scipy.linalg import block_diag

from qiskit.optimization import QiskitOptimizationError
from qiskit.optimization.algorithms.cplex_optimizer import CplexOptimizer
from qiskit.optimization.algorithms.optimization_algorithm import (OptimizationAlgorithm,
                                                                   OptimizationResult)
from qiskit.optimization.converters import IntegerToBinary
from qiskit.optimization.problems import QuadraticProgram, Variable, Constraint
>>>>>>> 76b7c823

UPDATE_RHO_BY_TEN_PERCENT = 0
UPDATE_RHO_BY_RESIDUALS = 1

logger = logging.getLogger(__name__)

# import sys
# logging.basicConfig(stream=sys.stdout, level=logging.DEBUG)


class ADMMParameters:
    """Defines a set of parameters for ADMM optimizer."""

    def __init__(self, rho_initial: float = 10000, factor_c: float = 100000, beta: float = 1000,
                 max_iter: int = 10, tol: float = 1.e-4, max_time: float = np.inf,
                 three_block: bool = True, vary_rho: int = UPDATE_RHO_BY_TEN_PERCENT,
                 tau_incr: float = 2, tau_decr: float = 2, mu_res: float = 10,
                 mu_merit: float = 1000) -> None:
        """Defines parameters for ADMM optimizer and their default values.

        Args:
            rho_initial: Initial value of rho parameter of ADMM.
            factor_c: Penalizing factor for equality constraints, when mapping to QUBO.
            beta: Penalization for y decision variables.
            max_iter: Maximum number of iterations for ADMM.
            tol: Tolerance for the residual convergence.
            max_time: Maximum running time (in seconds) for ADMM.
            three_block: Boolean flag to select the 3-block ADMM implementation.
            vary_rho: Flag to select the rule to update rho.
                If set to 0, then rho increases by 10% at each iteration.
                If set to 1, then rho is modified according to primal and dual residuals.
            tau_incr: Parameter used in the rho update (UPDATE_RHO_BY_RESIDUALS).
                The update rule can be found in:
                Boyd, S., Parikh, N., Chu, E., Peleato, B., & Eckstein, J. (2011).
                Distributed optimization and statistical learning via the alternating
                direction method of multipliers.
                Foundations and Trends® in Machine learning, 3(1), 1-122.
            tau_decr: Parameter used in the rho update (UPDATE_RHO_BY_RESIDUALS).
            mu_res: Parameter used in the rho update (UPDATE_RHO_BY_RESIDUALS).
            mu_merit: Penalization for constraint residual. Used to compute the merit values.
        """
        super().__init__()
        self.mu_merit = mu_merit
        self.mu_res = mu_res
        self.tau_decr = tau_decr
        self.tau_incr = tau_incr
        self.vary_rho = vary_rho
        self.three_block = three_block
        self.max_time = max_time
        self.tol = tol
        self.max_iter = max_iter
        self.factor_c = factor_c
        self.beta = beta
        self.rho_initial = rho_initial


class ADMMState:
    """Internal computation state of the ADMM implementation.

    The state keeps track of various variables are stored that are being updated during problem
    solving. The values are relevant to the problem being solved. The state is recreated for each
    optimization problem. State is returned as the third value.
    """

    def __init__(self,
                 op: QuadraticProgram,
                 binary_indices: List[int],
                 continuous_indices: List[int],
                 rho_initial: float) -> None:
        """Constructs an internal computation state of the ADMM implementation.

        Args:
            op: The optimization problem being solved.
            binary_indices: Indices of the binary decision variables of the original problem.
            continuous_indices: Indices of the continuous decision variables of the original
             problem.
            rho_initial: Initial value of the rho parameter.
        """
        super().__init__()

        # Optimization problem itself
        self.op = op
        # Indices of the variables
        self.binary_indices = binary_indices
        self.continuous_indices = continuous_indices

        # define heavily used matrix, they are used at each iteration, so let's cache them,
        # they are np.ndarrays
        # pylint:disable=invalid-name
        # objective
        self.q0 = None
        self.c0 = None
        self.q1 = None
        self.c1 = None
        # constraints
        self.a0 = None
        self.b0 = None

        # These are the parameters that are updated in the ADMM iterations.
        self.u: np.ndarray = np.zeros(len(continuous_indices))
        binary_size = len(binary_indices)
        self.x0: np.ndarray = np.zeros(binary_size)
        self.z: np.ndarray = np.zeros(binary_size)
        self.z_init: np.ndarray = self.z
        self.y: np.ndarray = np.zeros(binary_size)
        self.lambda_mult: np.ndarray = np.zeros(binary_size)

        # The following structures store quantities obtained in each ADMM iteration.
        self.cost_iterates = []
        self.residuals = []
        self.dual_residuals = []
        self.cons_r = []
        self.merits = []
        self.lambdas = []
        self.x0_saved = []
        self.u_saved = []
        self.z_saved = []
        self.y_saved = []
        self.rho = rho_initial

        # new features
        self.binary_equality_constraints = []  # lin. eq. constraints with bin. vars. only
        self.equality_constraints = []  # all equality constraints
        self.inequality_constraints = []  # all inequality constraints


class ADMMOptimizationResult(OptimizationResult):
    """ ADMMOptimization Result."""

    def __init__(self, x: Optional[Any] = None, fval: Optional[Any] = None,
                 state: Optional[ADMMState] = None, results: Optional[Any] = None) -> None:
        super().__init__(x, fval, results or state)
        self._state = state

    @property
    def state(self) -> Optional[ADMMState]:
        """ returns state """
        return self._state


class ADMMOptimizer(OptimizationAlgorithm):

    """An implementation of the ADMM-based heuristic introduced here:
    Gambella, C., & Simonetto, A. (2020).
     Multi-block ADMM Heuristics for Mixed-Binary Optimization on Classical and Quantum Computers.
     arXiv preprint arXiv:2001.02069.
    """

    def __init__(self, qubo_optimizer: Optional[OptimizationAlgorithm] = None,
                 continuous_optimizer: Optional[OptimizationAlgorithm] = None,
                 params: Optional[ADMMParameters] = None) -> None:
        """Constructs an instance of ADMMOptimizer.

        Args:
            qubo_optimizer: An instance of OptimizationAlgorithm that can effectively solve
                QUBO problems.
            continuous_optimizer: An instance of OptimizationAlgorithm that can solve
                continuous problems.
            params: An instance of ADMMParameters.

        Raises:
            NameError: CPLEX is not installed.
        """
        super().__init__()
        self._log = logging.getLogger(__name__)

        # create default params if not present
        self._params = params or ADMMParameters()

        # create optimizers if not specified
        self._qubo_optimizer = qubo_optimizer or CplexOptimizer()
        self._continuous_optimizer = continuous_optimizer or CplexOptimizer()

        # internal state where we'll keep intermediate solution
        # here, we just declare the class variable, the variable is initialized in kept in
        # the solve method.
        self._state: Optional[ADMMState] = None

    def get_compatibility_msg(self, problem: QuadraticProgram) -> Optional[str]:
        """Checks whether a given problem can be solved with the optimizer implementing this method.

        Args:
            problem: The optimization problem to check compatibility.

        Returns:
            Returns True if the problem is compatible, otherwise raises an error.

        Raises:
            QiskitOptimizationError: If the problem is not compatible with the ADMM optimizer.
        """

        msg = ''

        # 1. get bin/int and continuous variable indices
        bin_int_indices = self._get_variable_indices(problem, Variable.Type.BINARY)
        continuous_indices = self._get_variable_indices(problem, Variable.Type.CONTINUOUS)

        # 2. binary and continuous variables are separable in objective
        for bin_int_index in bin_int_indices:
            for continuous_index in continuous_indices:
                coeff = problem.objective.quadratic[bin_int_index, continuous_index]
                if coeff != 0:
                    # binary and continuous vars are mixed.
                    msg += 'Binary and continuous variables are not separable in the objective. '

        # if an error occurred, return error message, otherwise, return None
        return msg

    def solve(self, problem: QuadraticProgram) -> ADMMOptimizationResult:
        """Tries to solves the given problem using ADMM algorithm.

        Args:
            problem: The problem to be solved.

        Returns:
            The result of the optimizer applied to the problem.

        Raises:
            QiskitOptimizationError: If the problem is incompatible with the optimizer.
        """
<<<<<<< HEAD
        # debug
        self._log.debug("Initial problem: %s", problem.print_as_lp_string())

        # we deal with minimization in the optimizer, so turn the problem to minimization
        problem, sense = self._turn_to_minimization(problem)
=======
        # check compatibility and raise exception if incompatible
        msg = self.get_compatibility_msg(problem)
        if len(msg) > 0:
            raise QiskitOptimizationError('Incompatible problem: {}'.format(msg))

        # map integer variables to binary variables
        int2bin = IntegerToBinary()
        problem_ = int2bin.encode(problem)
>>>>>>> 76b7c823

        # parse problem and convert to an ADMM specific representation.
        binary_indices = self._get_variable_indices(problem_, Variable.Type.BINARY)
        continuous_indices = self._get_variable_indices(problem_, Variable.Type.CONTINUOUS)

        # create our computation state.
        self._state = ADMMState(problem_, binary_indices,
                                continuous_indices, self._params.rho_initial)

        # convert optimization problem to a set of matrices and vector that are used
        # at each iteration.
        self._convert_problem_representation()

        start_time = time.time()
        # we have not stated our computations yet, so elapsed time initialized as zero.
        elapsed_time = 0
        iteration = 0
        residual = 1.e+2

        while (iteration < self._params.max_iter and residual > self._params.tol) \
                and (elapsed_time < self._params.max_time):
            if binary_indices:
                op1 = self._create_step1_problem()
                self._state.x0 = self._update_x0(op1)
                # debug
                self._log.debug("Step 1 sub-problem: %s", op1.print_as_lp_string())
            # else, no binary variables exist, and no update to be done in this case.
            # debug
            self._log.debug("x0=%s", self._state.x0)

            op2 = self._create_step2_problem()
            self._state.u, self._state.z = self._update_x1(op2)
            # debug
            self._log.debug("Step 2 sub-problem: %s", op2.print_as_lp_string())
            self._log.debug("u=%s", self._state.u)
            self._log.debug("z=%s", self._state.z)

            if self._params.three_block:
                if binary_indices:
                    op3 = self._create_step3_problem()
                    self._state.y = self._update_y(op3)
                    # debug
                    self._log.debug("Step 3 sub-problem: %s", op3.print_as_lp_string())
                # debug
                self._log.debug("y=%s", self._state.y)

            self._state.lambda_mult = self._update_lambda_mult()
            # debug
            self._log.debug("lambda: %s", self._state.lambda_mult)

            cost_iterate = self._get_objective_value()
            constraint_residual = self._get_constraint_residual()
            residual, dual_residual = self._get_solution_residuals(iteration)
            merit = self._get_merit(cost_iterate, constraint_residual)
            # debug
            self._log.debug("cost_iterate=%s, cr=%s, merit=%s",
                            cost_iterate, constraint_residual, merit)

            # costs are saved with their original sign.
            self._state.cost_iterates.append(cost_iterate)
            self._state.residuals.append(residual)
            self._state.dual_residuals.append(dual_residual)
            self._state.cons_r.append(constraint_residual)
            self._state.merits.append(merit)
            self._state.lambdas.append(np.linalg.norm(self._state.lambda_mult))

            self._state.x0_saved.append(self._state.x0)
            self._state.u_saved.append(self._state.u)
            self._state.z_saved.append(self._state.z)
            self._state.z_saved.append(self._state.y)

            self._update_rho(residual, dual_residual)

            iteration += 1
            elapsed_time = time.time() - start_time

        binary_vars, continuous_vars, objective_value = self._get_best_merit_solution()
        solution = self._revert_solution_indexes(binary_vars, continuous_vars)

        # flip the objective sign again if required
        objective_value = objective_value * sense

        # third parameter is our internal state of computations.
<<<<<<< HEAD
        result = ADMMOptimizationResult(solution, objective_value, self._state)
=======
        result = ADMMOptimizerResult(solution, objective_value, self._state)
        result = int2bin.decode(result)

>>>>>>> 76b7c823
        # debug
        self._log.debug("solution=%s, objective=%s at iteration=%s",
                        solution, objective_value, iteration)
        return result

    @staticmethod
<<<<<<< HEAD
    def _turn_to_minimization(problem: QuadraticProgram) -> (QuadraticProgram, float):
        """
        Turns the problem to `ObjSense.MINIMIZE` by flipping the sign of the objective function
        if initially it is `ObjSense.MAXIMIZE`. Otherwise returns the original problem.

        Args:
            problem: a problem to turn to minimization.

        Returns:
            A copy of the problem if sign flip is required, otherwise the original problem and
            the original sense of the problem in the numerical representation.
        """
        sense = problem.objective.sense.value
        if problem.objective.sense == ObjSense.MAXIMIZE:
            problem = copy.deepcopy(problem)
            problem.objective.sense = ObjSense.MINIMIZE
            problem.objective.constant = (-1) * problem.objective.constant
            problem.objective.linear = (-1) * problem.objective.linear.coefficients
            problem.objective.quadratic = (-1) * problem.objective.quadratic.coefficients
        return problem, sense

    @staticmethod
    def _get_variable_indices(op: QuadraticProgram, var_type: VarType) -> List[int]:
=======
    def _get_variable_indices(op: QuadraticProgram, var_type: Variable.Type) -> List[int]:
>>>>>>> 76b7c823
        """Returns a list of indices of the variables of the specified type.

        Args:
            op: Optimization problem.
            var_type: type of variables to look for.

        Returns:
            List of indices.
        """
        indices = []
        for i, variable in enumerate(op.variables):
            if variable.vartype == var_type:
                indices.append(i)

        return indices

    def _get_current_solution(self) -> np.ndarray:
        """
        Returns current solution of the problem.

        Returns:
            An array of the current solution.
        """
        return self._revert_solution_indexes(self._state.x0, self._state.u)

    def _revert_solution_indexes(self, binary_vars: np.ndarray, continuous_vars: np.ndarray) \
            -> np.ndarray:
        """Constructs a solution array where variables are stored in the correct order.

        Args:
            binary_vars: solution for binary variables
            continuous_vars: solution for continuous variables

        Returns:
            A solution array.
        """
        solution = np.zeros(len(self._state.binary_indices) + len(self._state.continuous_indices))
        # restore solution at the original index location
        solution.put(self._state.binary_indices, binary_vars)
        solution.put(self._state.continuous_indices, continuous_vars)
        return solution

    def _convert_problem_representation(self) -> None:
        """Converts problem representation into set of matrices and vectors."""
        binary_var_indices = set(self._state.binary_indices)
        # separate constraints
        for constraint in self._state.op.linear_constraints:
            if constraint.sense == ConstraintSense.EQ:
                self._state.equality_constraints.append(constraint)

                # verify that there are only binary variables in the constraint
                # this is to build A0, b0 in step 1
                constraint_var_indices = set(constraint.linear.to_dict().keys())
                if constraint_var_indices.issubset(binary_var_indices):
                    self._state.binary_equality_constraints.append(constraint)

            elif constraint.sense in (ConstraintSense.LE, ConstraintSense.GE):
                self._state.inequality_constraints.append(constraint)

        # separate quadratic constraints into eq and non-eq
        for constraint in self._state.op.quadratic_constraints:
            if constraint.sense == ConstraintSense.EQ:
                self._state.equality_constraints.append(constraint)
            elif constraint.sense in (ConstraintSense.LE, ConstraintSense.GE):
                self._state.inequality_constraints.append(constraint)

        # objective
        self._state.q0 = self._get_q(self._state.binary_indices)
        self._state.c0 = self._state.op.objective.linear.to_array()[self._state.binary_indices]
        self._state.q1 = self._get_q(self._state.continuous_indices)
        self._state.c1 = self._state.op.objective.linear.to_array()[self._state.continuous_indices]
        # equality constraints with binary vars only
        self._state.a0, self._state.b0 = self._get_a0_b0()

    def _get_q(self, variable_indices: List[int]) -> np.ndarray:
        """Constructs a quadratic matrix for the variables with the specified indices
        from the quadratic terms in the objective.

        Args:
            variable_indices: variable indices to look for.

        Returns:
            A matrix as a numpy array of the shape(len(variable_indices), len(variable_indices)).
        """
        size = len(variable_indices)
        q = np.zeros(shape=(size, size))
        # fill in the matrix
        # in fact we use re-indexed variables
        for i, var_index_i in enumerate(variable_indices):
            for j, var_index_j in enumerate(variable_indices):
                # coefficients_as_array
                q[i, j] = self._state.op.objective.quadratic[var_index_i, var_index_j]

<<<<<<< HEAD
        return q
=======
        # flip the sign, according to the optimization sense, e.g. sense == 1 if minimize,
        # sense == -1 if maximize.
        return q * self._state.sense

    def _get_c(self, variable_indices: List[int]) -> np.ndarray:
        """Constructs a vector for the variables with the specified indices from the linear terms
        in the objective.

        Args:
            variable_indices: variable indices to look for.

        Returns:
            A numpy array of the shape(len(variable_indices)).
        """
        c = self._state.op.objective.linear.to_array().take(variable_indices)
        # flip the sign, according to the optimization sense, e.g. sense == 1 if minimize,
        # sense == -1 if maximize.
        c *= self._state.sense
        return c

    def _assign_row_values(self, matrix: List[List[float]], vector: List[float],
                           constraint_index: int, variable_indices: List[int]):
        """Appends a row to the specified matrix and vector based on the constraint specified by
        the index using specified variables.

        Args:
            matrix: a matrix to extend.
            vector: a vector to expand.
            constraint_index: constraint index to look for.
            variable_indices: variables to look for.

        Returns:
            None
        """
        # assign matrix row, actually pick coefficients at the positions specified in
        # the variable_indices list
        row = self._state.op.linear_constraints[constraint_index].linear.to_array().take(
            variable_indices).tolist()

        matrix.append(row)

        # assign vector row.
        vector.append(self._state.op.linear_constraints[constraint_index].rhs)

        # flip the sign if constraint is G, we want L constraints.
        if self._state.op.linear_constraints[constraint_index].sense == Constraint.Sense.GE:
            # invert the sign to make constraint "L".
            # we invert only last row/last element
            matrix[-1] = [-1 * el for el in matrix[-1]]
            vector[-1] = -1 * vector[-1]

    @staticmethod
    def _create_ndarrays(matrix: List[List[float]], vector: List[float], size: int) \
            -> (np.ndarray, np.ndarray):
        """Converts representation of a matrix and a vector in form of lists to numpy array.

        Args:
            matrix: matrix to convert.
            vector: vector to convert.
            size: size to create matrix and vector.

        Returns:
            Converted matrix and vector as numpy arrays.
        """
        # if we don't have such constraints, return just dummy arrays.
        if len(matrix) != 0:
            return np.array(matrix), np.array(vector)
        else:
            return np.array([0] * size).reshape((1, -1)), np.zeros(shape=(1,))
>>>>>>> 76b7c823

    def _get_a0_b0(self) -> (np.ndarray, np.ndarray):
        """Constructs a matrix and a vector from the constraints in a form of Ax = b, where
        x is a vector of binary variables.

        Returns:
            Corresponding matrix and vector as numpy arrays.

        Raises:
            ValueError: if the problem is not suitable for this optimizer.
        """
        matrix = []
        vector = []

<<<<<<< HEAD
        for constraint in self._state.binary_equality_constraints:
            row = constraint.linear.to_array().take(self._state.binary_indices).tolist()
=======
        index_set = set(self._state.binary_indices)
        for constraint_index, constraint in enumerate(self._state.op.linear_constraints):
            # we check only equality constraints here.
            if constraint.sense != Constraint.Sense.EQ:
                continue

            constraint_indices = set(
                self._state.op.linear_constraints[constraint_index].linear.to_dict().keys())
            # verify that there are only binary variables in the constraint
            if constraint_indices.issubset(index_set):
                self._assign_row_values(matrix, vector,
                                        constraint_index, self._state.binary_indices)
            else:
                raise ValueError(
                    "Linear constraint with the 'E' sense must contain only binary variables, "
                    "constraint indices: {}, binary variable indices: {}".format(
                        constraint_indices, self._state.binary_indices))

        return self._create_ndarrays(matrix, vector, len(self._state.binary_indices))

    def _get_inequality_matrix_and_vector(self, variable_indices: List[int]) \
            -> (List[List[float]], List[float]):
        """Constructs a matrix and a vector from the constraints in a form of Ax <= b, where
        x is a vector of variables specified by the indices.

        Args:
            variable_indices: variable indices to look for.

        Returns:
            A list based representation of the matrix and the vector.
        """
        matrix = []
        vector = []

        index_set = set(variable_indices)
        for constraint_index, constraint in enumerate(self._state.op.linear_constraints):
            if constraint.sense in [Constraint.Sense.EQ]:
                # TODO: Ranged constraints should be supported
                continue
            constraint_indices = set(
                self._state.op.linear_constraints[constraint_index].linear.to_dict().keys())
            if constraint_indices.issubset(index_set):
                self._assign_row_values(matrix, vector, constraint_index, variable_indices)

        return matrix, vector

    def _get_a1_b1(self) -> (np.ndarray, np.ndarray):
        """Constructs a matrix and a vector from the constraints in a form of Ax <= b, where
        x is a vector of binary variables.

        Returns:
            A numpy based representation of the matrix and the vector.
        """
        matrix, vector = self._get_inequality_matrix_and_vector(self._state.binary_indices)
        return self._create_ndarrays(matrix, vector, len(self._state.binary_indices))
>>>>>>> 76b7c823

            matrix.append(row)
            vector.append(constraint.rhs)

        if len(matrix) != 0:
            np_matrix = np.array(matrix)
            np_vector = np.array(vector)
        else:
            np_matrix = np.array([0] * len(self._state.binary_indices)).reshape((1, -1))
            np_vector = np.zeros(shape=(1,))

<<<<<<< HEAD
        return np_matrix, np_vector
=======
        binary_index_set = set(self._state.binary_indices)
        continuous_index_set = set(self._state.continuous_indices)
        all_variables = self._state.binary_indices + self._state.continuous_indices
        for constraint_index, constraint in enumerate(self._state.op.linear_constraints):
            if constraint.sense in [Constraint.Sense.EQ]:
                # TODO: Ranged constraints should be supported as well
                continue
            # sense either G or L.
            constraint_indices = set(
                self._state.op.linear_constraints[constraint_index].linear.to_dict().keys())
            # we must have a least one binary and one continuous variable,
            # otherwise it is another type of constraints.
            if len(constraint_indices & binary_index_set) != 0 and len(
                    constraint_indices & continuous_index_set) != 0:
                self._assign_row_values(matrix, vector, constraint_index, all_variables)

        matrix, b_2 = self._create_ndarrays(matrix, vector, len(all_variables))
        # a2
        a_2 = matrix[:, 0:len(self._state.binary_indices)]
        a_3 = matrix[:, len(self._state.binary_indices):]
        return a_2, a_3, b_2
>>>>>>> 76b7c823

    def _create_step1_problem(self) -> QuadraticProgram:
        """Creates a step 1 sub-problem.

        Returns:
            A newly created optimization problem.
        """
        op1 = QuadraticProgram()

        binary_size = len(self._state.binary_indices)
        # create the same binary variables.
        for i in range(binary_size):
            op1.binary_var(name="x0_" + str(i + 1))

        # prepare and set quadratic objective.
        quadratic_objective = self._state.q0 +\
            self._params.factor_c / 2 * np.dot(self._state.a0.transpose(), self._state.a0) +\
            self._state.rho / 2 * np.eye(binary_size)
        op1.objective.quadratic = quadratic_objective

        # prepare and set linear objective.
        linear_objective = self._state.c0 - \
            self._params.factor_c * np.dot(self._state.b0, self._state.a0) + \
            self._state.rho * (- self._state.y - self._state.z) + \
            self._state.lambda_mult

        op1.objective.linear = linear_objective
        return op1

    def _create_step2_problem(self) -> QuadraticProgram:
        """Creates a step 2 sub-problem.

        Returns:
            A newly created optimization problem.
        """
<<<<<<< HEAD
        op2 = copy.deepcopy(self._state.op)
        # replace binary variables with the continuous ones bound in [0,1]
        # x0(bin) -> z(cts)
        # u (cts) are still there unchanged
        for i, var_index in enumerate(self._state.binary_indices):
            variable = op2.variables[var_index]
            variable.vartype = VarType.CONTINUOUS
            variable.upperbound = 1.
            variable.lowerbound = 0.
            # replacing Q0 objective and take of min/max sense, initially we consider minimization
            op2.objective.quadratic[var_index, var_index] = self._state.rho / 2
            # replacing linear objective
            op2.objective.linear[var_index] = -1 * self._state.lambda_mult[i] - self._state.rho * \
                                              (self._state.x0[i] - self._state.y[i])

        # remove A0 x0 = b0 constraints
        for constraint in self._state.binary_equality_constraints:
            op2.remove_linear_constraint(constraint.name)
=======
        op2 = QuadraticProgram()

        continuous_size = len(self._state.continuous_indices)
        binary_size = len(self._state.binary_indices)
        continuous_index = 0
        for variable in self._state.op.variables:
            if variable.vartype == Variable.Type.CONTINUOUS:
                op2.continuous_var(name="u0_" + str(continuous_index + 1),
                                   lowerbound=variable.lowerbound, upperbound=variable.upperbound)
                continuous_index += 1

        for i in range(binary_size):
            op2.continuous_var(name="z0_" + str(i + 1), lowerbound=0, upperbound=1.)

        q_z = self._state.rho / 2 * np.eye(binary_size)
        op2.objective.quadratic = block_diag(self._state.q1, q_z)

        linear_z = -1 * self._state.lambda_mult - self._state.rho * (self._state.x0 - self._state.y)
        op2.objective.linear = np.concatenate((self._state.c1, linear_z))

        # constraints for z.
        # A1 z <= b1.
        constraint_count = self._state.a1.shape[0]
        for i in range(constraint_count):
            linear = np.concatenate((np.zeros(continuous_size), self._state.a1[i, :]))
            op2.linear_constraint(linear=linear, sense=Constraint.Sense.LE, rhs=self._state.b1[i])

        if continuous_size:
            # A2 z + A3 u <= b2
            constraint_count = self._state.a2.shape[0]
            for i in range(constraint_count):
                linear = np.concatenate((self._state.a3[i, :], self._state.a2[i, :]))
                op2.linear_constraint(linear=linear,
                                      sense=Constraint.Sense.LE,
                                      rhs=self._state.b2[i])

            # A4 u <= b3
            constraint_count = self._state.a4.shape[0]
            for i in range(constraint_count):
                linear = np.concatenate((self._state.a4[i, :], np.zeros(binary_size)))
                op2.linear_constraint(linear=linear,
                                      sense=Constraint.Sense.LE,
                                      rhs=self._state.b3[i])

        # add quadratic constraints for
        # In the step 2, we basically need to copy all quadratic constraints of the original
        # problem, and substitute binary variables with variables 0<=z<=1.
        # The quadratic constraint can have any equality/inequality sign.
        #
        #  For example:
        #  Original problem:
        #  Quadratic_constraint: x**2 + u**2 <= 1
        #  Vars: x binary, L <= u <= U
        #
        #  Step 2:
        #  Quadratic_constraint: z**2 + u**2 <= 1
        #  Vars: 0<=z<=1, L <= u <= U
        # for linear, quad, sense, rhs \
        #         in zip(self._state.op.quadratic_constraints.get_linear_components(),
        #                self._state.op.quadratic_constraints.get_quadratic_components(),
        #                self._state.op.quadratic_constraints.get_senses(),
        #                self._state.op.quadratic_constraints.get_rhs()):
        #     # types in the loop: SparsePair, SparseTriple, character, float
        #     print(linear, quad, sense, rhs)
        #     new_linear = SparsePair(ind=self._binary_indices_to_continuous(linear.ins),
        #                             val=linear.val)
        #     new_quadratic = SparseTriple(ind1=self._binary_indices_to_continuous(quad.ind1),
        #                                  ind2=self._binary_indices_to_continuous(quad.ind2),
        #                                  val=quad.val)
        #     op2.quadratic_constraints.add(lin_expr=new_linear, quad_expr=new_quadratic,
        #                                   sense=sense, rhs=rhs)
>>>>>>> 76b7c823

        return op2

    def _create_step3_problem(self) -> QuadraticProgram:
        """Creates a step 3 sub-problem.

        Returns:
            A newly created optimization problem.
        """
        op3 = QuadraticProgram()
        # add y variables.
        binary_size = len(self._state.binary_indices)
        for i in range(binary_size):
            op3.continuous_var(name="y_" + str(i + 1), lowerbound=-np.inf, upperbound=np.inf)

        # set quadratic objective y
        quadratic_y = self._params.beta / 2 * np.eye(binary_size) + \
            self._state.rho / 2 * np.eye(binary_size)
        op3.objective.quadratic = quadratic_y

        # set linear objective for y
        linear_y = - self._state.lambda_mult - self._state.rho * (self._state.x0 - self._state.z)
        op3.objective.linear = linear_y

        return op3

    def _update_x0(self, op1: QuadraticProgram) -> np.ndarray:
        """Solves the Step1 QuadraticProgram via the qubo optimizer.

        Args:
            op1: the Step1 QuadraticProgram.

        Returns:
            A solution of the Step1, as a numpy array.
        """
        return np.asarray(self._qubo_optimizer.solve(op1).x)

    def _update_x1(self, op2: QuadraticProgram) -> (np.ndarray, np.ndarray):
        """Solves the Step2 QuadraticProgram via the continuous optimizer.

        Args:
            op2: the Step2 QuadraticProgram

        Returns:
            A solution of the Step2, as a pair of numpy arrays.
            First array contains the values of decision variables u, and
            second array contains the values of decision variables z.

        """
        vars_op2 = np.asarray(self._continuous_optimizer.solve(op2).x)
        vars_u = vars_op2.take(self._state.continuous_indices)
        vars_z = vars_op2.take(self._state.binary_indices)
        return vars_u, vars_z

    def _update_y(self, op3: QuadraticProgram) -> np.ndarray:
        """Solves the Step3 QuadraticProgram via the continuous optimizer.

        Args:
            op3: the Step3 QuadraticProgram

        Returns:
            A solution of the Step3, as a numpy array.

        """
        return np.asarray(self._continuous_optimizer.solve(op3).x)

    def _get_best_merit_solution(self) -> (np.ndarray, np.ndarray, float):
        """The ADMM solution is that for which the merit value is the min
            * sol: Iterate with the min merit value
            * sol_val: Value of sol, according to the original objective

        Returns:
            A tuple of (binary_vars, continuous_vars, sol_val), where
                * binary_vars: binary variable values with the min merit value
                * continuous_vars: continuous varible values with the min merit value
                * sol_val: Value of the objective function
        """

        it_min_merits = self._state.merits.index(min(self._state.merits))
        binary_vars = self._state.x0_saved[it_min_merits]
        continuous_vars = self._state.u_saved[it_min_merits]
        sol_val = self._state.cost_iterates[it_min_merits]
        return binary_vars, continuous_vars, sol_val

    def _update_lambda_mult(self) -> np.ndarray:
        """
        Updates the values of lambda multiplier, given the updated iterates
        x0, z, and y.

        Returns: The updated array of values of lambda multiplier.

        """
        return self._state.lambda_mult + \
            self._state.rho * (self._state.x0 - self._state.z - self._state.y)

    def _update_rho(self, primal_residual: float, dual_residual: float) -> None:
        """Updating the rho parameter in ADMM.

        Args:
            primal_residual: primal residual
            dual_residual: dual residual
        """

        if self._params.vary_rho == UPDATE_RHO_BY_TEN_PERCENT:
            # Increase rho, to aid convergence.
            if self._state.rho < 1.e+10:
                self._state.rho *= 1.1
        elif self._params.vary_rho == UPDATE_RHO_BY_RESIDUALS:
            if primal_residual > self._params.mu_res * dual_residual:
                self._state.rho = self._params.tau_incr * self._state.rho
            elif dual_residual > self._params.mu_res * primal_residual:
                self._state.rho = self._params.tau_decr * self._state.rho

    def _get_constraint_residual(self) -> float:
        """Compute violation of the constraints of the original problem, as:
            * norm 1 of the body-rhs of eq. constraints
            * -1 * min(body - rhs, 0) for geq constraints
            * max(body - rhs, 0) for leq constraints

        Returns:
            Violation of the constraints as a float value
        """
        solution = self._get_current_solution()
        # equality constraints
        cr_eq = 0
        for constraint in self._state.equality_constraints:
            cr_eq += np.abs(constraint.evaluate(solution) - constraint.rhs)

        # inequality constraints
        cr_ineq = 0
        for constraint in self._state.inequality_constraints:
            sense = -1 if constraint.sense == ConstraintSense.GE else 1
            cr_ineq += max(sense * (constraint.evaluate(solution) - constraint.rhs), 0)

        return cr_eq + cr_ineq

    def _get_merit(self, cost_iterate: float, constraint_residual: float) -> float:
        """Compute merit value associated with the current iterate

        Args:
            cost_iterate: Cost at the certain iteration.
            constraint_residual: Value of violation of the constraints.

        Returns:
            Merit value as a float
        """
        return cost_iterate + self._params.mu_merit * constraint_residual

    def _get_objective_value(self) -> float:
        """Computes the value of the objective function.

        Returns:
            Value of the objective function as a float
        """
        return self._state.op.objective.evaluate(self._get_current_solution())

    def _get_solution_residuals(self, iteration: int) -> (float, float):
        """Compute primal and dual residual.

        Args:
            iteration: Iteration number.

        Returns:
            r, s as primary and dual residuals.
        """
        elements = self._state.x0 - self._state.z - self._state.y
        primal_residual = np.linalg.norm(elements)
        if iteration > 0:
            elements_dual = self._state.z - self._state.z_saved[iteration - 1]
        else:
            elements_dual = self._state.z - self._state.z_init
        dual_residual = self._state.rho * np.linalg.norm(elements_dual)

        return primal_residual, dual_residual<|MERGE_RESOLUTION|>--- conflicted
+++ resolved
@@ -19,30 +19,17 @@
 from typing import List, Optional, Any
 
 import numpy as np
-<<<<<<< HEAD
-from qiskit.optimization.algorithms.cplex_optimizer import CplexOptimizer
-from qiskit.optimization.algorithms.optimization_algorithm import (OptimizationAlgorithm,
-                                                                   OptimizationResult)
-from qiskit.optimization.problems import VarType, ConstraintSense, ObjSense
-from qiskit.optimization.problems.quadratic_program import QuadraticProgram
-=======
-from scipy.linalg import block_diag
-
 from qiskit.optimization import QiskitOptimizationError
 from qiskit.optimization.algorithms.cplex_optimizer import CplexOptimizer
 from qiskit.optimization.algorithms.optimization_algorithm import (OptimizationAlgorithm,
                                                                    OptimizationResult)
 from qiskit.optimization.converters import IntegerToBinary
 from qiskit.optimization.problems import QuadraticProgram, Variable, Constraint
->>>>>>> 76b7c823
 
 UPDATE_RHO_BY_TEN_PERCENT = 0
 UPDATE_RHO_BY_RESIDUALS = 1
 
 logger = logging.getLogger(__name__)
-
-# import sys
-# logging.basicConfig(stream=sys.stdout, level=logging.DEBUG)
 
 
 class ADMMParameters:
@@ -155,7 +142,6 @@
         self.y_saved = []
         self.rho = rho_initial
 
-        # new features
         self.binary_equality_constraints = []  # lin. eq. constraints with bin. vars. only
         self.equality_constraints = []  # all equality constraints
         self.inequality_constraints = []  # all inequality constraints
@@ -255,29 +241,27 @@
         Raises:
             QiskitOptimizationError: If the problem is incompatible with the optimizer.
         """
-<<<<<<< HEAD
-        # debug
-        self._log.debug("Initial problem: %s", problem.print_as_lp_string())
-
-        # we deal with minimization in the optimizer, so turn the problem to minimization
-        problem, sense = self._turn_to_minimization(problem)
-=======
         # check compatibility and raise exception if incompatible
         msg = self.get_compatibility_msg(problem)
         if len(msg) > 0:
             raise QiskitOptimizationError('Incompatible problem: {}'.format(msg))
 
+        # debug
+        self._log.debug("Initial problem: %s", problem.print_as_lp_string())
+
         # map integer variables to binary variables
         int2bin = IntegerToBinary()
-        problem_ = int2bin.encode(problem)
->>>>>>> 76b7c823
+        problem = int2bin.encode(problem)
+
+        # we deal with minimization in the optimizer, so turn the problem to minimization
+        problem, sense = self._turn_to_minimization(problem)
 
         # parse problem and convert to an ADMM specific representation.
-        binary_indices = self._get_variable_indices(problem_, Variable.Type.BINARY)
-        continuous_indices = self._get_variable_indices(problem_, Variable.Type.CONTINUOUS)
+        binary_indices = self._get_variable_indices(problem, Variable.Type.BINARY)
+        continuous_indices = self._get_variable_indices(problem, Variable.Type.CONTINUOUS)
 
         # create our computation state.
-        self._state = ADMMState(problem_, binary_indices,
+        self._state = ADMMState(problem, binary_indices,
                                 continuous_indices, self._params.rho_initial)
 
         # convert optimization problem to a set of matrices and vector that are used
@@ -354,20 +338,16 @@
         objective_value = objective_value * sense
 
         # third parameter is our internal state of computations.
-<<<<<<< HEAD
         result = ADMMOptimizationResult(solution, objective_value, self._state)
-=======
-        result = ADMMOptimizerResult(solution, objective_value, self._state)
+
+        # convert back integer to binary
         result = int2bin.decode(result)
-
->>>>>>> 76b7c823
         # debug
         self._log.debug("solution=%s, objective=%s at iteration=%s",
                         solution, objective_value, iteration)
         return result
 
     @staticmethod
-<<<<<<< HEAD
     def _turn_to_minimization(problem: QuadraticProgram) -> (QuadraticProgram, float):
         """
         Turns the problem to `ObjSense.MINIMIZE` by flipping the sign of the objective function
@@ -390,10 +370,7 @@
         return problem, sense
 
     @staticmethod
-    def _get_variable_indices(op: QuadraticProgram, var_type: VarType) -> List[int]:
-=======
     def _get_variable_indices(op: QuadraticProgram, var_type: Variable.Type) -> List[int]:
->>>>>>> 76b7c823
         """Returns a list of indices of the variables of the specified type.
 
         Args:
@@ -487,79 +464,7 @@
                 # coefficients_as_array
                 q[i, j] = self._state.op.objective.quadratic[var_index_i, var_index_j]
 
-<<<<<<< HEAD
         return q
-=======
-        # flip the sign, according to the optimization sense, e.g. sense == 1 if minimize,
-        # sense == -1 if maximize.
-        return q * self._state.sense
-
-    def _get_c(self, variable_indices: List[int]) -> np.ndarray:
-        """Constructs a vector for the variables with the specified indices from the linear terms
-        in the objective.
-
-        Args:
-            variable_indices: variable indices to look for.
-
-        Returns:
-            A numpy array of the shape(len(variable_indices)).
-        """
-        c = self._state.op.objective.linear.to_array().take(variable_indices)
-        # flip the sign, according to the optimization sense, e.g. sense == 1 if minimize,
-        # sense == -1 if maximize.
-        c *= self._state.sense
-        return c
-
-    def _assign_row_values(self, matrix: List[List[float]], vector: List[float],
-                           constraint_index: int, variable_indices: List[int]):
-        """Appends a row to the specified matrix and vector based on the constraint specified by
-        the index using specified variables.
-
-        Args:
-            matrix: a matrix to extend.
-            vector: a vector to expand.
-            constraint_index: constraint index to look for.
-            variable_indices: variables to look for.
-
-        Returns:
-            None
-        """
-        # assign matrix row, actually pick coefficients at the positions specified in
-        # the variable_indices list
-        row = self._state.op.linear_constraints[constraint_index].linear.to_array().take(
-            variable_indices).tolist()
-
-        matrix.append(row)
-
-        # assign vector row.
-        vector.append(self._state.op.linear_constraints[constraint_index].rhs)
-
-        # flip the sign if constraint is G, we want L constraints.
-        if self._state.op.linear_constraints[constraint_index].sense == Constraint.Sense.GE:
-            # invert the sign to make constraint "L".
-            # we invert only last row/last element
-            matrix[-1] = [-1 * el for el in matrix[-1]]
-            vector[-1] = -1 * vector[-1]
-
-    @staticmethod
-    def _create_ndarrays(matrix: List[List[float]], vector: List[float], size: int) \
-            -> (np.ndarray, np.ndarray):
-        """Converts representation of a matrix and a vector in form of lists to numpy array.
-
-        Args:
-            matrix: matrix to convert.
-            vector: vector to convert.
-            size: size to create matrix and vector.
-
-        Returns:
-            Converted matrix and vector as numpy arrays.
-        """
-        # if we don't have such constraints, return just dummy arrays.
-        if len(matrix) != 0:
-            return np.array(matrix), np.array(vector)
-        else:
-            return np.array([0] * size).reshape((1, -1)), np.zeros(shape=(1,))
->>>>>>> 76b7c823
 
     def _get_a0_b0(self) -> (np.ndarray, np.ndarray):
         """Constructs a matrix and a vector from the constraints in a form of Ax = b, where
@@ -574,66 +479,8 @@
         matrix = []
         vector = []
 
-<<<<<<< HEAD
         for constraint in self._state.binary_equality_constraints:
             row = constraint.linear.to_array().take(self._state.binary_indices).tolist()
-=======
-        index_set = set(self._state.binary_indices)
-        for constraint_index, constraint in enumerate(self._state.op.linear_constraints):
-            # we check only equality constraints here.
-            if constraint.sense != Constraint.Sense.EQ:
-                continue
-
-            constraint_indices = set(
-                self._state.op.linear_constraints[constraint_index].linear.to_dict().keys())
-            # verify that there are only binary variables in the constraint
-            if constraint_indices.issubset(index_set):
-                self._assign_row_values(matrix, vector,
-                                        constraint_index, self._state.binary_indices)
-            else:
-                raise ValueError(
-                    "Linear constraint with the 'E' sense must contain only binary variables, "
-                    "constraint indices: {}, binary variable indices: {}".format(
-                        constraint_indices, self._state.binary_indices))
-
-        return self._create_ndarrays(matrix, vector, len(self._state.binary_indices))
-
-    def _get_inequality_matrix_and_vector(self, variable_indices: List[int]) \
-            -> (List[List[float]], List[float]):
-        """Constructs a matrix and a vector from the constraints in a form of Ax <= b, where
-        x is a vector of variables specified by the indices.
-
-        Args:
-            variable_indices: variable indices to look for.
-
-        Returns:
-            A list based representation of the matrix and the vector.
-        """
-        matrix = []
-        vector = []
-
-        index_set = set(variable_indices)
-        for constraint_index, constraint in enumerate(self._state.op.linear_constraints):
-            if constraint.sense in [Constraint.Sense.EQ]:
-                # TODO: Ranged constraints should be supported
-                continue
-            constraint_indices = set(
-                self._state.op.linear_constraints[constraint_index].linear.to_dict().keys())
-            if constraint_indices.issubset(index_set):
-                self._assign_row_values(matrix, vector, constraint_index, variable_indices)
-
-        return matrix, vector
-
-    def _get_a1_b1(self) -> (np.ndarray, np.ndarray):
-        """Constructs a matrix and a vector from the constraints in a form of Ax <= b, where
-        x is a vector of binary variables.
-
-        Returns:
-            A numpy based representation of the matrix and the vector.
-        """
-        matrix, vector = self._get_inequality_matrix_and_vector(self._state.binary_indices)
-        return self._create_ndarrays(matrix, vector, len(self._state.binary_indices))
->>>>>>> 76b7c823
 
             matrix.append(row)
             vector.append(constraint.rhs)
@@ -645,31 +492,7 @@
             np_matrix = np.array([0] * len(self._state.binary_indices)).reshape((1, -1))
             np_vector = np.zeros(shape=(1,))
 
-<<<<<<< HEAD
         return np_matrix, np_vector
-=======
-        binary_index_set = set(self._state.binary_indices)
-        continuous_index_set = set(self._state.continuous_indices)
-        all_variables = self._state.binary_indices + self._state.continuous_indices
-        for constraint_index, constraint in enumerate(self._state.op.linear_constraints):
-            if constraint.sense in [Constraint.Sense.EQ]:
-                # TODO: Ranged constraints should be supported as well
-                continue
-            # sense either G or L.
-            constraint_indices = set(
-                self._state.op.linear_constraints[constraint_index].linear.to_dict().keys())
-            # we must have a least one binary and one continuous variable,
-            # otherwise it is another type of constraints.
-            if len(constraint_indices & binary_index_set) != 0 and len(
-                    constraint_indices & continuous_index_set) != 0:
-                self._assign_row_values(matrix, vector, constraint_index, all_variables)
-
-        matrix, b_2 = self._create_ndarrays(matrix, vector, len(all_variables))
-        # a2
-        a_2 = matrix[:, 0:len(self._state.binary_indices)]
-        a_3 = matrix[:, len(self._state.binary_indices):]
-        return a_2, a_3, b_2
->>>>>>> 76b7c823
 
     def _create_step1_problem(self) -> QuadraticProgram:
         """Creates a step 1 sub-problem.
@@ -705,14 +528,13 @@
         Returns:
             A newly created optimization problem.
         """
-<<<<<<< HEAD
         op2 = copy.deepcopy(self._state.op)
         # replace binary variables with the continuous ones bound in [0,1]
         # x0(bin) -> z(cts)
         # u (cts) are still there unchanged
         for i, var_index in enumerate(self._state.binary_indices):
             variable = op2.variables[var_index]
-            variable.vartype = VarType.CONTINUOUS
+            variable.vartype = Variable.VarType.CONTINUOUS
             variable.upperbound = 1.
             variable.lowerbound = 0.
             # replacing Q0 objective and take of min/max sense, initially we consider minimization
@@ -724,79 +546,6 @@
         # remove A0 x0 = b0 constraints
         for constraint in self._state.binary_equality_constraints:
             op2.remove_linear_constraint(constraint.name)
-=======
-        op2 = QuadraticProgram()
-
-        continuous_size = len(self._state.continuous_indices)
-        binary_size = len(self._state.binary_indices)
-        continuous_index = 0
-        for variable in self._state.op.variables:
-            if variable.vartype == Variable.Type.CONTINUOUS:
-                op2.continuous_var(name="u0_" + str(continuous_index + 1),
-                                   lowerbound=variable.lowerbound, upperbound=variable.upperbound)
-                continuous_index += 1
-
-        for i in range(binary_size):
-            op2.continuous_var(name="z0_" + str(i + 1), lowerbound=0, upperbound=1.)
-
-        q_z = self._state.rho / 2 * np.eye(binary_size)
-        op2.objective.quadratic = block_diag(self._state.q1, q_z)
-
-        linear_z = -1 * self._state.lambda_mult - self._state.rho * (self._state.x0 - self._state.y)
-        op2.objective.linear = np.concatenate((self._state.c1, linear_z))
-
-        # constraints for z.
-        # A1 z <= b1.
-        constraint_count = self._state.a1.shape[0]
-        for i in range(constraint_count):
-            linear = np.concatenate((np.zeros(continuous_size), self._state.a1[i, :]))
-            op2.linear_constraint(linear=linear, sense=Constraint.Sense.LE, rhs=self._state.b1[i])
-
-        if continuous_size:
-            # A2 z + A3 u <= b2
-            constraint_count = self._state.a2.shape[0]
-            for i in range(constraint_count):
-                linear = np.concatenate((self._state.a3[i, :], self._state.a2[i, :]))
-                op2.linear_constraint(linear=linear,
-                                      sense=Constraint.Sense.LE,
-                                      rhs=self._state.b2[i])
-
-            # A4 u <= b3
-            constraint_count = self._state.a4.shape[0]
-            for i in range(constraint_count):
-                linear = np.concatenate((self._state.a4[i, :], np.zeros(binary_size)))
-                op2.linear_constraint(linear=linear,
-                                      sense=Constraint.Sense.LE,
-                                      rhs=self._state.b3[i])
-
-        # add quadratic constraints for
-        # In the step 2, we basically need to copy all quadratic constraints of the original
-        # problem, and substitute binary variables with variables 0<=z<=1.
-        # The quadratic constraint can have any equality/inequality sign.
-        #
-        #  For example:
-        #  Original problem:
-        #  Quadratic_constraint: x**2 + u**2 <= 1
-        #  Vars: x binary, L <= u <= U
-        #
-        #  Step 2:
-        #  Quadratic_constraint: z**2 + u**2 <= 1
-        #  Vars: 0<=z<=1, L <= u <= U
-        # for linear, quad, sense, rhs \
-        #         in zip(self._state.op.quadratic_constraints.get_linear_components(),
-        #                self._state.op.quadratic_constraints.get_quadratic_components(),
-        #                self._state.op.quadratic_constraints.get_senses(),
-        #                self._state.op.quadratic_constraints.get_rhs()):
-        #     # types in the loop: SparsePair, SparseTriple, character, float
-        #     print(linear, quad, sense, rhs)
-        #     new_linear = SparsePair(ind=self._binary_indices_to_continuous(linear.ins),
-        #                             val=linear.val)
-        #     new_quadratic = SparseTriple(ind1=self._binary_indices_to_continuous(quad.ind1),
-        #                                  ind2=self._binary_indices_to_continuous(quad.ind2),
-        #                                  val=quad.val)
-        #     op2.quadratic_constraints.add(lin_expr=new_linear, quad_expr=new_quadratic,
-        #                                   sense=sense, rhs=rhs)
->>>>>>> 76b7c823
 
         return op2
 
