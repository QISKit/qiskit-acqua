--- conflicted
+++ resolved
@@ -279,12 +279,8 @@
         # map integer variables to binary variables
         from ..converters.integer_to_binary import IntegerToBinary
         int2bin = IntegerToBinary()
-<<<<<<< HEAD
         original_variables = problem.variables
-        problem = int2bin.encode(problem)
-=======
         problem = int2bin.convert(problem)
->>>>>>> 9999b6e4
 
         # we deal with minimization in the optimizer, so turn the problem to minimization
         problem, sense = self._turn_to_minimization(problem)
@@ -372,25 +368,13 @@
 
         # convert back integer to binary
         base_result = OptimizationResult(solution, objective_value, original_variables)
-        base_result = int2bin.decode(base_result)
+        base_result = int2bin.interpret(base_result)
 
         # third parameter is our internal state of computations.
-<<<<<<< HEAD
         result = ADMMOptimizationResult(x=base_result.x, fval=base_result.fval,
                                         variables=base_result.variables,
                                         state=self._state)
 
-=======
-        result = ADMMOptimizationResult(x=solution,
-                                        fval=objective_value,
-                                        state=self._state,
-                                        results={"integer_to_binary_converter": copy.deepcopy(
-                                            int2bin)},
-                                        variables=problem.variables)
-
-        # convert back integer to binary
-        result = cast(ADMMOptimizationResult, int2bin.interpret(result))
->>>>>>> 9999b6e4
         # debug
         self._log.debug("solution=%s, objective=%s at iteration=%s",
                         solution, objective_value, iteration)
