# -*- coding: utf-8 -*-

# This code is part of Qiskit.
#
# (C) Copyright IBM 2020.
#
# This code is licensed under the Apache License, Version 2.0. You may
# obtain a copy of this license in the LICENSE.txt file in the root directory
# of this source tree or at http://www.apache.org/licenses/LICENSE-2.0.
#
# Any modifications or derivative works of this code must retain this
# copyright notice, and modified files need to carry a notice indicating
# that they have been altered from the originals.

"""An implementation of the ADMM algorithm."""
import copy
import logging
import time
import warnings
from typing import List, Optional, Tuple

import numpy as np
from qiskit.aqua.algorithms import NumPyMinimumEigensolver

from .minimum_eigen_optimizer import MinimumEigenOptimizer
from .optimization_algorithm import OptimizationResultStatus, OptimizationAlgorithm, OptimizationResult
from .slsqp_optimizer import SlsqpOptimizer
from ..problems.constraint import Constraint
from ..problems.linear_constraint import LinearConstraint
from ..problems.quadratic_objective import QuadraticObjective
from ..problems.quadratic_program import QuadraticProgram
from ..problems.variable import VarType, Variable

UPDATE_RHO_BY_TEN_PERCENT = 0
UPDATE_RHO_BY_RESIDUALS = 1

logger = logging.getLogger(__name__)


class ADMMParameters:
    """Defines a set of parameters for ADMM optimizer."""

    def __init__(self,
                 rho_initial: float = 10000,
                 factor_c: float = 100000,
                 beta: float = 1000,
                 maxiter: int = 10,
                 tol: float = 1.e-4,
                 max_time: float = np.inf,
                 three_block: bool = True,
                 vary_rho: int = UPDATE_RHO_BY_TEN_PERCENT,
                 tau_incr: float = 2,
                 tau_decr: float = 2,
                 mu_res: float = 10,
                 mu_merit: float = 1000,
                 max_iter: Optional[int] = None) -> None:
        """Defines parameters for ADMM optimizer and their default values.

        Args:
            rho_initial: Initial value of rho parameter of ADMM.
            factor_c: Penalizing factor for equality constraints, when mapping to QUBO.
            beta: Penalization for y decision variables.
            maxiter: Maximum number of iterations for ADMM.
            tol: Tolerance for the residual convergence.
            max_time: Maximum running time (in seconds) for ADMM.
            three_block: Boolean flag to select the 3-block ADMM implementation.
            vary_rho: Flag to select the rule to update rho.
                If set to 0, then rho increases by 10% at each iteration.
                If set to 1, then rho is modified according to primal and dual residuals.
            tau_incr: Parameter used in the rho update (UPDATE_RHO_BY_RESIDUALS).
                The update rule can be found in:
                Boyd, S., Parikh, N., Chu, E., Peleato, B., & Eckstein, J. (2011).
                Distributed optimization and statistical learning via the alternating
                direction method of multipliers.
                Foundations and Trends® in Machine learning, 3(1), 1-122.
            tau_decr: Parameter used in the rho update (UPDATE_RHO_BY_RESIDUALS).
            mu_res: Parameter used in the rho update (UPDATE_RHO_BY_RESIDUALS).
            mu_merit: Penalization for constraint residual. Used to compute the merit values.
            max_iter: Deprecated, use maxiter.
        """
        super().__init__()
        if max_iter is not None:
            warnings.warn('The max_iter parameter is deprecated as of '
                          '0.8.0 and will be removed no sooner than 3 months after the release. '
                          'You should use maxiter instead.',
                          DeprecationWarning)
            maxiter = max_iter
        self.mu_merit = mu_merit
        self.mu_res = mu_res
        self.tau_decr = tau_decr
        self.tau_incr = tau_incr
        self.vary_rho = vary_rho
        self.three_block = three_block
        self.max_time = max_time
        self.tol = tol
        self.maxiter = maxiter
        self.factor_c = factor_c
        self.beta = beta
        self.rho_initial = rho_initial

    def __repr__(self) -> str:
        props = ", ".join(["{}={}".format(key, value) for (key, value) in vars(self).items()])
        return "{0}({1})".format(type(self).__name__, props)


class ADMMState:
    """Internal computation state of the ADMM implementation.

    The state keeps track of various variables are stored that are being updated during problem
    solving. The values are relevant to the problem being solved. The state is recreated for each
    optimization problem. State is returned as the third value.
    """

    def __init__(self,
                 op: QuadraticProgram,
                 rho_initial: float) -> None:
        """
        Args:
            op: The optimization problem being solved.
            rho_initial: Initial value of the rho parameter.
        """
        super().__init__()

        # Optimization problem itself
        self.op = op
        # Indices of the variables
        self.binary_indices = None  # type: Optional[List[int]]
        self.continuous_indices = None  # type: Optional[List[int]]
        self.step1_absolute_indices = None  # type: Optional[List[int]]
        self.step1_relative_indices = None  # type: Optional[List[int]]

        # define heavily used matrix, they are used at each iteration, so let's cache them,
        # they are np.ndarrays
        # pylint:disable=invalid-name
        # objective
        self.q0 = None  # type: Optional[np.ndarray]
        self.c0 = None  # type: Optional[np.ndarray]
        self.q1 = None  # type: Optional[np.ndarray]
        self.c1 = None  # type: Optional[np.ndarray]
        # constraints
        self.a0 = None  # type: Optional[np.ndarray]
        self.b0 = None  # type: Optional[np.ndarray]

        # These are the parameters that are updated in the ADMM iterations.
        self.u = np.zeros(op.get_num_continuous_vars())
        binary_size = op.get_num_binary_vars()
        self.x0 = np.zeros(binary_size)
        self.z = np.zeros(binary_size)
        self.z_init = self.z
        self.y = np.zeros(binary_size)
        self.lambda_mult = np.zeros(binary_size)

        # The following structures store quantities obtained in each ADMM iteration.
        self.cost_iterates = []  # type: List[float]
        self.residuals = []  # type: List[float]
        self.dual_residuals = []  # type: List[float]
        self.cons_r = []  # type: List[float]
        self.merits = []  # type: List[float]
        self.lambdas = []  # type: List[float]
        self.x0_saved = []  # type: List[np.ndarray]
        self.u_saved = []  # type: List[np.ndarray]
        self.z_saved = []  # type: List[np.ndarray]
        self.y_saved = []  # type: List[np.ndarray]
        self.rho = rho_initial

        # lin. eq. constraints with bin. vars. only
        self.binary_equality_constraints = []  # type: List[LinearConstraint]
        # all equality constraints
        self.equality_constraints = []  # type: List[Constraint]
        # all inequality constraints
        self.inequality_constraints = []  # type: List[Constraint]


class ADMMOptimizationResult(OptimizationResult):
    """ ADMMOptimization Result."""

    def __init__(self, x: np.ndarray, fval: float, variables: List[Variable],
                 state: ADMMState) -> None:
        """
        Args:
            x: the optimal value found by ADMM.
            fval: the optimal function value.
            variables: the list of variables of the optimization problem.
            state: the internal computation state of ADMM.
        """
        super().__init__(x=x, fval=fval, variables=variables, raw_results=state)

    @property
    def state(self) -> ADMMState:
        """ returns state """
        return self._raw_results


class ADMMOptimizer(OptimizationAlgorithm):
    """An implementation of the ADMM-based heuristic.

    This algorithm is introduced in [1].

    **References:**

    [1] Gambella, C., & Simonetto, A. (2020). Multi-block ADMM Heuristics for Mixed-Binary
        Optimization on Classical and Quantum Computers. arXiv preprint arXiv:2001.02069.
    """

    def __init__(self, qubo_optimizer: Optional[OptimizationAlgorithm] = None,
                 continuous_optimizer: Optional[OptimizationAlgorithm] = None,
                 params: Optional[ADMMParameters] = None) -> None:
        """
        Args:
            qubo_optimizer: An instance of OptimizationAlgorithm that can effectively solve
                QUBO problems. If not specified then :class:`MinimumEigenOptimizer` initialized
                with an instance of :class:`NumPyMinimumEigensolver` will be used.
            continuous_optimizer: An instance of OptimizationAlgorithm that can solve
                continuous problems. If not specified then :class:`SlsqpOptimizer` will be used.
            params: An instance of ADMMParameters.
        """
        super().__init__()
        self._log = logging.getLogger(__name__)

        # create default params if not present
        self._params = params or ADMMParameters()

        # create optimizers if not specified
        self._qubo_optimizer = qubo_optimizer or MinimumEigenOptimizer(NumPyMinimumEigensolver())
        self._continuous_optimizer = continuous_optimizer or SlsqpOptimizer()

        # internal state where we'll keep intermediate solution
        # here, we just declare the class variable, the variable is initialized in kept in
        # the solve method.
        self._state = None  # type: Optional[ADMMState]

    def get_compatibility_msg(self, problem: QuadraticProgram) -> Optional[str]:
        """Checks whether a given problem can be solved with the optimizer implementing this method.

        Args:
            problem: The optimization problem to check compatibility.

        Returns:
            Returns True if the problem is compatible, otherwise raises an error.

        Raises:
            QiskitOptimizationError: If the problem is not compatible with the ADMM optimizer.
        """

        msg = ''

        # 1. get bin/int and continuous variable indices
        bin_int_indices = self._get_variable_indices(problem, Variable.Type.BINARY)
        continuous_indices = self._get_variable_indices(problem, Variable.Type.CONTINUOUS)

        # 2. binary and continuous variables are separable in objective
        for bin_int_index in bin_int_indices:
            for continuous_index in continuous_indices:
                coeff = problem.objective.quadratic[bin_int_index, continuous_index]
                if coeff != 0:
                    # binary and continuous vars are mixed.
                    msg += 'Binary and continuous variables are not separable in the objective. '

        # if an error occurred, return error message, otherwise, return None
        return msg

    def solve(self, problem: QuadraticProgram) -> ADMMOptimizationResult:
        """Tries to solves the given problem using ADMM algorithm.

        Args:
            problem: The problem to be solved.

        Returns:
            The result of the optimizer applied to the problem.

        Raises:
            QiskitOptimizationError: If the problem is not compatible with the ADMM optimizer.
        """
        self._verify_compatibility(problem)

        # debug
        self._log.debug("Initial problem: %s", problem.export_as_lp_string())

        # map integer variables to binary variables
        from ..converters.integer_to_binary import IntegerToBinary
        int2bin = IntegerToBinary()
        original_variables = problem.variables
        problem = int2bin.convert(problem)

        # we deal with minimization in the optimizer, so turn the problem to minimization
        problem, sense = self._turn_to_minimization(problem)

        # create our computation state.
        self._state = ADMMState(problem, self._params.rho_initial)

        # parse problem and convert to an ADMM specific representation.
        self._state.binary_indices = self._get_variable_indices(problem, Variable.Type.BINARY)
        self._state.continuous_indices = self._get_variable_indices(problem,
                                                                    Variable.Type.CONTINUOUS)

        # convert optimization problem to a set of matrices and vector that are used
        # at each iteration.
        self._convert_problem_representation()

        start_time = time.time()
        # we have not stated our computations yet, so elapsed time initialized as zero.
        elapsed_time = 0.0
        iteration = 0
        residual = 1.e+2

        while (iteration < self._params.maxiter and residual > self._params.tol) \
                and (elapsed_time < self._params.max_time):
            if self._state.step1_absolute_indices:
                op1 = self._create_step1_problem()
                self._state.x0 = self._update_x0(op1)
                # debug
                self._log.debug("Step 1 sub-problem: %s", op1.export_as_lp_string())
            # else, no binary variables exist, and no update to be done in this case.
            # debug
            self._log.debug("x0=%s", self._state.x0)

            op2 = self._create_step2_problem()
            self._state.u, self._state.z = self._update_x1(op2)
            # debug
            self._log.debug("Step 2 sub-problem: %s", op2.export_as_lp_string())
            self._log.debug("u=%s", self._state.u)
            self._log.debug("z=%s", self._state.z)

            if self._params.three_block:
                if self._state.binary_indices:
                    op3 = self._create_step3_problem()
                    self._state.y = self._update_y(op3)
                    # debug
                    self._log.debug("Step 3 sub-problem: %s", op3.export_as_lp_string())
                # debug
                self._log.debug("y=%s", self._state.y)

            self._state.lambda_mult = self._update_lambda_mult()
            # debug
            self._log.debug("lambda: %s", self._state.lambda_mult)

            cost_iterate = self._get_objective_value()
            constraint_residual = self._get_constraint_residual()
            residual, dual_residual = self._get_solution_residuals(iteration)
            merit = self._get_merit(cost_iterate, constraint_residual)
            # debug
            self._log.debug("cost_iterate=%s, cr=%s, merit=%s",
                            cost_iterate, constraint_residual, merit)

            # costs are saved with their original sign.
            self._state.cost_iterates.append(cost_iterate)
            self._state.residuals.append(residual)
            self._state.dual_residuals.append(dual_residual)
            self._state.cons_r.append(constraint_residual)
            self._state.merits.append(merit)
            self._state.lambdas.append(np.linalg.norm(self._state.lambda_mult))

            self._state.x0_saved.append(self._state.x0)
            self._state.u_saved.append(self._state.u)
            self._state.z_saved.append(self._state.z)
            self._state.z_saved.append(self._state.y)

            self._update_rho(residual, dual_residual)

            iteration += 1
            elapsed_time = time.time() - start_time

        binary_vars, continuous_vars, objective_value = self._get_best_merit_solution()
        solution = self._revert_solution_indexes(binary_vars, continuous_vars)

        # flip the objective sign again if required
        objective_value = objective_value * sense

        # convert back integer to binary
        base_result = OptimizationResult(solution, objective_value, original_variables)
        base_result = int2bin.interpret(base_result)

        # third parameter is our internal state of computations.
        result = ADMMOptimizationResult(x=base_result.x, fval=base_result.fval,
                                        variables=base_result.variables,
                                        state=self._state)

<<<<<<< HEAD
        # convert back integer to binary
        result = cast(ADMMOptimizationResult, int2bin.decode(result))

        # check for feasibility
        if QuadraticProgram.is_feasible(problem, result.x):
            result.status = OptimizationResultStatus.SUCCESS
        else:
            result.status = OptimizationResultStatus.INFEASIBLE

=======
>>>>>>> e13728e6
        # debug
        self._log.debug("solution=%s, objective=%s at iteration=%s",
                        solution, objective_value, iteration)
        return result

    @staticmethod
    def _turn_to_minimization(problem: QuadraticProgram) -> Tuple[QuadraticProgram, float]:
        """
        Turns the problem to `ObjSense.MINIMIZE` by flipping the sign of the objective function
        if initially it is `ObjSense.MAXIMIZE`. Otherwise returns the original problem.

        Args:
            problem: a problem to turn to minimization.

        Returns:
            A copy of the problem if sign flip is required, otherwise the original problem and
            the original sense of the problem in the numerical representation.
        """
        sense = problem.objective.sense.value
        if problem.objective.sense == QuadraticObjective.Sense.MAXIMIZE:
            problem = copy.deepcopy(problem)
            problem.objective.sense = QuadraticObjective.Sense.MINIMIZE
            problem.objective.constant = (-1) * problem.objective.constant
            problem.objective.linear = (-1) * problem.objective.linear.coefficients
            problem.objective.quadratic = (-1) * problem.objective.quadratic.coefficients
        return problem, sense

    @staticmethod
    def _get_variable_indices(op: QuadraticProgram, var_type: VarType) -> List[int]:
        """Returns a list of indices of the variables of the specified type.

        Args:
            op: Optimization problem.
            var_type: type of variables to look for.

        Returns:
            List of indices.
        """
        indices = []
        for i, variable in enumerate(op.variables):
            if variable.vartype == var_type:
                indices.append(i)

        return indices

    def _get_current_solution(self) -> np.ndarray:
        """
        Returns current solution of the problem.

        Returns:
            An array of the current solution.
        """
        return self._revert_solution_indexes(self._state.x0, self._state.u)

    def _revert_solution_indexes(self, binary_vars: np.ndarray, continuous_vars: np.ndarray) \
            -> np.ndarray:
        """Constructs a solution array where variables are stored in the correct order.

        Args:
            binary_vars: solution for binary variables
            continuous_vars: solution for continuous variables

        Returns:
            A solution array.
        """
        solution = np.zeros(len(self._state.binary_indices) + len(self._state.continuous_indices))
        # restore solution at the original index location
        solution.put(self._state.binary_indices, binary_vars)
        solution.put(self._state.continuous_indices, continuous_vars)
        return solution

    def _convert_problem_representation(self) -> None:
        """Converts problem representation into set of matrices and vectors."""
        binary_var_indices = set(self._state.binary_indices)
        # separate constraints
        for l_constraint in self._state.op.linear_constraints:
            if l_constraint.sense == Constraint.Sense.EQ:
                self._state.equality_constraints.append(l_constraint)

                # verify that there are only binary variables in the constraint
                # this is to build A0, b0 in step 1
                constraint_var_indices = set(l_constraint.linear.to_dict().keys())
                if constraint_var_indices.issubset(binary_var_indices):
                    self._state.binary_equality_constraints.append(l_constraint)

            elif l_constraint.sense in (Constraint.Sense.LE, Constraint.Sense.GE):
                self._state.inequality_constraints.append(l_constraint)

        # separate quadratic constraints into eq and non-eq
        for q_constraint in self._state.op.quadratic_constraints:
            if q_constraint.sense == Constraint.Sense.EQ:
                self._state.equality_constraints.append(q_constraint)
            elif q_constraint.sense in (Constraint.Sense.LE, Constraint.Sense.GE):
                self._state.inequality_constraints.append(q_constraint)

        # separately keep binary variables that are for step 1 only
        # temp variables are due to limit of 100 chars per line
        step1_absolute_indices, step1_relative_indices = self._get_step1_indices()
        self._state.step1_absolute_indices = step1_absolute_indices
        self._state.step1_relative_indices = step1_relative_indices

        # objective
        self._state.q0 = self._get_q(self._state.step1_absolute_indices)
        c0_vec = self._state.op.objective.linear.to_array()[self._state.step1_absolute_indices]
        self._state.c0 = c0_vec
        self._state.q1 = self._get_q(self._state.continuous_indices)
        self._state.c1 = self._state.op.objective.linear.to_array()[self._state.continuous_indices]
        # equality constraints with binary vars only
        self._state.a0, self._state.b0 = self._get_a0_b0()

    def _get_step1_indices(self) -> Tuple[List[int], List[int]]:
        """
        Constructs two arrays of absolute (pointing to the original problem) and relative (pointing
        to the list of all binary variables) indices of the variables considered
        to be included in the step1(QUBO) problem.

        Returns: A tuple of lists with absolute and relative indices
        """
        # here we keep binary indices from the original problem
        step1_absolute_indices = []

        # iterate over binary variables and put all binary variables mentioned in the objective
        # to the array for the step1
        for binary_index in self._state.binary_indices:
            # here we check if this binary variable present in the objective
            # either in the linear or quadratic terms
            if self._state.op.objective.linear[binary_index] != 0 or np.abs(
                    self._state.op.objective.quadratic.coefficients[binary_index, :]).sum() != 0:
                # add the variable if it was not added before
                if binary_index not in step1_absolute_indices:
                    step1_absolute_indices.append(binary_index)

        # compute all unverified binary variables (the variables that are present in constraints
        # but not in objective):
        #   rest variables := all binary variables - already verified for step 1
        rest_binary = set(self._state.binary_indices).difference(step1_absolute_indices)

        # verify if an equality contains binary variables
        for constraint in self._state.binary_equality_constraints:
            for binary_index in list(rest_binary):
                if constraint.linear[binary_index] > 0 \
                        and binary_index not in step1_absolute_indices:
                    # a binary variable with the binary_index is present in this constraint
                    step1_absolute_indices.append(binary_index)

        # we want to preserve order of the variables but this order could be broken by adding
        # a variable in the previous for loop.
        step1_absolute_indices.sort()

        # compute relative indices, these indices are used when we generate step1 and
        # update variables on step1.
        # on step1 we solve for a subset of all binary variables,
        # so we want to operate only these indices
        step1_relative_indices = []
        relative_index = 0
        # for each binary variable that comes from lin.eq/obj and which is denoted by abs_index
        for abs_index in step1_absolute_indices:
            found = False
            # we want to find relative index of a variable the comes from linear constraints
            # or objective across all binary variables
            for j in range(relative_index, len(self._state.binary_indices)):
                if self._state.binary_indices[j] == abs_index:
                    found = True
                    relative_index = j
                    break
            if found:
                step1_relative_indices.append(relative_index)
            else:
                raise ValueError("No relative index found!")

        return step1_absolute_indices, step1_relative_indices

    def _get_q(self, variable_indices: List[int]) -> np.ndarray:
        """Constructs a quadratic matrix for the variables with the specified indices
        from the quadratic terms in the objective.

        Args:
            variable_indices: variable indices to look for.

        Returns:
            A matrix as a numpy array of the shape(len(variable_indices), len(variable_indices)).
        """
        size = len(variable_indices)
        q = np.zeros(shape=(size, size))
        # fill in the matrix
        # in fact we use re-indexed variables
        # we build upper triangular matrix to avoid doubling of the coefficients
        for i in range(0, size):
            for j in range(i, size):
                q[i, j] = \
                    self._state.op.objective.quadratic[variable_indices[i], variable_indices[j]]

        return q

    def _get_a0_b0(self) -> Tuple[np.ndarray, np.ndarray]:
        """Constructs a matrix and a vector from the constraints in a form of Ax = b, where
        x is a vector of binary variables.

        Returns:
            Corresponding matrix and vector as numpy arrays.

        Raises:
            ValueError: if the problem is not suitable for this optimizer.
        """
        matrix = []
        vector = []

        for constraint in self._state.binary_equality_constraints:
            row = constraint.linear.to_array().take(self._state.step1_absolute_indices).tolist()

            matrix.append(row)
            vector.append(constraint.rhs)

        if len(matrix) != 0:
            np_matrix = np.array(matrix)
            np_vector = np.array(vector)
        else:
            np_matrix = np.array([0] * len(self._state.step1_absolute_indices)).reshape((1, -1))
            np_vector = np.zeros(shape=(1,))

        return np_matrix, np_vector

    def _create_step1_problem(self) -> QuadraticProgram:
        """Creates a step 1 sub-problem.

        Returns:
            A newly created optimization problem.
        """
        op1 = QuadraticProgram()

        binary_size = len(self._state.step1_absolute_indices)
        # create the same binary variables.
        for i in range(binary_size):
            name = self._state.op.variables[self._state.step1_absolute_indices[i]].name
            op1.binary_var(name=name)

        # prepare and set quadratic objective.
        quadratic_objective = self._state.q0 + \
            self._params.factor_c / 2 * np.dot(self._state.a0.transpose(), self._state.a0) +\
            self._state.rho / 2 * np.eye(binary_size)
        op1.objective.quadratic = quadratic_objective

        # prepare and set linear objective.
        linear_objective = self._state.c0 - \
            self._params.factor_c * np.dot(self._state.b0, self._state.a0) + \
            self._state.rho * (- self._state.y[self._state.step1_relative_indices] -
                               self._state.z[self._state.step1_relative_indices]) + \
            self._state.lambda_mult[self._state.step1_relative_indices]

        op1.objective.linear = linear_objective
        return op1

    def _create_step2_problem(self) -> QuadraticProgram:
        """Creates a step 2 sub-problem.

        Returns:
            A newly created optimization problem.
        """
        op2 = copy.deepcopy(self._state.op)
        # replace binary variables with the continuous ones bound in [0,1]
        # x0(bin) -> z(cts)
        # u (cts) are still there unchanged
        for i, var_index in enumerate(self._state.binary_indices):
            variable = op2.variables[var_index]
            variable.vartype = Variable.Type.CONTINUOUS
            variable.upperbound = 1.
            variable.lowerbound = 0.
            # replacing Q0 objective and take of min/max sense, initially we consider minimization
            op2.objective.quadratic[var_index, var_index] = self._state.rho / 2
            # replacing linear objective
            op2.objective.linear[var_index] = -1 * self._state.lambda_mult[i] - self._state.rho * \
                (self._state.x0[i] - self._state.y[i])

        # remove A0 x0 = b0 constraints
        for constraint in self._state.binary_equality_constraints:
            op2.remove_linear_constraint(constraint.name)

        return op2

    def _create_step3_problem(self) -> QuadraticProgram:
        """Creates a step 3 sub-problem.

        Returns:
            A newly created optimization problem.
        """
        op3 = QuadraticProgram()
        # add y variables.
        binary_size = len(self._state.binary_indices)
        for i in range(binary_size):
            name = self._state.op.variables[self._state.binary_indices[i]].name
            op3.continuous_var(lowerbound=-np.inf, upperbound=np.inf, name=name)

        # set quadratic objective y
        quadratic_y = self._params.beta / 2 * np.eye(binary_size) + \
            self._state.rho / 2 * np.eye(binary_size)
        op3.objective.quadratic = quadratic_y

        # set linear objective for y
        linear_y = - self._state.lambda_mult - self._state.rho * (self._state.x0 - self._state.z)
        op3.objective.linear = linear_y

        return op3

    def _update_x0(self, op1: QuadraticProgram) -> np.ndarray:
        """Solves the Step1 QuadraticProgram via the qubo optimizer.

        Args:
            op1: the Step1 QuadraticProgram.

        Returns:
            A solution of the Step1, as a numpy array.
        """
        x0_all_binaries = np.zeros(len(self._state.binary_indices))
        x0_qubo = np.asarray(self._qubo_optimizer.solve(op1).x)
        x0_all_binaries[self._state.step1_relative_indices] = x0_qubo
        return x0_all_binaries

    def _update_x1(self, op2: QuadraticProgram) -> Tuple[np.ndarray, np.ndarray]:
        """Solves the Step2 QuadraticProgram via the continuous optimizer.

        Args:
            op2: the Step2 QuadraticProgram

        Returns:
            A solution of the Step2, as a pair of numpy arrays.
            First array contains the values of decision variables u, and
            second array contains the values of decision variables z.

        """
        vars_op2 = np.asarray(self._continuous_optimizer.solve(op2).x)
        vars_u = vars_op2.take(self._state.continuous_indices)
        vars_z = vars_op2.take(self._state.binary_indices)
        return vars_u, vars_z

    def _update_y(self, op3: QuadraticProgram) -> np.ndarray:
        """Solves the Step3 QuadraticProgram via the continuous optimizer.

        Args:
            op3: the Step3 QuadraticProgram

        Returns:
            A solution of the Step3, as a numpy array.

        """
        return np.asarray(self._continuous_optimizer.solve(op3).x)

    def _get_best_merit_solution(self) -> Tuple[np.ndarray, np.ndarray, float]:
        """The ADMM solution is that for which the merit value is the min
            * sol: Iterate with the min merit value
            * sol_val: Value of sol, according to the original objective

        Returns:
            A tuple of (binary_vars, continuous_vars, sol_val), where
                * binary_vars: binary variable values with the min merit value
                * continuous_vars: continuous variable values with the min merit value
                * sol_val: Value of the objective function
        """

        it_min_merits = self._state.merits.index(min(self._state.merits))
        binary_vars = self._state.x0_saved[it_min_merits]
        continuous_vars = self._state.u_saved[it_min_merits]
        sol_val = self._state.cost_iterates[it_min_merits]
        return binary_vars, continuous_vars, sol_val

    def _update_lambda_mult(self) -> np.ndarray:
        """
        Updates the values of lambda multiplier, given the updated iterates
        x0, z, and y.

        Returns: The updated array of values of lambda multiplier.

        """
        return self._state.lambda_mult + \
            self._state.rho * (self._state.x0 - self._state.z - self._state.y)

    def _update_rho(self, primal_residual: float, dual_residual: float) -> None:
        """Updating the rho parameter in ADMM.

        Args:
            primal_residual: primal residual
            dual_residual: dual residual
        """

        if self._params.vary_rho == UPDATE_RHO_BY_TEN_PERCENT:
            # Increase rho, to aid convergence.
            if self._state.rho < 1.e+10:
                self._state.rho *= 1.1
        elif self._params.vary_rho == UPDATE_RHO_BY_RESIDUALS:
            if primal_residual > self._params.mu_res * dual_residual:
                self._state.rho = self._params.tau_incr * self._state.rho
            elif dual_residual > self._params.mu_res * primal_residual:
                self._state.rho = self._params.tau_decr * self._state.rho

    def _get_constraint_residual(self) -> float:
        """Compute violation of the constraints of the original problem, as:
            * norm 1 of the body-rhs of eq. constraints
            * -1 * min(body - rhs, 0) for geq constraints
            * max(body - rhs, 0) for leq constraints

        Returns:
            Violation of the constraints as a float value
        """
        solution = self._get_current_solution()
        # equality constraints
        cr_eq = 0
        for constraint in self._state.equality_constraints:
            cr_eq += np.abs(constraint.evaluate(solution) - constraint.rhs)

        # inequality constraints
        cr_ineq = 0.0
        for constraint in self._state.inequality_constraints:
            sense = -1.0 if constraint.sense == Constraint.Sense.GE else 1.0
            cr_ineq += max(sense * (constraint.evaluate(solution) - constraint.rhs), 0.0)

        return cr_eq + cr_ineq

    def _get_merit(self, cost_iterate: float, constraint_residual: float) -> float:
        """Compute merit value associated with the current iterate

        Args:
            cost_iterate: Cost at the certain iteration.
            constraint_residual: Value of violation of the constraints.

        Returns:
            Merit value as a float
        """
        return cost_iterate + self._params.mu_merit * constraint_residual

    def _get_objective_value(self) -> float:
        """Computes the value of the objective function.

        Returns:
            Value of the objective function as a float
        """
        return self._state.op.objective.evaluate(self._get_current_solution())

    def _get_solution_residuals(self, iteration: int) -> Tuple[float, float]:
        """Compute primal and dual residual.

        Args:
            iteration: Iteration number.

        Returns:
            r, s as primary and dual residuals.
        """
        elements = self._state.x0 - self._state.z - self._state.y
        primal_residual = np.linalg.norm(elements)
        if iteration > 0:
            elements_dual = self._state.z - self._state.z_saved[iteration - 1]
        else:
            elements_dual = self._state.z - self._state.z_init
        dual_residual = self._state.rho * np.linalg.norm(elements_dual)

        return primal_residual, dual_residual

    @property
    def parameters(self) -> ADMMParameters:
        """Returns current parameters of the optimizer.

        Returns:
            The parameters.
        """
        return self._params

    @parameters.setter
    def parameters(self, params: ADMMParameters) -> None:
        """Sets the parameters of the optimizer.

        Args:
            params: New parameters to set.
        """
        self._params = params<|MERGE_RESOLUTION|>--- conflicted
+++ resolved
@@ -375,7 +375,6 @@
                                         variables=base_result.variables,
                                         state=self._state)
 
-<<<<<<< HEAD
         # convert back integer to binary
         result = cast(ADMMOptimizationResult, int2bin.decode(result))
 
@@ -385,8 +384,6 @@
         else:
             result.status = OptimizationResultStatus.INFEASIBLE
 
-=======
->>>>>>> e13728e6
         # debug
         self._log.debug("solution=%s, objective=%s at iteration=%s",
                         solution, objective_value, iteration)
