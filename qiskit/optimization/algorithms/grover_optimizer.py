--- conflicted
+++ resolved
@@ -26,15 +26,11 @@
 from qiskit.aqua.algorithms.amplitude_amplifiers.grover import Grover
 from qiskit.aqua.components.initial_states import Custom
 from qiskit.aqua.components.oracles import CustomCircuitOracle
-<<<<<<< HEAD
+from qiskit.providers import BaseBackend
+from qiskit.circuit.library import QuadraticForm
 from .optimization_algorithm import (OptimizationResultStatus, OptimizationAlgorithm,
                                      OptimizationResult)
-=======
-from qiskit.circuit.library import QuadraticForm
-from qiskit.providers import BaseBackend
-from .optimization_algorithm import OptimizationAlgorithm, OptimizationResult
 from ..converters.quadratic_program_to_qubo import QuadraticProgramToQubo
->>>>>>> 9317baba
 from ..problems import Variable
 from ..problems.quadratic_program import QuadraticProgram
 
@@ -279,12 +275,8 @@
 
         return GroverOptimizationResult(x=result.x, fval=result.fval, variables=result.variables,
                                         operation_counts=operation_count, n_input_qubits=n_key,
-<<<<<<< HEAD
-                                        n_output_qubits=n_value, status=status)
-=======
                                         n_output_qubits=n_value, intermediate_fval=fval,
-                                        threshold=threshold)
->>>>>>> 9317baba
+                                        threshold=threshold, status=status)
 
     def _measure(self, circuit: QuantumCircuit) -> str:
         """Get probabilities from the given backend, and picks a random outcome."""
@@ -348,12 +340,8 @@
 
     def __init__(self, x: Union[List[float], np.ndarray], fval: float, variables: List[Variable],
                  operation_counts: Dict[int, Dict[str, int]], n_input_qubits: int,
-<<<<<<< HEAD
-                 n_output_qubits: int,
+                 n_output_qubits: int, intermediate_fval: float, threshold: float,
                  status: OptimizationResultStatus) -> None:
-=======
-                 n_output_qubits: int, intermediate_fval: float, threshold: float) -> None:
->>>>>>> 9317baba
         """
         Constructs a result object with the specific Grover properties.
 
@@ -364,13 +352,10 @@
             operation_counts: The counts of each operation performed per iteration.
             n_input_qubits: The number of qubits used to represent the input.
             n_output_qubits: The number of qubits used to represent the output.
-<<<<<<< HEAD
-            status: the termination status of the optimization algorithm.
-=======
             intermediate_fval: The intermediate value of the objective function of the solution,
                 that is expected to be identical with ``fval``.
             threshold: The threshold of Grover algorithm.
->>>>>>> 9317baba
+            status: the termination status of the optimization algorithm.
         """
         super().__init__(x, fval, variables, None, status)
         self._operation_counts = operation_counts
