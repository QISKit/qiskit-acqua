--- conflicted
+++ resolved
@@ -20,13 +20,8 @@
 import math
 
 import numpy as np
-<<<<<<< HEAD
 from qiskit import QuantumCircuit, QuantumRegister
 from qiskit.circuit.library import QuadraticForm
-=======
-
-from qiskit import QuantumCircuit
->>>>>>> 9999b6e4
 from qiskit.providers import BaseBackend
 from qiskit.aqua import QuantumInstance, aqua_globals
 from qiskit.aqua.algorithms.amplitude_amplifiers.grover import Grover
