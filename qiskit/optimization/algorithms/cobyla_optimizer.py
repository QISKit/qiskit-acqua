# -*- coding: utf-8 -*-

# This code is part of Qiskit.
#
# (C) Copyright IBM 2020.
#
# This code is licensed under the Apache License, Version 2.0. You may
# obtain a copy of this license in the LICENSE.txt file in the root directory
# of this source tree or at http://www.apache.org/licenses/LICENSE-2.0.
#
# Any modifications or derivative works of this code must retain this
# copyright notice, and modified files need to carry a notice indicating
# that they have been altered from the originals.

"""The COBYLA optimizer wrapped to be used within Qiskit's optimization module."""

from typing import Optional, cast, List

import numpy as np
from scipy.optimize import fmin_cobyla

from .multistart_optimizer import MultiStartOptimizer
from .optimization_algorithm import OptimizationResult
from ..problems.quadratic_program import QuadraticProgram
from ..problems.constraint import Constraint
from ..exceptions import QiskitOptimizationError
from ..infinity import INFINITY


class CobylaOptimizer(MultiStartOptimizer):
    """The SciPy COBYLA optimizer wrapped as an Qiskit :class:`OptimizationAlgorithm`.

    This class provides a wrapper for ``scipy.optimize.fmin_cobyla``
    (https://docs.scipy.org/doc/scipy-0.14.0/reference/generated/scipy.optimize.fmin_cobyla.html)
    to be used within the optimization module.
    The arguments for ``fmin_cobyla`` are passed via the constructor.

    Examples:
        >>> from qiskit.optimization.problems import QuadraticProgram
        >>> from qiskit.optimization.algorithms import CobylaOptimizer
        >>> problem = QuadraticProgram()
        >>> # specify problem here
        >>> optimizer = CobylaOptimizer()
        >>> result = optimizer.solve(problem)
    """

    def __init__(self, rhobeg: float = 1.0, rhoend: float = 1e-4, maxfun: int = 1000,
                 disp: Optional[int] = None, catol: float = 2e-4, trials: int = 1,
                 clip: float = 100.) -> None:
        """Initializes the CobylaOptimizer.

        This initializer takes the algorithmic parameters of COBYLA and stores them for later use
        of ``fmin_cobyla`` when :meth:`solve` is invoked.
        This optimizer can be applied to find a (local) optimum for problems consisting of only
        continuous variables.

        Args:
            rhobeg: Reasonable initial changes to the variables.
            rhoend: Final accuracy in the optimization (not precisely guaranteed).
                This is a lower bound on the size of the trust region.
            disp: Controls the frequency of output; 0 implies no output.
                Feasible values are {0, 1, 2, 3}.
            maxfun: Maximum number of function evaluations.
            catol: Absolute tolerance for constraint violations.
            trials: The number of trials for multi-start method. The first trial is solved with
                the initial guess of zero. If more than one trial is specified then
                initial guesses are uniformly drawn from ``[lowerbound, upperbound]``
                with potential clipping.
            clip: Clipping parameter for the initial guesses in the multi-start method.
                If a variable is unbounded then the lower bound and/or upper bound are replaced
                with the ``-clip`` or ``clip`` values correspondingly for the initial guesses.
        """

        super().__init__(trials, clip)
        self._rhobeg = rhobeg
        self._rhoend = rhoend
        self._maxfun = maxfun
        self._disp = disp
        self._catol = catol

    def get_compatibility_msg(self, problem: QuadraticProgram) -> str:
        """Checks whether a given problem can be solved with this optimizer.

        Checks whether the given problem is compatible, i.e., whether the problem contains only
        continuous variables, and otherwise, returns a message explaining the incompatibility.

        Args:
            problem: The optimization problem to check compatibility.

        Returns:
            Returns a string describing the incompatibility.
        """
        # check whether there are variables of type other than continuous
        if len(problem.variables) > problem.get_num_continuous_vars():
            return 'The COBYLA optimizer supports only continuous variables'

        return ''

    def solve(self, problem: QuadraticProgram) -> OptimizationResult:
        """Tries to solves the given problem using the optimizer.

        Runs the optimizer to try to solve the optimization problem.

        Args:
            problem: The problem to be solved.

        Returns:
            The result of the optimizer applied to the problem.

        Raises:
            QiskitOptimizationError: If the problem is incompatible with the optimizer.
        """
        self._verify_compatibility(problem)

        # construct quadratic objective function
        def objective(x):
            return problem.objective.sense.value * problem.objective.evaluate(x)

        # initialize constraints list
        constraints = []

        # add lower/upper bound constraints
        for i, variable in enumerate(problem.variables):
            lowerbound = variable.lowerbound
            upperbound = variable.upperbound
            if lowerbound > -INFINITY:
                def lb_constraint(x, l_b=lowerbound, j=i):
                    return x[j] - l_b
                constraints += [lb_constraint]
            if upperbound < INFINITY:
                def ub_constraint(x, u_b=upperbound, j=i):
                    return u_b - x[j]
                constraints += [ub_constraint]

        # pylint: disable=no-member
        # add linear and quadratic constraints
        for constraint in cast(List[Constraint], problem.linear_constraints) +\
                cast(List[Constraint], problem.quadratic_constraints):
            rhs = constraint.rhs
            sense = constraint.sense

            if sense == Constraint.Sense.EQ:
                constraints += [
                    lambda x, rhs=rhs, c=constraint: rhs - c.evaluate(x),
                    lambda x, rhs=rhs, c=constraint: c.evaluate(x) - rhs
                ]
            elif sense == Constraint.Sense.LE:
                constraints += [lambda x, rhs=rhs, c=constraint: rhs - c.evaluate(x)]
            elif sense == Constraint.Sense.GE:
                constraints += [lambda x, rhs=rhs, c=constraint: c.evaluate(x) - rhs]
            else:
                raise QiskitOptimizationError('Unsupported constraint type!')

<<<<<<< HEAD
        # define initial state and adjust according to variable bounds
        x_0 = np.zeros(problem.get_num_vars())
        for i, variable in enumerate(problem.variables):
            l_b = variable.lowerbound
            u_b = variable.upperbound
            if l_b > -INFINITY and u_b < INFINITY:
                x_0[i] = (l_b + u_b) / 2.0
            elif l_b > -INFINITY:
                x_0[i] = l_b
            elif u_b < INFINITY:
                x_0[i] = u_b

        # run optimization
        x = fmin_cobyla(objective, x_0, constraints, rhobeg=self._rhobeg, rhoend=self._rhoend,
                        maxfun=self._maxfun, disp=self._disp, catol=self._catol)
        fval = problem.objective.sense.value * objective(x)

        # return results
        return OptimizationResult(x=x, x_name=problem.variables, fval=fval, results=x)
=======
        # actual minimization function to be called by multi_start_solve
        def _minimize(x_0: np.array) -> np.array:
            return fmin_cobyla(objective, x_0, constraints, rhobeg=self._rhobeg,
                               rhoend=self._rhoend, maxfun=self._maxfun, disp=self._disp,
                               catol=self._catol)

        return self.multi_start_solve(_minimize, problem)
>>>>>>> b01af1c8
<|MERGE_RESOLUTION|>--- conflicted
+++ resolved
@@ -151,32 +151,10 @@
             else:
                 raise QiskitOptimizationError('Unsupported constraint type!')
 
-<<<<<<< HEAD
-        # define initial state and adjust according to variable bounds
-        x_0 = np.zeros(problem.get_num_vars())
-        for i, variable in enumerate(problem.variables):
-            l_b = variable.lowerbound
-            u_b = variable.upperbound
-            if l_b > -INFINITY and u_b < INFINITY:
-                x_0[i] = (l_b + u_b) / 2.0
-            elif l_b > -INFINITY:
-                x_0[i] = l_b
-            elif u_b < INFINITY:
-                x_0[i] = u_b
-
-        # run optimization
-        x = fmin_cobyla(objective, x_0, constraints, rhobeg=self._rhobeg, rhoend=self._rhoend,
-                        maxfun=self._maxfun, disp=self._disp, catol=self._catol)
-        fval = problem.objective.sense.value * objective(x)
-
-        # return results
-        return OptimizationResult(x=x, x_name=problem.variables, fval=fval, results=x)
-=======
         # actual minimization function to be called by multi_start_solve
         def _minimize(x_0: np.array) -> np.array:
             return fmin_cobyla(objective, x_0, constraints, rhobeg=self._rhobeg,
                                rhoend=self._rhoend, maxfun=self._maxfun, disp=self._disp,
                                catol=self._catol)
 
-        return self.multi_start_solve(_minimize, problem)
->>>>>>> b01af1c8
+        return self.multi_start_solve(_minimize, problem)