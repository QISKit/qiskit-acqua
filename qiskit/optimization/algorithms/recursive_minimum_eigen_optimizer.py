--- conflicted
+++ resolved
@@ -94,11 +94,7 @@
             self._min_num_vars_optimizer = MinimumEigenOptimizer(NumPyMinimumEigensolver())
         self._penalty = penalty
 
-<<<<<<< HEAD
-    def get_incompatibility(self, problem: OptimizationProblem) -> str:
-=======
-    def is_compatible(self, problem: QuadraticProgram) -> Optional[str]:
->>>>>>> 8d7d9b39
+    def get_incompatibility(self, problem: QuadraticProgram) -> str:
         """Checks whether a given problem can be solved with this optimizer.
 
         Checks whether the given problem is compatible, i.e., whether the problem can be converted
@@ -110,11 +106,7 @@
         Returns:
             A message describing the incompatibility.
         """
-<<<<<<< HEAD
-        return OptimizationProblemToQubo.get_incompatibility(problem)
-=======
-        return QuadraticProgramToQubo.is_compatible(problem)
->>>>>>> 8d7d9b39
+        return QuadraticProgramToQubo.get_incompatibility(problem)
 
     def solve(self, problem: QuadraticProgram) -> OptimizationResult:
         """Tries to solves the given problem using the recursive optimizer.
@@ -130,13 +122,8 @@
         Raises:
             QiskitOptimizationError: Infeasible due to variable substitution
         """
-<<<<<<< HEAD
         # convert problem to QUBO, this implicitly checks if the problem is compatible
-        qubo_converter = OptimizationProblemToQubo()
-=======
-        # convert problem to QUBO
         qubo_converter = QuadraticProgramToQubo()
->>>>>>> 8d7d9b39
         problem_ = qubo_converter.encode(problem)
         problem_ref = deepcopy(problem_)
 
