--- conflicted
+++ resolved
@@ -37,7 +37,6 @@
     """the optimization algorithm obtained an infeasible solution."""
 
 
-<<<<<<< HEAD
 class OptimizationAlgorithm(ABC):
     """An abstract class for optimization algorithms in Qiskit's optimization module."""
 
@@ -120,8 +119,6 @@
                 else OptimizationResultStatus.INFEASIBLE
 
 
-=======
->>>>>>> 97fa4b11
 class OptimizationResult:
     """A base class for optimization results.
 
