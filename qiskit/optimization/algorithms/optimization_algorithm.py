--- conflicted
+++ resolved
@@ -22,8 +22,6 @@
 
 from .. import QiskitOptimizationError
 from ..problems.quadratic_program import QuadraticProgram, Variable
-
-import numpy as np
 
 
 class OptimizationAlgorithm(ABC):
@@ -142,19 +140,10 @@
         should maintain the order when generating a new ``OptimizationResult`` object.
     """
 
-<<<<<<< HEAD
-    Status = OptimizationResultStatus
-
-=======
->>>>>>> 7735260c
     def __init__(self, x: Union[List[float], np.ndarray], fval: float,
                  variables: List[Variable],
                  raw_results: Optional[Any] = None,
                  status: OptimizationResultStatus = OptimizationResultStatus.SUCCESS) -> None:
-<<<<<<< HEAD
-        self._x = x if x is not None else []   # pylint: disable=invalid-name
-        self._variables = variables if variables is not None else []
-=======
         """
         Args:
             x: the optimal value found in the optimization.
@@ -164,7 +153,6 @@
             status: the termination status of the optimization algorithm.
         """
         self._x = x if isinstance(x, np.ndarray) else np.array(x)  # pylint: disable=invalid-name
->>>>>>> 7735260c
         self._fval = fval
         self._raw_results = raw_results
         self._status = status
@@ -225,11 +213,7 @@
 
     @property
     def raw_results(self) -> Any:
-<<<<<<< HEAD
-        """Return the original results object from the algorithm.
-=======
         """Return the original results object from the optimization algorithm.
->>>>>>> 7735260c
 
         Currently a dump for any leftovers.
 
