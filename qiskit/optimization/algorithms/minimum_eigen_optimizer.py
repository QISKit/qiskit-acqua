# This code is part of Qiskit.
#
# (C) Copyright IBM 2020.
#
# This code is licensed under the Apache License, Version 2.0. You may
# obtain a copy of this license in the LICENSE.txt file in the root directory
# of this source tree or at http://www.apache.org/licenses/LICENSE-2.0.
#
# Any modifications or derivative works of this code must retain this
# copyright notice, and modified files need to carry a notice indicating
# that they have been altered from the originals.

"""A wrapper for minimum eigen solvers from Aqua to be used within the optimization module."""
from typing import Optional, Any, Union, Tuple, List

import numpy as np
from qiskit.aqua.algorithms import MinimumEigensolver, MinimumEigensolverResult
from qiskit.aqua.operators import StateFn, DictStateFn

<<<<<<< HEAD
from .optimization_algorithm import (OptimizationAlgorithm, OptimizationResult,
                                     OptimizationResultStatus)
from ..converters.quadratic_program_to_qubo import QuadraticProgramToQubo
=======
from .. import QiskitOptimizationError
from .optimization_algorithm import (OptimizationResultStatus, OptimizationAlgorithm,
                                     OptimizationResult)
from ..converters.quadratic_program_to_qubo import QuadraticProgramToQubo, QuadraticProgramConverter
>>>>>>> 1524d093
from ..problems.quadratic_program import QuadraticProgram, Variable


class MinimumEigenOptimizationResult(OptimizationResult):
    """ Minimum Eigen Optimizer Result."""

<<<<<<< HEAD
    def __init__(self, x: Union[List[float], np.ndarray], fval: float,
                 variables: List[Variable],
                 samples: List[Tuple[str, float, float]],
                 min_eigen_solver_result: Optional[MinimumEigensolverResult] = None,
                 status: OptimizationResultStatus = OptimizationResultStatus.SUCCESS) -> None:
=======
    def __init__(self, x: Union[List[float], np.ndarray], fval: float, variables: List[Variable],
                 status: OptimizationResultStatus, samples: List[Tuple[str, float, float]],
                 min_eigen_solver_result: Optional[MinimumEigensolverResult] = None) -> None:
>>>>>>> 1524d093
        """
        Args:
            x: the optimal value found by ``MinimumEigensolver``.
            fval: the optimal function value.
            variables: the list of variables of the optimization problem.
            status: the termination status of the optimization algorithm.
            samples: the basis state as bitstring, the QUBO value, and the probability of sampling.
            min_eigen_solver_result: the result obtained from the underlying algorithm.
            status: the termination status of the optimization algorithm.
        """
        super().__init__(x, fval, variables, status, None)
        self._samples = samples
        self._min_eigen_solver_result = min_eigen_solver_result

    @property
    def samples(self) -> List[Tuple[str, float, float]]:
        """Returns samples."""
        return self._samples

    @property
    def min_eigen_solver_result(self) -> MinimumEigensolverResult:
        """Returns a result object obtained from the instance of :class:`MinimumEigensolver`."""
        return self._min_eigen_solver_result

    def get_correlations(self) -> np.ndarray:
        """Get <Zi x Zj> correlation matrix from samples."""

        states = [v[0] for v in self.samples]
        probs = [v[2] for v in self.samples]

        n = len(states[0])
        correlations = np.zeros((n, n))
        for k, prob in enumerate(probs):
            b = states[k]
            for i in range(n):
                for j in range(i):
                    if b[i] == b[j]:
                        correlations[i, j] += prob
                    else:
                        correlations[i, j] -= prob
        return correlations


class MinimumEigenOptimizer(OptimizationAlgorithm):
    """A wrapper for minimum eigen solvers from Qiskit Aqua.

    This class provides a wrapper for minimum eigen solvers from Qiskit to be used within
    the optimization module.
    It assumes a problem consisting only of binary or integer variables as well as linear equality
    constraints thereof. It converts such a problem into a Quadratic Unconstrained Binary
    Optimization (QUBO) problem by expanding integer variables into binary variables and by adding
    the linear equality constraints as weighted penalty terms to the objective function. The
    resulting QUBO is then translated into an Ising Hamiltonian whose minimal eigen vector and
    corresponding eigenstate correspond to the optimal solution of the original optimization
    problem. The provided minimum eigen solver is then used to approximate the ground state of the
    Hamiltonian to find a good solution for the optimization problem.

    Examples:
        Outline of how to use this class:

    .. code-block::

        from qiskit.aqua.algorithms import QAOA
        from qiskit.optimization.problems import QuadraticProgram
        from qiskit.optimization.algorithms import MinimumEigenOptimizer
        problem = QuadraticProgram()
        # specify problem here
        # specify minimum eigen solver to be used, e.g., QAOA
        qaoa = QAOA(...)
        optimizer = MinimumEigenOptimizer(qaoa)
        result = optimizer.solve(problem)
    """

    def __init__(self, min_eigen_solver: MinimumEigensolver, penalty: Optional[float] = None,
                 converters: Optional[Union[QuadraticProgramConverter,
                                            List[QuadraticProgramConverter]]] = None) -> None:
        """
        This initializer takes the minimum eigen solver to be used to approximate the ground state
        of the resulting Hamiltonian as well as a optional penalty factor to scale penalty terms
        representing linear equality constraints. If no penalty factor is provided, a default
        is computed during the algorithm (TODO).

        Args:
            min_eigen_solver: The eigen solver to find the ground state of the Hamiltonian.
            penalty: The penalty factor to be used, or ``None`` for applying a default logic.
            converters: The converters to use for converting a problem into a different form.
                By default, when None is specified, an internally created instance of
                :class:`~qiskit.optimization.converters.QuadraticProgramToQubo` will be used.

        Raises:
            TypeError: When one of converters has an invalid type.
            QiskitOptimizationError: When the minimum eigensolver does not return an eigenstate.
        """

        if not min_eigen_solver.supports_aux_operators():
            raise QiskitOptimizationError('Given MinimumEigensolver does not return the eigenstate '
                                          + 'and is not supported by the MinimumEigenOptimizer.')
        self._min_eigen_solver = min_eigen_solver
        self._penalty = penalty

        self._converters = self._prepare_converters(converters, penalty)

    def get_compatibility_msg(self, problem: QuadraticProgram) -> str:
        """Checks whether a given problem can be solved with this optimizer.

        Checks whether the given problem is compatible, i.e., whether the problem can be converted
        to a QUBO, and otherwise, returns a message explaining the incompatibility.

        Args:
            problem: The optimization problem to check compatibility.

        Returns:
            A message describing the incompatibility.
        """
        return QuadraticProgramToQubo.get_compatibility_msg(problem)

    @property
    def min_eigen_solver(self) -> MinimumEigensolver:
        """Returns the minimum eigensolver."""
        return self._min_eigen_solver

    @min_eigen_solver.setter
    def min_eigen_solver(self, min_eigen_solver: MinimumEigensolver) -> None:
        """Sets the minimum eigensolver."""
        self._min_eigen_solver = min_eigen_solver

    def solve(self, problem: QuadraticProgram) -> MinimumEigenOptimizationResult:
        """Tries to solves the given problem using the optimizer.

        Runs the optimizer to try to solve the optimization problem.

        Args:
            problem: The problem to be solved.

        Returns:
            The result of the optimizer applied to the problem.

        Raises:
            QiskitOptimizationError: If problem not compatible.
        """
        self._verify_compatibility(problem)

        # convert problem to QUBO
        problem_ = self._convert(problem, self._converters)

        # construct operator and offset
        operator, offset = problem_.to_ising()

        # only try to solve non-empty Ising Hamiltonians
        x = None  # type: Optional[Any]
        eigen_result = None     # type: MinimumEigensolverResult
        if operator.num_qubits > 0:

            # approximate ground state of operator using min eigen solver
            eigen_result = self._min_eigen_solver.compute_minimum_eigenvalue(operator)

            # analyze results
            # backend = getattr(self._min_eigen_solver, 'quantum_instance', None)
            fval = None
            x = None
            x_str = None
            samples = None
            if eigen_result.eigenstate is not None:
                samples = _eigenvector_to_solutions(eigen_result.eigenstate, problem_)
                # print(offset, samples)
                # samples = [(res[0], problem_.objective.sense.value * (res[1] + offset), res[2])
                #    for res in samples]
                samples.sort(key=lambda x: problem_.objective.sense.value * x[1])
                x = [float(e) for e in samples[0][0]]
                fval = samples[0][1]

        # if Hamiltonian is empty, then the objective function is constant to the offset
        else:
            x = [0] * problem_.get_num_binary_vars()
            fval = offset
            x_str = '0' * problem_.get_num_binary_vars()
            samples = [(x_str, offset, 1.0)]

        # translate result back to integers
<<<<<<< HEAD
        new_x = self._qubo_converter.interpret(x)
        status = OptimizationResultStatus.SUCCESS if problem.is_feasible(new_x) \
            else OptimizationResultStatus.INFEASIBLE
        return MinimumEigenOptimizationResult(x=self._qubo_converter.interpret(x), fval=fval,
                                              variables=problem.variables,
                                              samples=samples,
                                              min_eigen_solver_result=eigen_result,
                                              status=status)
=======
        result = OptimizationResult(x=x, fval=fval, variables=problem_.variables,
                                    status=OptimizationResultStatus.SUCCESS)

        result = self._interpret(result, self._converters)

        if result.fval is None or result.x is None:
            # if not function value is given, then something went wrong, e.g., a
            # NumPyMinimumEigensolver has been configured with an infeasible filter criterion.
            return MinimumEigenOptimizationResult(x=None, fval=None,
                                                  variables=result.variables,
                                                  status=OptimizationResultStatus.FAILURE,
                                                  samples=None,
                                                  min_eigen_solver_result=eigen_result)

        return MinimumEigenOptimizationResult(x=result.x, fval=result.fval,
                                              variables=result.variables,
                                              status=self._get_feasibility_status(problem,
                                                                                  result.x),
                                              samples=samples, min_eigen_solver_result=eigen_result)
>>>>>>> 1524d093


def _eigenvector_to_solutions(eigenvector: Union[dict, np.ndarray, StateFn],
                              qubo: QuadraticProgram,
                              min_probability: float = 1e-6,
                              ) -> List[Tuple[str, float, float]]:
    """Convert the eigenvector to the bitstrings and corresponding eigenvalues.

    Args:
        eigenvector: The eigenvector from which the solution states are extracted.
        qubo: The QUBO to evaluate at the bitstring.
        min_probability: Only consider states where the amplitude exceeds this threshold.

    Returns:
        For each computational basis state contained in the eigenvector, return the basis
        state as bitstring along with the QUBO evaluated at that bitstring and the
        probability of sampling this bitstring from the eigenvector.

    Examples:
        >>> op = MatrixOp(numpy.array([[1, 1], [1, -1]]) / numpy.sqrt(2))
        >>> eigenvectors = {'0': 12, '1': 1}
        >>> print(eigenvector_to_solutions(eigenvectors, op))
        [('0', 0.7071067811865475, 0.9230769230769231),
        ('1', -0.7071067811865475, 0.07692307692307693)]

        >>> op = MatrixOp(numpy.array([[1, 1], [1, -1]]) / numpy.sqrt(2))
        >>> eigenvectors = numpy.array([1, 1] / numpy.sqrt(2), dtype=complex)
        >>> print(eigenvector_to_solutions(eigenvectors, op))
        [('0', 0.7071067811865475, 0.4999999999999999),
        ('1', -0.7071067811865475, 0.4999999999999999)]

    Raises:
        TypeError: If the type of eigenvector is not supported.
    """
    if isinstance(eigenvector, DictStateFn):
        eigenvector = {bitstr: val ** 2 for (bitstr, val) in eigenvector.primitive.items()}
    elif isinstance(eigenvector, StateFn):
        eigenvector = eigenvector.to_matrix()

    solutions = []
    if isinstance(eigenvector, dict):
        all_counts = sum(eigenvector.values())
        # iterate over all samples
        for bitstr, count in eigenvector.items():
            sampling_probability = count / all_counts
            # add the bitstring, if the sampling probability exceeds the threshold
            if sampling_probability > 0:
                if sampling_probability >= min_probability:
                    value = qubo.objective.evaluate([int(bit) for bit in bitstr])
                    solutions += [(bitstr, value, sampling_probability)]

    elif isinstance(eigenvector, np.ndarray):
        num_qubits = int(np.log2(eigenvector.size))
        probabilities = np.abs(eigenvector * eigenvector.conj())

        # iterate over all states and their sampling probabilities
        for i, sampling_probability in enumerate(probabilities):

            # add the i-th state if the sampling probability exceeds the threshold
            if sampling_probability > 0:
                if sampling_probability >= min_probability:
                    bitstr = '{:b}'.format(i).rjust(num_qubits, '0')[::-1]
                    value = qubo.objective.evaluate([int(bit) for bit in bitstr])
                    solutions += [(bitstr, value, sampling_probability)]

    else:
        raise TypeError('Unsupported format of eigenvector. Provide a dict or numpy.ndarray.')

    return solutions<|MERGE_RESOLUTION|>--- conflicted
+++ resolved
@@ -17,33 +17,19 @@
 from qiskit.aqua.algorithms import MinimumEigensolver, MinimumEigensolverResult
 from qiskit.aqua.operators import StateFn, DictStateFn
 
-<<<<<<< HEAD
-from .optimization_algorithm import (OptimizationAlgorithm, OptimizationResult,
-                                     OptimizationResultStatus)
-from ..converters.quadratic_program_to_qubo import QuadraticProgramToQubo
-=======
 from .. import QiskitOptimizationError
 from .optimization_algorithm import (OptimizationResultStatus, OptimizationAlgorithm,
                                      OptimizationResult)
 from ..converters.quadratic_program_to_qubo import QuadraticProgramToQubo, QuadraticProgramConverter
->>>>>>> 1524d093
 from ..problems.quadratic_program import QuadraticProgram, Variable
 
 
 class MinimumEigenOptimizationResult(OptimizationResult):
     """ Minimum Eigen Optimizer Result."""
 
-<<<<<<< HEAD
-    def __init__(self, x: Union[List[float], np.ndarray], fval: float,
-                 variables: List[Variable],
-                 samples: List[Tuple[str, float, float]],
-                 min_eigen_solver_result: Optional[MinimumEigensolverResult] = None,
-                 status: OptimizationResultStatus = OptimizationResultStatus.SUCCESS) -> None:
-=======
     def __init__(self, x: Union[List[float], np.ndarray], fval: float, variables: List[Variable],
                  status: OptimizationResultStatus, samples: List[Tuple[str, float, float]],
                  min_eigen_solver_result: Optional[MinimumEigensolverResult] = None) -> None:
->>>>>>> 1524d093
         """
         Args:
             x: the optimal value found by ``MinimumEigensolver``.
@@ -52,7 +38,6 @@
             status: the termination status of the optimization algorithm.
             samples: the basis state as bitstring, the QUBO value, and the probability of sampling.
             min_eigen_solver_result: the result obtained from the underlying algorithm.
-            status: the termination status of the optimization algorithm.
         """
         super().__init__(x, fval, variables, status, None)
         self._samples = samples
@@ -223,16 +208,6 @@
             samples = [(x_str, offset, 1.0)]
 
         # translate result back to integers
-<<<<<<< HEAD
-        new_x = self._qubo_converter.interpret(x)
-        status = OptimizationResultStatus.SUCCESS if problem.is_feasible(new_x) \
-            else OptimizationResultStatus.INFEASIBLE
-        return MinimumEigenOptimizationResult(x=self._qubo_converter.interpret(x), fval=fval,
-                                              variables=problem.variables,
-                                              samples=samples,
-                                              min_eigen_solver_result=eigen_result,
-                                              status=status)
-=======
         result = OptimizationResult(x=x, fval=fval, variables=problem_.variables,
                                     status=OptimizationResultStatus.SUCCESS)
 
@@ -252,7 +227,6 @@
                                               status=self._get_feasibility_status(problem,
                                                                                   result.x),
                                               samples=samples, min_eigen_solver_result=eigen_result)
->>>>>>> 1524d093
 
 
 def _eigenvector_to_solutions(eigenvector: Union[dict, np.ndarray, StateFn],
