# -*- coding: utf-8 -*-

# This code is part of Qiskit.
#
# (C) Copyright IBM 2020.
#
# This code is licensed under the Apache License, Version 2.0. You may
# obtain a copy of this license in the LICENSE.txt file in the root directory
# of this source tree or at http://www.apache.org/licenses/LICENSE-2.0.
#
# Any modifications or derivative works of this code must retain this
# copyright notice, and modified files need to carry a notice indicating
# that they have been altered from the originals.

"""A wrapper for minimum eigen solvers from Aqua to be used within the optimization module."""
from copy import deepcopy
from typing import Optional, Any, Union, Tuple, List

import numpy as np
<<<<<<< HEAD

from qiskit.aqua.algorithms import MinimumEigensolver, MinimumEigensolverResult
=======
from qiskit.aqua.algorithms import MinimumEigensolver
>>>>>>> 7735260c
from qiskit.aqua.operators import StateFn, DictStateFn

from .optimization_algorithm import OptimizationAlgorithm, OptimizationResult
from ..converters.quadratic_program_to_qubo import QuadraticProgramToQubo
from ..problems.quadratic_program import QuadraticProgram, Variable


class MinimumEigenOptimizerResult(OptimizationResult):
    """ Minimum Eigen Optimizer Result."""

<<<<<<< HEAD
    def __init__(self, x: Union[List[float], np.ndarray], fval: float,
                 variables: List[Variable],
                 qubo_converter: QuadraticProgramToQubo,
                 samples: List[Tuple[str, float, float]],
                 eigensolver_result: MinimumEigensolverResult = None) -> None:
        super().__init__(x, fval, variables, None)
        self._qubo_converter = qubo_converter
        self._samples = samples
        self._eigensolver_result = eigensolver_result

    @property
    def samples(self) -> Any:
        """Returns samples."""
        return self._samples

    @property
    def qubo_converter(self) -> QuadraticProgramToQubo:
        """Returns an instance of :class:QuadraticProgramToQubo that was used to convert
        the problem to QUBO."""
        return self._qubo_converter

    @property
    def eigensolver_result(self) -> MinimumEigensolverResult:
        return self._eigensolver_result

    def get_correlations(self):
        """Get <Zi x Zj> correlation matrix from samples."""
=======
    def __init__(self, x: List[float], fval: float, variables: List[Variable],
                 samples: List[Tuple[str, float, float]],
                 qubo_converter: QuadraticProgramToQubo) -> None:
        """
        Args:
            x: the optimal value found by ``MinimumEigensolver``.
            fval: the optimal function value.
            variables: the list of variables of the optimization problem.
            samples: the basis state as bitstring, the QUBO value, and the probability of sampling.
            qubo_converter: ``QuadraticProgram`` to QUBO converter.
        """
        super().__init__(x=x, fval=fval, variables=variables,
                         raw_results={'samples': samples, 'qubo_converter': qubo_converter})

    @property
    def samples(self) -> List[Tuple[str, float, float]]:
        """ returns samples """
        return self._raw_results['samples']

    def get_correlations(self) -> np.ndarray:
        """ get <Zi x Zj> correlation matrix from samples """
>>>>>>> 7735260c

        states = [v[0] for v in self.samples]
        probs = [v[2] for v in self.samples]

        n = len(states[0])
        correlations = np.zeros((n, n))
        for k, prob in enumerate(probs):
            b = states[k]
            for i in range(n):
                for j in range(i):
                    if b[i] == b[j]:
                        correlations[i, j] += prob
                    else:
                        correlations[i, j] -= prob
        return correlations


class MinimumEigenOptimizer(OptimizationAlgorithm):
    """A wrapper for minimum eigen solvers from Qiskit Aqua.

    This class provides a wrapper for minimum eigen solvers from Qiskit to be used within
    the optimization module.
    It assumes a problem consisting only of binary or integer variables as well as linear equality
    constraints thereof. It converts such a problem into a Quadratic Unconstrained Binary
    Optimization (QUBO) problem by expanding integer variables into binary variables and by adding
    the linear equality constraints as weighted penalty terms to the objective function. The
    resulting QUBO is then translated into an Ising Hamiltonian whose minimal eigen vector and
    corresponding eigenstate correspond to the optimal solution of the original optimization
    problem. The provided minimum eigen solver is then used to approximate the ground state of the
    Hamiltonian to find a good solution for the optimization problem.

    Examples:
        Outline of how to use this class:

    .. code-block::

        from qiskit.aqua.algorithms import QAOA
        from qiskit.optimization.problems import QuadraticProgram
        from qiskit.optimization.algorithms import MinimumEigenOptimizer
        problem = QuadraticProgram()
        # specify problem here
        # specify minimum eigen solver to be used, e.g., QAOA
        qaoa = QAOA(...)
        optimizer = MinimumEigenOptimizer(qaoa)
        result = optimizer.solve(problem)
    """

    def __init__(self, min_eigen_solver: MinimumEigensolver, penalty: Optional[float] = None
                 ) -> None:
        """
        This initializer takes the minimum eigen solver to be used to approximate the ground state
        of the resulting Hamiltonian as well as a optional penalty factor to scale penalty terms
        representing linear equality constraints. If no penalty factor is provided, a default
        is computed during the algorithm (TODO).

        Args:
            min_eigen_solver: The eigen solver to find the ground state of the Hamiltonian.
            penalty: The penalty factor to be used, or ``None`` for applying a default logic.
        """
        self._min_eigen_solver = min_eigen_solver
        self._penalty = penalty
        self._qubo_converter = QuadraticProgramToQubo()

    def get_compatibility_msg(self, problem: QuadraticProgram) -> str:
        """Checks whether a given problem can be solved with this optimizer.

        Checks whether the given problem is compatible, i.e., whether the problem can be converted
        to a QUBO, and otherwise, returns a message explaining the incompatibility.

        Args:
            problem: The optimization problem to check compatibility.

        Returns:
            A message describing the incompatibility.
        """
        return QuadraticProgramToQubo.get_compatibility_msg(problem)

    def solve(self, problem: QuadraticProgram) -> MinimumEigenOptimizerResult:
        """Tries to solves the given problem using the optimizer.

        Runs the optimizer to try to solve the optimization problem.

        Args:
            problem: The problem to be solved.

        Returns:
            The result of the optimizer applied to the problem.

        Raises:
            QiskitOptimizationError: If problem not compatible.
        """
        self._verify_compatibility(problem)

        # convert problem to QUBO
        problem_ = self._qubo_converter.convert(problem)

        # construct operator and offset
        operator, offset = problem_.to_ising()

        # only try to solve non-empty Ising Hamiltonians
        x = None  # type: Optional[Any]
        eigen_result = None    # type: Optional[MinimumEigensolverResult]
        if operator.num_qubits > 0:

            # approximate ground state of operator using min eigen solver
            # the result is MinimumEigensolverResult
            eigen_result = self._min_eigen_solver.compute_minimum_eigenvalue(operator)

            # analyze results
            # backend = getattr(self._min_eigen_solver, 'quantum_instance', None)
            samples = _eigenvector_to_solutions(eigen_result.eigenstate, problem_)
            # print(offset, samples)
            # samples = [(res[0], problem_.objective.sense.value * (res[1] + offset), res[2])
            #    for res in samples]
            samples.sort(key=lambda x: problem_.objective.sense.value * x[1])
            x = [float(e) for e in samples[0][0]]
            fval = samples[0][1]

        # if Hamiltonian is empty, then the objective function is constant to the offset
        else:
            x = [0] * problem_.get_num_binary_vars()
            fval = offset
            x_str = '0' * problem_.get_num_binary_vars()
            samples = [(x_str, offset, 1.0)]

        # translate result back to integers
<<<<<<< HEAD
        opt_res = MinimumEigenOptimizerResult(x, fval, problem.variables,
                                              qubo_converter=qubo_converter,
                                              samples=samples,
                                              eigensolver_result=eigen_result
                                              )
        opt_res = cast(MinimumEigenOptimizerResult, qubo_converter.decode(opt_res))

        # translate results back to original problem
=======
        base_res = OptimizationResult(x=x, fval=fval, variables=problem.variables)
        base_res = self._qubo_converter.interpret(base_res)
        opt_res = MinimumEigenOptimizerResult(x=base_res.x, fval=base_res.fval,
                                              variables=base_res.variables,
                                              samples=samples,
                                              qubo_converter=deepcopy(self._qubo_converter))
>>>>>>> 7735260c
        return opt_res


def _eigenvector_to_solutions(eigenvector: Union[dict, np.ndarray, StateFn],
                              qubo: QuadraticProgram,
                              min_probability: float = 1e-6,
                              ) -> List[Tuple[str, float, float]]:
    """Convert the eigenvector to the bitstrings and corresponding eigenvalues.

    Args:
        eigenvector: The eigenvector from which the solution states are extracted.
        qubo: The QUBO to evaluate at the bitstring.
        min_probability: Only consider states where the amplitude exceeds this threshold.

    Returns:
        For each computational basis state contained in the eigenvector, return the basis
        state as bitstring along with the QUBO evaluated at that bitstring and the
        probability of sampling this bitstring from the eigenvector.

    Examples:
        >>> op = MatrixOp(numpy.array([[1, 1], [1, -1]]) / numpy.sqrt(2))
        >>> eigenvectors = {'0': 12, '1': 1}
        >>> print(eigenvector_to_solutions(eigenvectors, op))
        [('0', 0.7071067811865475, 0.9230769230769231),
        ('1', -0.7071067811865475, 0.07692307692307693)]

        >>> op = MatrixOp(numpy.array([[1, 1], [1, -1]]) / numpy.sqrt(2))
        >>> eigenvectors = numpy.array([1, 1] / numpy.sqrt(2), dtype=complex)
        >>> print(eigenvector_to_solutions(eigenvectors, op))
        [('0', 0.7071067811865475, 0.4999999999999999),
        ('1', -0.7071067811865475, 0.4999999999999999)]

    Raises:
        TypeError: If the type of eigenvector is not supported.
    """
    if isinstance(eigenvector, DictStateFn):
        eigenvector = {bitstr: val ** 2 for (bitstr, val) in eigenvector.primitive.items()}
    elif isinstance(eigenvector, StateFn):
        eigenvector = eigenvector.to_matrix()

    solutions = []
    if isinstance(eigenvector, dict):
        all_counts = sum(eigenvector.values())
        # iterate over all samples
        for bitstr, count in eigenvector.items():
            sampling_probability = count / all_counts
            # add the bitstring, if the sampling probability exceeds the threshold
            if sampling_probability > 0:
                if sampling_probability >= min_probability:
                    value = qubo.objective.evaluate([int(bit) for bit in bitstr])
                    solutions += [(bitstr, value, sampling_probability)]

    elif isinstance(eigenvector, np.ndarray):
        num_qubits = int(np.log2(eigenvector.size))
        probabilities = np.abs(eigenvector * eigenvector.conj())

        # iterate over all states and their sampling probabilities
        for i, sampling_probability in enumerate(probabilities):

            # add the i-th state if the sampling probability exceeds the threshold
            if sampling_probability > 0:
                if sampling_probability >= min_probability:
                    bitstr = '{:b}'.format(i).rjust(num_qubits, '0')[::-1]
                    value = qubo.objective.evaluate([int(bit) for bit in bitstr])
                    solutions += [(bitstr, value, sampling_probability)]

    else:
        raise TypeError('Unsupported format of eigenvector. Provide a dict or numpy.ndarray.')

    return solutions<|MERGE_RESOLUTION|>--- conflicted
+++ resolved
@@ -17,12 +17,7 @@
 from typing import Optional, Any, Union, Tuple, List
 
 import numpy as np
-<<<<<<< HEAD
-
 from qiskit.aqua.algorithms import MinimumEigensolver, MinimumEigensolverResult
-=======
-from qiskit.aqua.algorithms import MinimumEigensolver
->>>>>>> 7735260c
 from qiskit.aqua.operators import StateFn, DictStateFn
 
 from .optimization_algorithm import OptimizationAlgorithm, OptimizationResult
@@ -33,38 +28,11 @@
 class MinimumEigenOptimizerResult(OptimizationResult):
     """ Minimum Eigen Optimizer Result."""
 
-<<<<<<< HEAD
-    def __init__(self, x: Union[List[float], np.ndarray], fval: float,
+    def __init__(self, x: List[float], fval: float,
                  variables: List[Variable],
+                 samples: List[Tuple[str, float, float]],
                  qubo_converter: QuadraticProgramToQubo,
-                 samples: List[Tuple[str, float, float]],
                  eigensolver_result: MinimumEigensolverResult = None) -> None:
-        super().__init__(x, fval, variables, None)
-        self._qubo_converter = qubo_converter
-        self._samples = samples
-        self._eigensolver_result = eigensolver_result
-
-    @property
-    def samples(self) -> Any:
-        """Returns samples."""
-        return self._samples
-
-    @property
-    def qubo_converter(self) -> QuadraticProgramToQubo:
-        """Returns an instance of :class:QuadraticProgramToQubo that was used to convert
-        the problem to QUBO."""
-        return self._qubo_converter
-
-    @property
-    def eigensolver_result(self) -> MinimumEigensolverResult:
-        return self._eigensolver_result
-
-    def get_correlations(self):
-        """Get <Zi x Zj> correlation matrix from samples."""
-=======
-    def __init__(self, x: List[float], fval: float, variables: List[Variable],
-                 samples: List[Tuple[str, float, float]],
-                 qubo_converter: QuadraticProgramToQubo) -> None:
         """
         Args:
             x: the optimal value found by ``MinimumEigensolver``.
@@ -73,17 +41,18 @@
             samples: the basis state as bitstring, the QUBO value, and the probability of sampling.
             qubo_converter: ``QuadraticProgram`` to QUBO converter.
         """
-        super().__init__(x=x, fval=fval, variables=variables,
-                         raw_results={'samples': samples, 'qubo_converter': qubo_converter})
+        super().__init__(x, fval, variables, None)
+        self._qubo_converter = qubo_converter
+        self._samples = samples
+        self._eigensolver_result = eigensolver_result
 
     @property
     def samples(self) -> List[Tuple[str, float, float]]:
-        """ returns samples """
-        return self._raw_results['samples']
+        """Returns samples."""
+        return self._samples
 
     def get_correlations(self) -> np.ndarray:
-        """ get <Zi x Zj> correlation matrix from samples """
->>>>>>> 7735260c
+        """Get <Zi x Zj> correlation matrix from samples."""
 
         states = [v[0] for v in self.samples]
         probs = [v[2] for v in self.samples]
@@ -185,11 +154,9 @@
 
         # only try to solve non-empty Ising Hamiltonians
         x = None  # type: Optional[Any]
-        eigen_result = None    # type: Optional[MinimumEigensolverResult]
         if operator.num_qubits > 0:
 
             # approximate ground state of operator using min eigen solver
-            # the result is MinimumEigensolverResult
             eigen_result = self._min_eigen_solver.compute_minimum_eigenvalue(operator)
 
             # analyze results
@@ -210,23 +177,13 @@
             samples = [(x_str, offset, 1.0)]
 
         # translate result back to integers
-<<<<<<< HEAD
-        opt_res = MinimumEigenOptimizerResult(x, fval, problem.variables,
-                                              qubo_converter=qubo_converter,
-                                              samples=samples,
-                                              eigensolver_result=eigen_result
-                                              )
-        opt_res = cast(MinimumEigenOptimizerResult, qubo_converter.decode(opt_res))
-
-        # translate results back to original problem
-=======
         base_res = OptimizationResult(x=x, fval=fval, variables=problem.variables)
         base_res = self._qubo_converter.interpret(base_res)
         opt_res = MinimumEigenOptimizerResult(x=base_res.x, fval=base_res.fval,
                                               variables=base_res.variables,
                                               samples=samples,
+                                              eigensolver_result=eigen_result,
                                               qubo_converter=deepcopy(self._qubo_converter))
->>>>>>> 7735260c
         return opt_res
 
 
