# This code is part of Qiskit.
#
# (C) Copyright IBM 2020, 2021.
#
# This code is licensed under the Apache License, Version 2.0. You may
# obtain a copy of this license in the LICENSE.txt file in the root directory
# of this source tree or at http://www.apache.org/licenses/LICENSE-2.0.
#
# Any modifications or derivative works of this code must retain this
# copyright notice, and modified files need to carry a notice indicating
# that they have been altered from the originals.

"""A wrapper for minimum eigen solvers from Aqua to be used within the optimization module."""
from typing import Optional, Any, Union, List, cast

import numpy as np
<<<<<<< HEAD
from qiskit.algorithms import MinimumEigensolver, MinimumEigensolverResult
from qiskit.opflow import StateFn, DictStateFn

=======

from qiskit.aqua.algorithms import MinimumEigensolver, MinimumEigensolverResult
from qiskit.aqua.operators import StateFn, DictStateFn
>>>>>>> 953743e4
from .optimization_algorithm import (OptimizationResultStatus, OptimizationAlgorithm,
                                     OptimizationResult, SolutionSample)
from .. import QiskitOptimizationError
from ..converters.quadratic_program_to_qubo import QuadraticProgramToQubo, QuadraticProgramConverter
from ..problems.quadratic_program import QuadraticProgram, Variable


class MinimumEigenOptimizationResult(OptimizationResult):
    """ Minimum Eigen Optimizer Result."""

    def __init__(self, x: Union[List[float], np.ndarray], fval: float, variables: List[Variable],
                 status: OptimizationResultStatus,
                 samples: Optional[List[SolutionSample]] = None,
                 min_eigen_solver_result: Optional[MinimumEigensolverResult] = None,
                 raw_samples: Optional[List[SolutionSample]] = None) -> None:
        """
        Args:
            x: the optimal value found by ``MinimumEigensolver``.
            fval: the optimal function value.
            variables: the list of variables of the optimization problem.
            status: the termination status of the optimization algorithm.
            min_eigen_solver_result: the result obtained from the underlying algorithm.
            samples: the x value, the objective function value of the original problem,
                the probability, and the status of sampling.
            raw_samples: the x values of the QUBO, the objective function value of the QUBO,
                and the probability of sampling.
        """
        super().__init__(x=x, fval=fval, variables=variables, status=status, raw_results=None,
                         samples=samples)
        self._min_eigen_solver_result = min_eigen_solver_result
        self._raw_samples = raw_samples

    @property
    def min_eigen_solver_result(self) -> MinimumEigensolverResult:
        """Returns a result object obtained from the instance of :class:`MinimumEigensolver`."""
        return self._min_eigen_solver_result

    def get_correlations(self) -> np.ndarray:
        """Get <Zi x Zj> correlation matrix from samples."""

        states = [v.x for v in self.samples]
        probs = [v.probability for v in self.samples]

        n = len(states[0])
        correlations = np.zeros((n, n))
        for k, prob in enumerate(probs):
            b = states[k]
            for i in range(n):
                for j in range(i):
                    if b[i] == b[j]:
                        correlations[i, j] += prob
                    else:
                        correlations[i, j] -= prob
        return correlations

    @property
    def raw_samples(self) -> Optional[List[SolutionSample]]:
        """Returns the list of raw solution samples of ``MinimumEigensolver``.

        Returns:
            The list of raw solution samples of ``MinimumEigensolver``.
        """
        return self._raw_samples


class MinimumEigenOptimizer(OptimizationAlgorithm):
    """A wrapper for minimum eigen solvers from Qiskit Aqua.

    This class provides a wrapper for minimum eigen solvers from Qiskit to be used within
    the optimization module.
    It assumes a problem consisting only of binary or integer variables as well as linear equality
    constraints thereof. It converts such a problem into a Quadratic Unconstrained Binary
    Optimization (QUBO) problem by expanding integer variables into binary variables and by adding
    the linear equality constraints as weighted penalty terms to the objective function. The
    resulting QUBO is then translated into an Ising Hamiltonian whose minimal eigen vector and
    corresponding eigenstate correspond to the optimal solution of the original optimization
    problem. The provided minimum eigen solver is then used to approximate the ground state of the
    Hamiltonian to find a good solution for the optimization problem.

    Examples:
        Outline of how to use this class:

    .. code-block::

        from qiskit.aqua.algorithms import QAOA
        from qiskit.optimization.problems import QuadraticProgram
        from qiskit.optimization.algorithms import MinimumEigenOptimizer
        problem = QuadraticProgram()
        # specify problem here
        # specify minimum eigen solver to be used, e.g., QAOA
        qaoa = QAOA(...)
        optimizer = MinimumEigenOptimizer(qaoa)
        result = optimizer.solve(problem)
    """

    def __init__(self, min_eigen_solver: MinimumEigensolver, penalty: Optional[float] = None,
                 converters: Optional[Union[QuadraticProgramConverter,
                                            List[QuadraticProgramConverter]]] = None) -> None:
        """
        This initializer takes the minimum eigen solver to be used to approximate the ground state
        of the resulting Hamiltonian as well as a optional penalty factor to scale penalty terms
        representing linear equality constraints. If no penalty factor is provided, a default
        is computed during the algorithm (TODO).

        Args:
            min_eigen_solver: The eigen solver to find the ground state of the Hamiltonian.
            penalty: The penalty factor to be used, or ``None`` for applying a default logic.
            converters: The converters to use for converting a problem into a different form.
                By default, when None is specified, an internally created instance of
                :class:`~qiskit.optimization.converters.QuadraticProgramToQubo` will be used.

        Raises:
            TypeError: When one of converters has an invalid type.
            QiskitOptimizationError: When the minimum eigensolver does not return an eigenstate.
        """

        if not min_eigen_solver.supports_aux_operators():
            raise QiskitOptimizationError('Given MinimumEigensolver does not return the eigenstate '
                                          + 'and is not supported by the MinimumEigenOptimizer.')
        self._min_eigen_solver = min_eigen_solver
        self._penalty = penalty

        self._converters = self._prepare_converters(converters, penalty)

    def get_compatibility_msg(self, problem: QuadraticProgram) -> str:
        """Checks whether a given problem can be solved with this optimizer.

        Checks whether the given problem is compatible, i.e., whether the problem can be converted
        to a QUBO, and otherwise, returns a message explaining the incompatibility.

        Args:
            problem: The optimization problem to check compatibility.

        Returns:
            A message describing the incompatibility.
        """
        return QuadraticProgramToQubo.get_compatibility_msg(problem)

    @property
    def min_eigen_solver(self) -> MinimumEigensolver:
        """Returns the minimum eigensolver."""
        return self._min_eigen_solver

    @min_eigen_solver.setter
    def min_eigen_solver(self, min_eigen_solver: MinimumEigensolver) -> None:
        """Sets the minimum eigensolver."""
        self._min_eigen_solver = min_eigen_solver

    def solve(self, problem: QuadraticProgram) -> MinimumEigenOptimizationResult:
        """Tries to solves the given problem using the optimizer.

        Runs the optimizer to try to solve the optimization problem.

        Args:
            problem: The problem to be solved.

        Returns:
            The result of the optimizer applied to the problem.

        Raises:
            QiskitOptimizationError: If problem not compatible.
        """
        self._verify_compatibility(problem)

        # convert problem to QUBO
        problem_ = self._convert(problem, self._converters)

        # construct operator and offset
        operator, offset = problem_.to_ising()

        # only try to solve non-empty Ising Hamiltonians
        x = None  # type: Optional[Any]
        eigen_result = None  # type: MinimumEigensolverResult
        if operator.num_qubits > 0:

            # approximate ground state of operator using min eigen solver
            eigen_result = self._min_eigen_solver.compute_minimum_eigenvalue(operator)

            # analyze results
            # backend = getattr(self._min_eigen_solver, 'quantum_instance', None)
            fval = None
            x = None
            raw_samples = None
            if eigen_result.eigenstate is not None:
                raw_samples = _eigenvector_to_solutions(eigen_result.eigenstate, problem_)
                # print(offset, samples)
                # samples = [(res[0], problem_.objective.sense.value * (res[1] + offset), res[2])
                #    for res in samples]
                raw_samples.sort(key=lambda x: problem_.objective.sense.value * x.fval)
                x = raw_samples[0].x
                fval = raw_samples[0].fval

        # if Hamiltonian is empty, then the objective function is constant to the offset
        else:
            x = np.zeros(problem_.get_num_binary_vars())
            fval = offset
            raw_samples = [SolutionSample(x, fval, 1.0, OptimizationResultStatus.SUCCESS)]

        if fval is None or x is None:
            # if not function value is given, then something went wrong, e.g., a
            # NumPyMinimumEigensolver has been configured with an infeasible filter criterion.
            return MinimumEigenOptimizationResult(x=None, fval=None,
                                                  variables=problem.variables,
                                                  status=OptimizationResultStatus.FAILURE,
                                                  samples=None, raw_samples=None,
                                                  min_eigen_solver_result=eigen_result)
        # translate result back to integers
        samples = self._interpret_samples(problem, raw_samples)
        return cast(MinimumEigenOptimizationResult,
                    self._interpret(x=x, converters=self._converters, problem=problem,
                                    result_class=MinimumEigenOptimizationResult,
                                    samples=samples, raw_samples=raw_samples,
                                    min_eigen_solver_result=eigen_result))

    def _interpret_samples(self, problem: QuadraticProgram, raw_samples: List[SolutionSample]) \
            -> List[SolutionSample]:
        prob = {}  # type: dict
        array = {}
        for sample in raw_samples:
            x = sample.x
            for converter in self._converters[::-1]:
                x = converter.interpret(x)
            key = tuple(x)
            prob[key] = prob.get(key, 0.0) + sample.probability
            array[key] = x

        samples = []
        for key, x in array.items():
            probability = prob[key]
            fval = problem.objective.evaluate(x)
            status = self._get_feasibility_status(problem, x)
            samples.append(SolutionSample(x, fval, probability, status))

        return sorted(samples,
                      key=lambda v: (v.status.value, problem.objective.sense.value * v.fval))


def _eigenvector_to_solutions(eigenvector: Union[dict, np.ndarray, StateFn],
                              qubo: QuadraticProgram,
                              min_probability: float = 1e-6,
                              ) -> List[SolutionSample]:
    """Convert the eigenvector to the bitstrings and corresponding eigenvalues.

    Args:
        eigenvector: The eigenvector from which the solution states are extracted.
        qubo: The QUBO to evaluate at the bitstring.
        min_probability: Only consider states where the amplitude exceeds this threshold.

    Returns:
        For each computational basis state contained in the eigenvector, return the basis
        state as bitstring along with the QUBO evaluated at that bitstring and the
        probability of sampling this bitstring from the eigenvector.

    Examples:
        >>> op = MatrixOp(numpy.array([[1, 1], [1, -1]]) / numpy.sqrt(2))
        >>> eigenvectors = {'0': 12, '1': 1}
        >>> print(eigenvector_to_solutions(eigenvectors, op))
        [('0', 0.7071067811865475, 0.9230769230769231),
        ('1', -0.7071067811865475, 0.07692307692307693)]

        >>> op = MatrixOp(numpy.array([[1, 1], [1, -1]]) / numpy.sqrt(2))
        >>> eigenvectors = numpy.array([1, 1] / numpy.sqrt(2), dtype=complex)
        >>> print(eigenvector_to_solutions(eigenvectors, op))
        [('0', 0.7071067811865475, 0.4999999999999999),
        ('1', -0.7071067811865475, 0.4999999999999999)]

    Raises:
        TypeError: If the type of eigenvector is not supported.
    """
    if isinstance(eigenvector, DictStateFn):
        eigenvector = {bitstr: val ** 2 for (bitstr, val) in eigenvector.primitive.items()}
    elif isinstance(eigenvector, StateFn):
        eigenvector = eigenvector.to_matrix()

    def generate_solution(bitstr, qubo, probability):
        x = np.fromiter(list(bitstr), dtype=int)
        fval = qubo.objective.evaluate(x)
        return SolutionSample(x=x, fval=fval, probability=probability,
                              status=OptimizationResultStatus.SUCCESS)

    solutions = []
    if isinstance(eigenvector, dict):
        all_counts = sum(eigenvector.values())
        # iterate over all samples
        for bitstr, count in eigenvector.items():
            sampling_probability = count / all_counts
            # add the bitstring, if the sampling probability exceeds the threshold
            if sampling_probability >= min_probability:
                solutions.append(generate_solution(bitstr, qubo, sampling_probability))

    elif isinstance(eigenvector, np.ndarray):
        num_qubits = int(np.log2(eigenvector.size))
        probabilities = np.abs(eigenvector * eigenvector.conj())

        # iterate over all states and their sampling probabilities
        for i, sampling_probability in enumerate(probabilities):
            # add the i-th state if the sampling probability exceeds the threshold
            if sampling_probability >= min_probability:
                bitstr = '{:b}'.format(i).rjust(num_qubits, '0')[::-1]
                solutions.append(generate_solution(bitstr, qubo, sampling_probability))

    else:
        raise TypeError('Unsupported format of eigenvector. Provide a dict or numpy.ndarray.')

    return solutions<|MERGE_RESOLUTION|>--- conflicted
+++ resolved
@@ -14,15 +14,10 @@
 from typing import Optional, Any, Union, List, cast
 
 import numpy as np
-<<<<<<< HEAD
+
 from qiskit.algorithms import MinimumEigensolver, MinimumEigensolverResult
 from qiskit.opflow import StateFn, DictStateFn
 
-=======
-
-from qiskit.aqua.algorithms import MinimumEigensolver, MinimumEigensolverResult
-from qiskit.aqua.operators import StateFn, DictStateFn
->>>>>>> 953743e4
 from .optimization_algorithm import (OptimizationResultStatus, OptimizationAlgorithm,
                                      OptimizationResult, SolutionSample)
 from .. import QiskitOptimizationError
