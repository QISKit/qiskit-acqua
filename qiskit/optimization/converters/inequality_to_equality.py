# This code is part of Qiskit.
#
# (C) Copyright IBM 2020.
#
# This code is licensed under the Apache License, Version 2.0. You may
# obtain a copy of this license in the LICENSE.txt file in the root directory
# of this source tree or at http://www.apache.org/licenses/LICENSE-2.0.
#
# Any modifications or derivative works of this code must retain this
# copyright notice, and modified files need to carry a notice indicating
# that they have been altered from the originals.
"""The inequality to equality converter."""

import copy
import logging
import math
from typing import List, Optional, Union

<<<<<<< HEAD
import numpy as np

=======
import qiskit.optimization.algorithms  # pylint: disable=unused-import
>>>>>>> 1524d093
from .quadratic_program_converter import QuadraticProgramConverter
from ..exceptions import QiskitOptimizationError
from ..problems.constraint import Constraint
from ..problems.quadratic_objective import QuadraticObjective
from ..problems.quadratic_program import QuadraticProgram
from ..problems.variable import Variable

logger = logging.getLogger(__name__)


class InequalityToEquality(QuadraticProgramConverter):
    """Convert inequality constraints into equality constraints by introducing slack variables.

    Examples:
        >>> from qiskit.optimization.problems import QuadraticProgram
        >>> from qiskit.optimization.converters import InequalityToEquality
        >>> problem = QuadraticProgram()
        >>> # define a problem
        >>> conv = InequalityToEquality()
        >>> problem2 = conv.convert(problem)
    """

    _delimiter = '@'  # users are supposed not to use this character in variable names

    def __init__(self, mode: str = 'auto') -> None:
        """
        Args:
            mode: To chose the type of slack variables. There are 3 options for mode.

                - 'integer': All slack variables will be integer variables.
                - 'continuous': All slack variables will be continuous variables
                - 'auto': Try to use integer variables but if it's not possible,
                   use continuous variables
        """
        self._src = None  # type: Optional[QuadraticProgram]
        self._dst = None  # type: Optional[QuadraticProgram]
        self._mode = mode

    def convert(self, problem: QuadraticProgram) -> QuadraticProgram:
        """Convert a problem with inequality constraints into one with only equality constraints.

        Args:
            problem: The problem to be solved, that may contain inequality constraints.

        Returns:
            The converted problem, that contain only equality constraints.

        Raises:
            QiskitOptimizationError: If a variable type is not supported.
            QiskitOptimizationError: If an unsupported mode is selected.
            QiskitOptimizationError: If an unsupported sense is specified.
        """
        self._src = copy.deepcopy(problem)
        self._dst = QuadraticProgram(name=problem.name)

        # set a converting mode
        mode = self._mode

        # Copy variables
        for x in self._src.variables:
            if x.vartype == Variable.Type.BINARY:
                self._dst.binary_var(name=x.name)
            elif x.vartype == Variable.Type.INTEGER:
                self._dst.integer_var(
                    name=x.name, lowerbound=x.lowerbound, upperbound=x.upperbound
                )
            elif x.vartype == Variable.Type.CONTINUOUS:
                self._dst.continuous_var(
                    name=x.name, lowerbound=x.lowerbound, upperbound=x.upperbound
                )
            else:
                raise QiskitOptimizationError(
                    "Unsupported variable type {}".format(x.vartype))

        # Copy the objective function
        constant = self._src.objective.constant
        linear = self._src.objective.linear.to_dict(use_name=True)
        quadratic = self._src.objective.quadratic.to_dict(use_name=True)
        if self._src.objective.sense == QuadraticObjective.Sense.MINIMIZE:
            self._dst.minimize(constant, linear, quadratic)
        else:
            self._dst.maximize(constant, linear, quadratic)

        # For linear constraints
        for l_constraint in self._src.linear_constraints:
            linear = l_constraint.linear.to_dict(use_name=True)
            if l_constraint.sense == Constraint.Sense.EQ:
                self._dst.linear_constraint(
                    linear, l_constraint.sense, l_constraint.rhs, l_constraint.name
                )
            elif (
                    l_constraint.sense == Constraint.Sense.LE
                    or l_constraint.sense == Constraint.Sense.GE
            ):
                if mode == 'integer':
                    self._add_integer_slack_var_linear_constraint(
                        linear, l_constraint.sense, l_constraint.rhs, l_constraint.name
                    )
                elif mode == 'continuous':
                    self._add_continuous_slack_var_linear_constraint(
                        linear, l_constraint.sense, l_constraint.rhs, l_constraint.name
                    )
                elif mode == 'auto':
                    self._add_auto_slack_var_linear_constraint(
                        linear, l_constraint.sense, l_constraint.rhs, l_constraint.name
                    )
                else:
                    raise QiskitOptimizationError(
                        'Unsupported mode is selected: {}'.format(mode))
            else:
                raise QiskitOptimizationError(
                    'Type of sense in {} is not supported'.format(
                        l_constraint.name)
                )

        # For quadratic constraints
        for q_constraint in self._src.quadratic_constraints:
            linear = q_constraint.linear.to_dict(use_name=True)
            quadratic = q_constraint.quadratic.to_dict(use_name=True)
            if q_constraint.sense == Constraint.Sense.EQ:
                self._dst.quadratic_constraint(
                    linear, quadratic, q_constraint.sense, q_constraint.rhs, q_constraint.name
                )
            elif (
                    q_constraint.sense == Constraint.Sense.LE
                    or q_constraint.sense == Constraint.Sense.GE
            ):
                if mode == 'integer':
                    self._add_integer_slack_var_quadratic_constraint(
                        linear, quadratic, q_constraint.sense, q_constraint.rhs, q_constraint.name,
                    )
                elif mode == 'continuous':
                    self._add_continuous_slack_var_quadratic_constraint(
                        linear, quadratic, q_constraint.sense, q_constraint.rhs, q_constraint.name,
                    )
                elif mode == 'auto':
                    self._add_auto_slack_var_quadratic_constraint(
                        linear, quadratic, q_constraint.sense, q_constraint.rhs, q_constraint.name,
                    )
                else:
                    raise QiskitOptimizationError(
                        'Unsupported mode is selected: {}'.format(mode))
            else:
                raise QiskitOptimizationError(
                    'Type of sense in {} is not supported'.format(
                        q_constraint.name)
                )

        return self._dst

    def _add_integer_slack_var_linear_constraint(self, linear, sense, rhs, name):
        # If a coefficient that is not integer exist, raise error
        if self._contains_any_float_value(linear.values()):
            raise QiskitOptimizationError(
                '"{0}" contains float coefficients. '
                'We can not use an integer slack variable for "{0}"'.format(name))

        # If rhs is float number, round up/down to the nearest integer.
        new_rhs = rhs
        if sense == Constraint.Sense.LE:
            new_rhs = math.floor(rhs)
        if sense == Constraint.Sense.GE:
            new_rhs = math.ceil(rhs)

        # Add a new integer variable.
        slack_name = name + self._delimiter + 'int_slack'

        lhs_lb, lhs_ub = self._calc_linear_bounds(linear)

        var_added = False

        if sense == Constraint.Sense.LE:
            var_ub = new_rhs - lhs_lb
            if var_ub > 0:
                sign = 1
                self._dst.integer_var(
                    name=slack_name, lowerbound=0, upperbound=var_ub)
                var_added = True
        elif sense == Constraint.Sense.GE:
            var_ub = lhs_ub - new_rhs
            if var_ub > 0:
                sign = -1
                self._dst.integer_var(
                    name=slack_name, lowerbound=0, upperbound=var_ub)
                var_added = True
        else:
            raise QiskitOptimizationError(
                'The type of Sense in {} is not supported'.format(name))

        # Add a new equality constraint.
        new_linear = copy.deepcopy(linear)
        if var_added:
            new_linear[slack_name] = sign
        self._dst.linear_constraint(new_linear, "==", new_rhs, name)

    def _add_continuous_slack_var_linear_constraint(self, linear, sense, rhs, name):
        slack_name = name + self._delimiter + 'continuous_slack'

        lhs_lb, lhs_ub = self._calc_linear_bounds(linear)

        var_added = False
        if sense == Constraint.Sense.LE:
            var_ub = rhs - lhs_lb
            if var_ub > 0:
                sign = 1
                self._dst.continuous_var(
                    name=slack_name, lowerbound=0, upperbound=var_ub)
                var_added = True
        elif sense == Constraint.Sense.GE:
            var_ub = lhs_ub - rhs
            if var_ub > 0:
                sign = -1
                self._dst.continuous_var(
                    name=slack_name, lowerbound=0, upperbound=var_ub)
                var_added = True
        else:
            raise QiskitOptimizationError(
                'The type of Sense in {} is not supported'.format(name))

        # Add a new equality constraint.
        new_linear = copy.deepcopy(linear)
        if var_added:
            new_linear[slack_name] = sign
        self._dst.linear_constraint(new_linear, "==", rhs, name)

    def _add_auto_slack_var_linear_constraint(self, linear, sense, rhs, name):
        # If a coefficient that is not integer exist, use a continuous slack variable
        if self._contains_any_float_value(list(linear.values())):
            self._add_continuous_slack_var_linear_constraint(
                linear, sense, rhs, name)
        # Else use an integer slack variable
        else:
            self._add_integer_slack_var_linear_constraint(
                linear, sense, rhs, name)

    def _add_integer_slack_var_quadratic_constraint(self, linear, quadratic, sense, rhs, name):
        # If a coefficient that is not integer exist, raise an error
        if (self._contains_any_float_value(list(linear.values()))
                or self._contains_any_float_value(list(quadratic.values()))):
            raise QiskitOptimizationError(
                '"{0}" contains float coefficients. '
                'We can not use an integer slack variable for "{0}"'.format(name))

        # If rhs is float number, round up/down to the nearest integer.
        new_rhs = rhs
        if sense == Constraint.Sense.LE:
            new_rhs = math.floor(rhs)
        if sense == Constraint.Sense.GE:
            new_rhs = math.ceil(rhs)

        # Add a new integer variable.
        slack_name = name + self._delimiter + 'int_slack'

        lhs_lb, lhs_ub = self._calc_quadratic_bounds(linear, quadratic)

        var_added = False

        if sense == Constraint.Sense.LE:
            var_ub = new_rhs - lhs_lb
            if var_ub > 0:
                sign = 1
                self._dst.integer_var(
                    name=slack_name, lowerbound=0, upperbound=var_ub)
                var_added = True
        elif sense == Constraint.Sense.GE:
            var_ub = lhs_ub - new_rhs
            if var_ub > 0:
                sign = -1
                self._dst.integer_var(
                    name=slack_name, lowerbound=0, upperbound=var_ub)
                var_added = True
        else:
            raise QiskitOptimizationError(
                'The type of Sense in {} is not supported'.format(name))

        # Add a new equality constraint.
        new_linear = copy.deepcopy(linear)
        if var_added:
            new_linear[slack_name] = sign
        self._dst.quadratic_constraint(
            new_linear, quadratic, "==", new_rhs, name)

    def _add_continuous_slack_var_quadratic_constraint(self, linear, quadratic, sense, rhs, name):
        # Add a new continuous variable.
        slack_name = name + self._delimiter + 'continuous_slack'

        lhs_lb, lhs_ub = self._calc_quadratic_bounds(linear, quadratic)

        var_added = False

        if sense == Constraint.Sense.LE:
            var_ub = rhs - lhs_lb
            if var_ub > 0:
                sign = 1
                self._dst.continuous_var(
                    name=slack_name, lowerbound=0, upperbound=var_ub)
                var_added = True
        elif sense == Constraint.Sense.GE:
            var_ub = lhs_ub - rhs
            if var_ub > 0:
                sign = -1
                self._dst.continuous_var(
                    name=slack_name, lowerbound=0, upperbound=lhs_ub - rhs)
                var_added = True
        else:
            raise QiskitOptimizationError(
                'The type of Sense in {} is not supported'.format(name))

        # Add a new equality constraint.
        new_linear = copy.deepcopy(linear)
        if var_added:
            new_linear[slack_name] = sign
        self._dst.quadratic_constraint(new_linear, quadratic, "==", rhs, name)

    def _add_auto_slack_var_quadratic_constraint(self, linear, quadratic, sense, rhs, name):
        # If a coefficient that is not integer exist, use a continuous slack variable
        if (self._contains_any_float_value(list(linear.values()))
                or self._contains_any_float_value(list(quadratic.values()))):
            self._add_continuous_slack_var_quadratic_constraint(linear, quadratic, sense, rhs, name)
        # Else use an integer slack variable
        else:
            self._add_integer_slack_var_quadratic_constraint(linear, quadratic, sense, rhs, name)

    def _calc_linear_bounds(self, linear):
        lhs_lb, lhs_ub = 0, 0
        for var_name, v in linear.items():
            x = self._src.get_variable(var_name)
            lhs_lb += min(x.lowerbound * v, x.upperbound * v)
            lhs_ub += max(x.lowerbound * v, x.upperbound * v)
        return lhs_lb, lhs_ub

    def _calc_quadratic_bounds(self, linear, quadratic):
        lhs_lb, lhs_ub = 0, 0
        # Calculate the lowerbound and the upperbound of the linear part
        linear_lb, linear_ub = self._calc_linear_bounds(linear)
        lhs_lb += linear_lb
        lhs_ub += linear_ub

        # Calculate the lowerbound and the upperbound of the quadratic part
        for (name_i, name_j), v in quadratic.items():
            x = self._src.get_variable(name_i)
            y = self._src.get_variable(name_j)

            lhs_lb += min(
                x.lowerbound * y.lowerbound * v,
                x.lowerbound * y.upperbound * v,
                x.upperbound * y.lowerbound * v,
                x.upperbound * y.upperbound * v,
            )
            lhs_ub += max(
                x.lowerbound * y.lowerbound * v,
                x.lowerbound * y.upperbound * v,
                x.upperbound * y.lowerbound * v,
                x.upperbound * y.upperbound * v,
            )
        return lhs_lb, lhs_ub

<<<<<<< HEAD
    def interpret(self, x: np.ndarray) -> np.ndarray:
        """Convert a result of a converted problem into that of the original problem.

        Args:
            x: The result of the converted problem.

        Returns:
            The result of the original problem.
=======
    def interpret(self, result: 'qiskit.optimization.algorithms.OptimizationResult') \
            -> 'qiskit.optimization.algorithms.OptimizationResult':  # type: ignore
        """Convert a result of a converted problem into that of the original problem.

        Args:
            result: The result of the converted problem or the given result in case of FAILURE.

        Returns:
            The result of the original problem.
        """
        # pylint: disable=cyclic-import
        from ..algorithms.optimization_algorithm import OptimizationResult

        if result.x is None:
            return result

        # convert back the optimization result into that of the original problem
        names = [x.name for x in self._dst.variables]
        new_x = self._interpret_var(names, result.x)
        return OptimizationResult(x=new_x, fval=result.fval, variables=self._src.variables,
                                  status=result.status, raw_results=result.raw_results)
>>>>>>> 1524d093

        Raises:
            QiskitOptimizationError: if size of `x` differs from the number of variables.
        """
        if len(x) != self._dst.get_num_vars():
            raise QiskitOptimizationError(
                'The size of `x` differs from the the number of variables.'
                ' size of `x`: {}, num. of vars: {}'.format(len(x), self._dst.get_num_vars())
            )

        sol = {var.name: x[i] for i, var in enumerate(self._dst.variables)}
        new_vals = []
        for var in self._src.variables:
            new_vals.append(sol[var.name])
        return np.array(new_vals)

    @staticmethod
    def _contains_any_float_value(values: List[Union[int, float]]) -> bool:
        """Check whether the list contains float or not.
        This method is used to check whether a constraint contain float coefficients or not.

        Args:
            values: Coefficients of the constraint

        Returns:
            bool: If the constraint contains float coefficients, this returns True, else False.
        """
        return any(isinstance(v, float) and not v.is_integer() for v in values)  # type: ignore

    @property
    def mode(self) -> str:
        """Returns the mode of the converter

        Returns:
            The mode of the converter used for additional slack variables
        """
        return self._mode

    @mode.setter
    def mode(self, mode: str) -> None:
        """Set a new mode for the converter

        Args:
            mode: The new mode for the converter
        """
        self._mode = mode<|MERGE_RESOLUTION|>--- conflicted
+++ resolved
@@ -16,12 +16,7 @@
 import math
 from typing import List, Optional, Union
 
-<<<<<<< HEAD
-import numpy as np
-
-=======
 import qiskit.optimization.algorithms  # pylint: disable=unused-import
->>>>>>> 1524d093
 from .quadratic_program_converter import QuadraticProgramConverter
 from ..exceptions import QiskitOptimizationError
 from ..problems.constraint import Constraint
@@ -379,16 +374,6 @@
             )
         return lhs_lb, lhs_ub
 
-<<<<<<< HEAD
-    def interpret(self, x: np.ndarray) -> np.ndarray:
-        """Convert a result of a converted problem into that of the original problem.
-
-        Args:
-            x: The result of the converted problem.
-
-        Returns:
-            The result of the original problem.
-=======
     def interpret(self, result: 'qiskit.optimization.algorithms.OptimizationResult') \
             -> 'qiskit.optimization.algorithms.OptimizationResult':  # type: ignore
         """Convert a result of a converted problem into that of the original problem.
@@ -410,22 +395,15 @@
         new_x = self._interpret_var(names, result.x)
         return OptimizationResult(x=new_x, fval=result.fval, variables=self._src.variables,
                                   status=result.status, raw_results=result.raw_results)
->>>>>>> 1524d093
-
-        Raises:
-            QiskitOptimizationError: if size of `x` differs from the number of variables.
-        """
-        if len(x) != self._dst.get_num_vars():
-            raise QiskitOptimizationError(
-                'The size of `x` differs from the the number of variables.'
-                ' size of `x`: {}, num. of vars: {}'.format(len(x), self._dst.get_num_vars())
-            )
-
-        sol = {var.name: x[i] for i, var in enumerate(self._dst.variables)}
+
+    def _interpret_var(self, names, vals) -> List[int]:
+        # interpret slack variables
+        sol = {name: vals[i] for i, name in enumerate(names)}
+
         new_vals = []
-        for var in self._src.variables:
-            new_vals.append(sol[var.name])
-        return np.array(new_vals)
+        for x in self._src.variables:
+            new_vals.append(sol[x.name])
+        return new_vals
 
     @staticmethod
     def _contains_any_float_value(values: List[Union[int, float]]) -> bool:
