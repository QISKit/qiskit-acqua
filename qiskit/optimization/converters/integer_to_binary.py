--- conflicted
+++ resolved
@@ -14,19 +14,16 @@
 
 import copy
 import logging
-from typing import Dict, List, Optional, Tuple
+from typing import Dict, List, Optional, Tuple, Union
 
 import numpy as np
 
-<<<<<<< HEAD
-from .quadratic_program_converter import QuadraticProgramConverter
-=======
 import qiskit.optimization.algorithms  # pylint: disable=unused-import
->>>>>>> 1524d093
 from ..exceptions import QiskitOptimizationError
 from ..problems.quadratic_objective import QuadraticObjective
 from ..problems.quadratic_program import QuadraticProgram
 from ..problems.variable import Variable
+from .quadratic_program_converter import QuadraticProgramConverter
 
 logger = logging.getLogger(__name__)
 
@@ -211,35 +208,17 @@
                 linear, quadratic, constraint.sense, constraint.rhs - constant, constraint.name
             )
 
-<<<<<<< HEAD
-    def interpret(self, x: np.ndarray) -> np.ndarray:
-=======
     def interpret(self, result: 'qiskit.optimization.algorithms.OptimizationResult') \
             -> 'qiskit.optimization.algorithms.OptimizationResult':  # type: ignore
->>>>>>> 1524d093
         """Convert back the converted problem (binary variables)
         to the original (integer variables).
 
         Args:
-<<<<<<< HEAD
-            x: The result of the converted problem.
-=======
             result: The result of the converted problem or the given result in case of FAILURE.
->>>>>>> 1524d093
 
         Returns:
             The result of the original problem.
-
-        Raises:
-            QiskitOptimizationError: if the size of ``x`` differs from the number of variables.
         """
-<<<<<<< HEAD
-        if len(x) != self._dst.get_num_vars():
-            raise QiskitOptimizationError(
-                'The size of `x` differs from the the number of variables.'
-                ' size of `x`: {}, num. of vars: {}'.format(len(x), self._dst.get_num_vars())
-            )
-=======
         # pylint: disable=cyclic-import
         from ..algorithms.optimization_algorithm import OptimizationResult
 
@@ -249,14 +228,14 @@
         new_x = self._interpret_var(result.x)
         return OptimizationResult(x=new_x, fval=result.fval, variables=self._src.variables,
                                   status=result.status, raw_results=result.raw_results)
->>>>>>> 1524d093
-
-        sol = {var.name: x[i] for i, var in enumerate(self._dst.variables)}
+
+    def _interpret_var(self, vals: Union[List[float], np.ndarray]) -> List[float]:
+        # interpret integer values
+        sol = {x.name: vals[i] for i, x in enumerate(self._dst.variables)}
         new_vals = []
-        for var in self._src.variables:
-            if var in self._conv:
-                new_vals.append(
-                    sum(sol[aux] * coef for aux, coef in self._conv[var]) + var.lowerbound)
+        for x in self._src.variables:
+            if x in self._conv:
+                new_vals.append(sum(sol[aux] * coef for aux, coef in self._conv[x]) + x.lowerbound)
             else:
-                new_vals.append(sol[var.name])
-        return np.array(new_vals)+                new_vals.append(sol[x.name])
+        return new_vals