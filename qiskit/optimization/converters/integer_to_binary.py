# This code is part of Qiskit.
#
# (C) Copyright IBM 2020.
#
# This code is licensed under the Apache License, Version 2.0. You may
# obtain a copy of this license in the LICENSE.txt file in the root directory
# of this source tree or at http://www.apache.org/licenses/LICENSE-2.0.
#
# Any modifications or derivative works of this code must retain this
# copyright notice, and modified files need to carry a notice indicating
# that they have been altered from the originals.

"""The converter to map integer variables in a quadratic program to binary variables."""

import copy
import logging
from typing import Dict, List, Optional, Tuple, Union

import numpy as np

import qiskit.optimization.algorithms  # pylint: disable=unused-import
from ..exceptions import QiskitOptimizationError
from ..problems.quadratic_objective import QuadraticObjective
from ..problems.quadratic_program import QuadraticProgram
from ..problems.variable import Variable
from .quadratic_program_converter import QuadraticProgramConverter

logger = logging.getLogger(__name__)


class IntegerToBinary(QuadraticProgramConverter):
    """Convert a :class:`~qiskit.optimization.problems.QuadraticProgram` into new one by encoding
    integer with binary variables.

    This bounded-coefficient encoding used in this converted is proposed in [1], Eq. (5).

    Examples:
        >>> from qiskit.optimization.problems import QuadraticProgram
        >>> from qiskit.optimization.converters import IntegerToBinary
        >>> problem = QuadraticProgram()
        >>> var = problem.integer_var(name='x', lowerbound=0, upperbound=10)
        >>> conv = IntegerToBinary()
        >>> problem2 = conv.convert(problem)

    References:
        [1]: Sahar Karimi, Pooya Ronagh (2017), Practical Integer-to-Binary Mapping for Quantum
            Annealers. arxiv.org:1706.01945.
    """

    _delimiter = '@'  # users are supposed not to use this character in variable names

    def __init__(self) -> None:
        self._src = None  # type: Optional[QuadraticProgram]
        self._dst = None  # type: Optional[QuadraticProgram]
        self._conv = {}  # type: Dict[Variable, List[Tuple[str, int]]]
        # e.g., self._conv = {x: [('x@1', 1), ('x@2', 2)]}

    def convert(self, problem: QuadraticProgram) -> QuadraticProgram:
        """Convert an integer problem into a new problem with binary variables.

        Args:
            problem: The problem to be solved, that may contain integer variables.

        Returns:
            The converted problem, that contains no integer variables.

        Raises:
            QiskitOptimizationError: if variable or constraint type is not supported.
        """

        # Copy original QP as reference.
        self._src = copy.deepcopy(problem)

        if self._src.get_num_integer_vars() > 0:

            # Initialize new QP
            self._dst = QuadraticProgram(name=problem.name)

            # Declare variables
            for x in self._src.variables:
                if x.vartype == Variable.Type.INTEGER:
                    new_vars = self._convert_var(x.name, x.lowerbound, x.upperbound)
                    self._conv[x] = new_vars
                    for (var_name, _) in new_vars:
                        self._dst.binary_var(var_name)
                else:
                    if x.vartype == Variable.Type.CONTINUOUS:
                        self._dst.continuous_var(x.lowerbound, x.upperbound, x.name)
                    elif x.vartype == Variable.Type.BINARY:
                        self._dst.binary_var(x.name)
                    else:
                        raise QiskitOptimizationError(
                            "Unsupported variable type {}".format(x.vartype)
                        )

            self._substitute_int_var()

        else:
            # just copy the problem if no integer variables exist
            self._dst = copy.deepcopy(problem)

        return self._dst

    def _convert_var(
            self, name: str, lowerbound: float, upperbound: float
    ) -> List[Tuple[str, int]]:
        var_range = upperbound - lowerbound
        power = int(np.log2(var_range))
        bounded_coef = var_range - (2 ** power - 1)

        coeffs = [2 ** i for i in range(power)] + [bounded_coef]
        return [(name + self._delimiter + str(i), coef) for i, coef in enumerate(coeffs)]

    def _convert_linear_coefficients_dict(
            self, coefficients: Dict[str, float]
    ) -> Tuple[Dict[str, float], float]:
        constant = 0.0
        linear = {}  # type: Dict[str, float]
        for name, v in coefficients.items():
            x = self._src.get_variable(name)
            if x in self._conv:
                for y, coeff in self._conv[x]:
                    linear[y] = v * coeff
                constant += v * x.lowerbound
            else:
                linear[x.name] = v

        return linear, constant

    def _convert_quadratic_coefficients_dict(
            self, coefficients: Dict[Tuple[str, str], float]
    ) -> Tuple[Dict[Tuple[str, str], float], Dict[str, float], float]:
        constant = 0.0
        linear = {}  # type: Dict[str, float]
        quadratic = {}
        for (name_i, name_j), v in coefficients.items():
            x = self._src.get_variable(name_i)
            y = self._src.get_variable(name_j)

            if x in self._conv and y not in self._conv:
                for z_x, coeff_x in self._conv[x]:
                    quadratic[z_x, y.name] = v * coeff_x
                linear[y.name] = linear.get(y.name, 0.0) + v * x.lowerbound

            elif x not in self._conv and y in self._conv:
                for z_y, coeff_y in self._conv[y]:
                    quadratic[x.name, z_y] = v * coeff_y
                linear[x.name] = linear.get(x.name, 0.0) + v * y.lowerbound

            elif x in self._conv and y in self._conv:
                for z_x, coeff_x in self._conv[x]:
                    for z_y, coeff_y in self._conv[y]:
                        quadratic[z_x, z_y] = v * coeff_x * coeff_y

                for z_x, coeff_x in self._conv[x]:
                    linear[z_x] = linear.get(z_x, 0.0) + v * y.lowerbound
                for z_y, coeff_y in self._conv[y]:
                    linear[z_y] = linear.get(z_y, 0.0) + v * x.lowerbound

                constant += v * x.lowerbound * y.lowerbound

            else:
                quadratic[x.name, y.name] = v

        return quadratic, linear, constant

    def _substitute_int_var(self):

        # set objective
        linear, linear_constant = self._convert_linear_coefficients_dict(
            self._src.objective.linear.to_dict(use_name=True)
        )
        quadratic, q_linear, q_constant, = self._convert_quadratic_coefficients_dict(
            self._src.objective.quadratic.to_dict(use_name=True)
        )

        constant = self._src.objective.constant + linear_constant + q_constant
        for i, v in q_linear.items():
            linear[i] = linear.get(i, 0) + v

        if self._src.objective.sense == QuadraticObjective.Sense.MINIMIZE:
            self._dst.minimize(constant, linear, quadratic)
        else:
            self._dst.maximize(constant, linear, quadratic)

        # set linear constraints
        for constraint in self._src.linear_constraints:
            linear, constant = self._convert_linear_coefficients_dict(
                constraint.linear.to_dict(use_name=True))
            self._dst.linear_constraint(
                linear, constraint.sense, constraint.rhs - constant, constraint.name
            )

        # set quadratic constraints
        for constraint in self._src.quadratic_constraints:
            linear, linear_constant = self._convert_linear_coefficients_dict(
                constraint.linear.to_dict(use_name=True)
            )
            quadratic, q_linear, q_constant = self._convert_quadratic_coefficients_dict(
                constraint.quadratic.to_dict(use_name=True)
            )

            constant = linear_constant + q_constant
            for i, v in q_linear.items():
                linear[i] = linear.get(i, 0) + v

            self._dst.quadratic_constraint(
                linear, quadratic, constraint.sense, constraint.rhs - constant, constraint.name
            )

    def interpret(self, result: 'qiskit.optimization.algorithms.OptimizationResult') \
            -> 'qiskit.optimization.algorithms.OptimizationResult':  # type: ignore
        """Convert back the converted problem (binary variables)
        to the original (integer variables).

        Args:
            result: The result of the converted problem.

        Returns:
            The result of the original problem.
        """
<<<<<<< HEAD
        if result.x is None:
            return result
        else:
            new_x = self._interpret_var(result.x)
            return OptimizationResult(x=new_x, fval=result.fval, variables=self._src.variables,
                                      status=result.status, raw_results=result.raw_results)
=======
        # pylint: disable=cyclic-import
        from ..algorithms.optimization_algorithm import OptimizationResult

        new_x = self._interpret_var(result.x)
        return OptimizationResult(x=new_x, fval=result.fval, variables=self._src.variables,
                                  status=result.status, raw_results=result.raw_results)
>>>>>>> 97fa4b11

    def _interpret_var(self, vals: Union[List[float], np.ndarray]) -> List[float]:
        # interpret integer values
        sol = {x.name: vals[i] for i, x in enumerate(self._dst.variables)}
        new_vals = []
        for x in self._src.variables:
            if x in self._conv:
                new_vals.append(sum(sol[aux] * coef for aux, coef in self._conv[x]) + x.lowerbound)
            else:
                new_vals.append(sol[x.name])
        return new_vals<|MERGE_RESOLUTION|>--- conflicted
+++ resolved
@@ -219,21 +219,15 @@
         Returns:
             The result of the original problem.
         """
-<<<<<<< HEAD
+        # pylint: disable=cyclic-import
+        from ..algorithms.optimization_algorithm import OptimizationResult
+
         if result.x is None:
             return result
         else:
             new_x = self._interpret_var(result.x)
             return OptimizationResult(x=new_x, fval=result.fval, variables=self._src.variables,
                                       status=result.status, raw_results=result.raw_results)
-=======
-        # pylint: disable=cyclic-import
-        from ..algorithms.optimization_algorithm import OptimizationResult
-
-        new_x = self._interpret_var(result.x)
-        return OptimizationResult(x=new_x, fval=result.fval, variables=self._src.variables,
-                                  status=result.status, raw_results=result.raw_results)
->>>>>>> 97fa4b11
 
     def _interpret_var(self, vals: Union[List[float], np.ndarray]) -> List[float]:
         # interpret integer values
