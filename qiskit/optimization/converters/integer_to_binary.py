--- conflicted
+++ resolved
@@ -55,7 +55,6 @@
         self._src = None  # type: Optional[QuadraticProgram]
         self._dst = None  # type: Optional[QuadraticProgram]
         self._conv = {}  # type: Dict[Variable, List[Tuple[str, int]]]
-
         # e.g., self._conv = {x: [('x@1', 1), ('x@2', 2)]}
 
     def convert(self, problem: QuadraticProgram) -> QuadraticProgram:
@@ -220,27 +219,13 @@
         Returns:
             The result of the original problem.
         """
-<<<<<<< HEAD
-        new_x = self._decode_var(result.x)
+        new_x = self._interpret_var(result.x)
         return OptimizationResult(x=new_x, fval=result.fval, variables=result.variables,
                                   raw_results=result.raw_results)
 
-    def _decode_var(self, vals: Union[List[float], np.ndarray]) -> List[float]:
-        # decode integer values
+    def _interpret_var(self, vals: Union[List[float], np.ndarray]) -> List[float]:
+        # interpret integer values
         sol = {x.name: vals[i] for i, x in enumerate(self._dst.variables)}
-=======
-        # copy fval and status of the result of the converted problem
-        new_result = copy.deepcopy(result)
-        # convert back additional binary variables into integer variables
-        vals = result.x
-        new_result.x = self._interpret_var(vals)  # type: ignore
-
-        return new_result
-
-    def _interpret_var(self, vals) -> List[float]:
-        # interpret integer values
-        sol = {x.name: float(vals[i]) for i, x in enumerate(self._dst.variables)}
->>>>>>> 9999b6e4
         new_vals = []
         for x in self._src.variables:
             if x in self._conv:
