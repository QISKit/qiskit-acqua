# -*- coding: utf-8 -*-

# This code is part of Qiskit.
#
# (C) Copyright IBM 2020.
#
# This code is licensed under the Apache License, Version 2.0. You may
# obtain a copy of this license in the LICENSE.txt file in the root directory
# of this source tree or at http://www.apache.org/licenses/LICENSE-2.0.
#
# Any modifications or derivative works of this code must retain this
# copyright notice, and modified files need to carry a notice indicating
# that they have been altered from the originals.

"""Converter to convert a problem with equality constraints to unconstrained with penalty terms."""

import copy
from typing import Optional, cast, Union, Tuple
from math import fsum
import logging

from ..algorithms.optimization_algorithm import OptimizationResult, OptimizationResultStatus
from ..problems.quadratic_program import QuadraticProgram, QuadraticProgramStatus
from ..problems.variable import Variable
from ..problems.constraint import Constraint
from ..problems.quadratic_objective import QuadraticObjective
from ..exceptions import QiskitOptimizationError

logger = logging.getLogger(__name__)


class LinearEqualityToPenalty:
    """Convert a problem with only equality constraints to unconstrained with penalty terms."""

<<<<<<< HEAD
    def __init__(self, name: Optional[str] = None, penalty: Optional[float] = None):
=======
    def __init__(self, penalty: Optional[float] = None, name: Optional[str] = None):
>>>>>>> 268201c5
        """
        Args:
            penalty: Penalty factor to scale equality constraints that are added to objective.
                     If None is passed, penalty factor will be automatically calculated.
            name: The name of the converted problem.
        """
<<<<<<< HEAD
        self._src = None
        self._dst = None
        self._dst_name = name
        self._penalty = penalty
=======
        self._src = None  # type: Optional[QuadraticProgram]
        self._dst = None  # type: Optional[QuadraticProgram]
        self._penalty = penalty
        self._dst_name = name
>>>>>>> 268201c5

    def encode(self, op: QuadraticProgram) -> QuadraticProgram:
        """Convert a problem with equality constraints into an unconstrained problem.

        Args:
            op: The problem to be solved, that does not contain inequality constraints.

        Returns:
            The converted problem, that is an unconstrained problem.

        Raises:
            QiskitOptimizationError: If an inequality constraint exists.
        """

        # create empty QuadraticProgram model
        self._src = copy.deepcopy(op)  # deep copy
        self._dst = QuadraticProgram()

        # If penalty is None, set the penalty coefficient by _auto_define_penalty()
        if self._penalty is None:
<<<<<<< HEAD
            penalty = self._auto_define_penalty()
        else:
            penalty = self._penalty
=======
            self._penalty = self._auto_define_penalty()
        penalty = self._penalty
>>>>>>> 268201c5

        # set problem name
        if self._dst_name is None:
            self._dst.name = self._src.name
        else:
            self._dst.name = self._dst_name

        # set variables
        for x in self._src.variables:
            if x.vartype == Variable.Type.CONTINUOUS:
                self._dst.continuous_var(x.lowerbound, x.upperbound, x.name)
            elif x.vartype == Variable.Type.BINARY:
                self._dst.binary_var(x.name)
            elif x.vartype == Variable.Type.INTEGER:
                self._dst.integer_var(x.lowerbound, x.upperbound, x.name)
            else:
                raise QiskitOptimizationError('Unsupported vartype: {}'.format(x.vartype))

        # get original objective terms
        offset = self._src.objective.constant
        linear = self._src.objective.linear.to_dict()
        quadratic = self._src.objective.quadratic.to_dict()
        sense = self._src.objective.sense.value

        # convert linear constraints into penalty terms
        for constraint in self._src.linear_constraints:

            if constraint.sense != Constraint.Sense.EQ:
                raise QiskitOptimizationError(
                    'An inequality constraint exists. '
                    'The method supports only equality constraints.'
                )

            constant = constraint.rhs
            row = constraint.linear.to_dict()

            # constant parts of penalty*(Constant-func)**2: penalty*(Constant**2)
            offset += sense * penalty * constant ** 2

            # linear parts of penalty*(Constant-func)**2: penalty*(-2*Constant*func)
            for j, coef in row.items():
                # if j already exists in the linear terms dic, add a penalty term
                # into existing value else create new key and value in the linear_term dict
                linear[j] = linear.get(j, 0.0) + sense * penalty * -2 * coef * constant

            # quadratic parts of penalty*(Constant-func)**2: penalty*(func**2)
            for j, coef_1 in row.items():
                for k, coef_2 in row.items():
                    # if j and k already exist in the quadratic terms dict,
                    # add a penalty term into existing value
                    # else create new key and value in the quadratic term dict

                    # according to implementation of quadratic terms in OptimizationModel,
                    # don't need to multiply by 2, since loops run over (x, y) and (y, x).
                    tup = cast(Union[Tuple[int, int], Tuple[str, str]], (j, k))
                    quadratic[tup] = quadratic.get(tup, 0.0) + sense * penalty * coef_1 * coef_2

        if self._src.objective.sense == QuadraticObjective.Sense.MINIMIZE:
            self._dst.minimize(offset, linear, quadratic)
        else:
            self._dst.maximize(offset, linear, quadratic)

        return self._dst

    def _auto_define_penalty(self) -> float:
        """Automatically define the penalty coefficient.

        Returns:
            Return the minimum valid penalty factor calculated
            from the upper bound and the lower bound of the objective function.
            If a constraint has a float coefficient,
            return the default value for the penalty factor.
        """
        default_penalty = 1e5

        # Check coefficients of constraints.
        # If a constraint has a float coefficient, return the default value for the penalty factor.
        terms = []
        for constraint in self._src.linear_constraints:
            terms.append(constraint.rhs)
            terms.extend(coef for coef in constraint.linear.to_dict().values())
        if any(isinstance(term, float) and not term.is_integer() for term in terms):
            logger.warning(
                'Warning: Using %f for the penalty coefficient because '
                'a float coefficient exists in constraints. \n'
                'The value could be too small. '
                'If so, set the penalty coefficient manually.',
                default_penalty,
            )
            return default_penalty

        # (upper bound - lower bound) can be calculate as the sum of absolute value of coefficients
        # Firstly, add 1 to guarantee that infeasible answers will be greater than upper bound.
<<<<<<< HEAD
        penalties = [1]
=======
        penalties = [1.0]
>>>>>>> 268201c5
        # add linear terms of the object function.
        penalties.extend(abs(coef) for coef in self._src.objective.linear.to_dict().values())
        # add quadratic terms of the object function.
        penalties.extend(abs(coef) for coef in self._src.objective.quadratic.to_dict().values())

<<<<<<< HEAD
        return fsum(penalties)

    def decode(self, result: OptimizationResult) -> OptimizationResult:
        """Convert the result of the converted problem back to that of the original problem
        Args:
            result: The result of the converted problem.

        Returns:
            The result of the original problem.

        Raises:
            QiskitOptimizationError: if the number of variables in the result differs from
                                     that of the original problema.
        """
        if len(result.x) != len(self._src.variables):
            raise QiskitOptimizationError(
                'The number of variables in the passed result differs from '
                'that of the original problem.'
            )
        # Substitute variables to obtain the function value and feasibility in the original problem
        substitute_dict = {}
        variables = self._src.variables
        for i in range(len(result.x)):
            substitute_dict[variables[i].name] = result.x[i]
        substituted_qp = self._src.substitute_variables(substitute_dict)

        new_result = OptimizationResult()
        new_result.x = result.x

        # Set the new function value
        new_result.fval = substituted_qp.objective.constant

        # Set the new status of optimization result
        if substituted_qp.status == QuadraticProgramStatus.VALID:
            new_result.status = OptimizationResultStatus.SUCCESS
        else:
            new_result.status = OptimizationResultStatus.INFEASIBLE

        return new_result

    @property
    def penalty(self) -> float:
        """Returns the penalty factor used in conversion.

        Returns:
            The penalty factor used in conversion.
        """
        return self._penalty

    @penalty.setter  # type:ignore
    def penalty(self, penalty: float) -> None:
        """Set a new penalty factor.

        Args:
            penalty: The new penalty factor
        """
        self._penalty = penalty
=======
        return fsum(penalties)
>>>>>>> 268201c5
<|MERGE_RESOLUTION|>--- conflicted
+++ resolved
@@ -32,28 +32,17 @@
 class LinearEqualityToPenalty:
     """Convert a problem with only equality constraints to unconstrained with penalty terms."""
 
-<<<<<<< HEAD
     def __init__(self, name: Optional[str] = None, penalty: Optional[float] = None):
-=======
-    def __init__(self, penalty: Optional[float] = None, name: Optional[str] = None):
->>>>>>> 268201c5
         """
         Args:
             penalty: Penalty factor to scale equality constraints that are added to objective.
                      If None is passed, penalty factor will be automatically calculated.
             name: The name of the converted problem.
         """
-<<<<<<< HEAD
         self._src = None
         self._dst = None
         self._dst_name = name
         self._penalty = penalty
-=======
-        self._src = None  # type: Optional[QuadraticProgram]
-        self._dst = None  # type: Optional[QuadraticProgram]
-        self._penalty = penalty
-        self._dst_name = name
->>>>>>> 268201c5
 
     def encode(self, op: QuadraticProgram) -> QuadraticProgram:
         """Convert a problem with equality constraints into an unconstrained problem.
@@ -74,14 +63,9 @@
 
         # If penalty is None, set the penalty coefficient by _auto_define_penalty()
         if self._penalty is None:
-<<<<<<< HEAD
             penalty = self._auto_define_penalty()
         else:
             penalty = self._penalty
-=======
-            self._penalty = self._auto_define_penalty()
-        penalty = self._penalty
->>>>>>> 268201c5
 
         # set problem name
         if self._dst_name is None:
@@ -175,17 +159,12 @@
 
         # (upper bound - lower bound) can be calculate as the sum of absolute value of coefficients
         # Firstly, add 1 to guarantee that infeasible answers will be greater than upper bound.
-<<<<<<< HEAD
-        penalties = [1]
-=======
         penalties = [1.0]
->>>>>>> 268201c5
         # add linear terms of the object function.
         penalties.extend(abs(coef) for coef in self._src.objective.linear.to_dict().values())
         # add quadratic terms of the object function.
         penalties.extend(abs(coef) for coef in self._src.objective.quadratic.to_dict().values())
 
-<<<<<<< HEAD
         return fsum(penalties)
 
     def decode(self, result: OptimizationResult) -> OptimizationResult:
@@ -242,7 +221,4 @@
         Args:
             penalty: The new penalty factor
         """
-        self._penalty = penalty
-=======
-        return fsum(penalties)
->>>>>>> 268201c5
+        self._penalty = penalty