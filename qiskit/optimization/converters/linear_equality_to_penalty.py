# -*- coding: utf-8 -*-

# This code is part of Qiskit.
#
# (C) Copyright IBM 2020.
#
# This code is licensed under the Apache License, Version 2.0. You may
# obtain a copy of this license in the LICENSE.txt file in the root directory
# of this source tree or at http://www.apache.org/licenses/LICENSE-2.0.
#
# Any modifications or derivative works of this code must retain this
# copyright notice, and modified files need to carry a notice indicating
# that they have been altered from the originals.

"""Converter to convert a problem with equality constraints to unconstrained with penalty terms."""

import copy
from typing import Optional, cast, Union, Tuple, Dict
from math import fsum
import logging

from ..algorithms.optimization_algorithm import OptimizationResult, OptimizationResultStatus
from ..problems.quadratic_program import QuadraticProgram, QuadraticProgramStatus
from ..problems.variable import Variable
from ..problems.constraint import Constraint
from ..problems.quadratic_objective import QuadraticObjective
from ..exceptions import QiskitOptimizationError

logger = logging.getLogger(__name__)


class LinearEqualityToPenalty:
    """Convert a problem with only equality constraints to unconstrained with penalty terms."""

    def __init__(self, penalty: Optional[float] = None, name: Optional[str] = None):
        """
        Args:
            penalty: Penalty factor to scale equality constraints that are added to objective.
                     If None is passed, penalty factor will be automatically calculated.
            name: The name of the converted problem.
        """
        self._src = None  # type: Optional[QuadraticProgram]
        self._dst = None  # type: Optional[QuadraticProgram]
        self._dst_name = name  # type: Optional[str]
        self._penalty = penalty  # type: Optional[float]

<<<<<<< HEAD
    def convert(self, op: QuadraticProgram, penalty_factor: float = 1e5,
                name: Optional[str] = None) -> QuadraticProgram:
=======
    def encode(self, op: QuadraticProgram) -> QuadraticProgram:
>>>>>>> 95d89596
        """Convert a problem with equality constraints into an unconstrained problem.

        Args:
            op: The problem to be solved, that does not contain inequality constraints.

        Returns:
            The converted problem, that is an unconstrained problem.

        Raises:
            QiskitOptimizationError: If an inequality constraint exists.
        """

        # create empty QuadraticProgram model
        self._src = copy.deepcopy(op)  # deep copy
        self._dst = QuadraticProgram()

        # If penalty is None, set the penalty coefficient by _auto_define_penalty()
        if self._penalty is None:
            penalty = self._auto_define_penalty()
        else:
            penalty = self._penalty

        # set problem name
        if self._dst_name is None:
            self._dst.name = self._src.name
        else:
            self._dst.name = self._dst_name

        # set variables
        for x in self._src.variables:
            if x.vartype == Variable.Type.CONTINUOUS:
                self._dst.continuous_var(x.lowerbound, x.upperbound, x.name)
            elif x.vartype == Variable.Type.BINARY:
                self._dst.binary_var(x.name)
            elif x.vartype == Variable.Type.INTEGER:
                self._dst.integer_var(x.lowerbound, x.upperbound, x.name)
            else:
                raise QiskitOptimizationError('Unsupported vartype: {}'.format(x.vartype))

        # get original objective terms
        offset = self._src.objective.constant
        linear = self._src.objective.linear.to_dict()
        quadratic = self._src.objective.quadratic.to_dict()
        sense = self._src.objective.sense.value

        # convert linear constraints into penalty terms
        for constraint in self._src.linear_constraints:

            if constraint.sense != Constraint.Sense.EQ:
                raise QiskitOptimizationError(
                    'An inequality constraint exists. '
                    'The method supports only equality constraints.'
                )

            constant = constraint.rhs
            row = constraint.linear.to_dict()

            # constant parts of penalty*(Constant-func)**2: penalty*(Constant**2)
            offset += sense * penalty * constant ** 2

            # linear parts of penalty*(Constant-func)**2: penalty*(-2*Constant*func)
            for j, coef in row.items():
                # if j already exists in the linear terms dic, add a penalty term
                # into existing value else create new key and value in the linear_term dict
                linear[j] = linear.get(j, 0.0) + sense * penalty * -2 * coef * constant

            # quadratic parts of penalty*(Constant-func)**2: penalty*(func**2)
            for j, coef_1 in row.items():
                for k, coef_2 in row.items():
                    # if j and k already exist in the quadratic terms dict,
                    # add a penalty term into existing value
                    # else create new key and value in the quadratic term dict

                    # according to implementation of quadratic terms in OptimizationModel,
                    # don't need to multiply by 2, since loops run over (x, y) and (y, x).
                    tup = cast(Union[Tuple[int, int], Tuple[str, str]], (j, k))
                    quadratic[tup] = quadratic.get(tup, 0.0) + sense * penalty * coef_1 * coef_2

        if self._src.objective.sense == QuadraticObjective.Sense.MINIMIZE:
            self._dst.minimize(offset, linear, quadratic)
        else:
            self._dst.maximize(offset, linear, quadratic)

        return self._dst

    def _auto_define_penalty(self) -> float:
        """Automatically define the penalty coefficient.

        Returns:
            Return the minimum valid penalty factor calculated
            from the upper bound and the lower bound of the objective function.
            If a constraint has a float coefficient,
            return the default value for the penalty factor.
        """
        default_penalty = 1e5

        # Check coefficients of constraints.
        # If a constraint has a float coefficient, return the default value for the penalty factor.
        terms = []
        for constraint in self._src.linear_constraints:
            terms.append(constraint.rhs)
            terms.extend(coef for coef in constraint.linear.to_dict().values())
        if any(isinstance(term, float) and not term.is_integer() for term in terms):
            logger.warning(
                'Warning: Using %f for the penalty coefficient because '
                'a float coefficient exists in constraints. \n'
                'The value could be too small. '
                'If so, set the penalty coefficient manually.',
                default_penalty,
            )
            return default_penalty

        # (upper bound - lower bound) can be calculate as the sum of absolute value of coefficients
        # Firstly, add 1 to guarantee that infeasible answers will be greater than upper bound.
        penalties = [1.0]
        # add linear terms of the object function.
        penalties.extend(abs(coef) for coef in self._src.objective.linear.to_dict().values())
        # add quadratic terms of the object function.
        penalties.extend(abs(coef) for coef in self._src.objective.quadratic.to_dict().values())

        return fsum(penalties)

    def decode(self, result: OptimizationResult) -> OptimizationResult:
        """Convert the result of the converted problem back to that of the original problem
        Args:
            result: The result of the converted problem.

        Returns:
            The result of the original problem.

        Raises:
            QiskitOptimizationError: if the number of variables in the result differs from
                                     that of the original problem.
        """
        if len(result.x) != len(self._src.variables):
            raise QiskitOptimizationError(
                'The number of variables in the passed result differs from '
                'that of the original problem.'
            )
        # Substitute variables to obtain the function value and feasibility in the original problem
        substitute_dict = {}  # type: Dict[Union[str, int], float]
        variables = self._src.variables
        for i in range(len(result.x)):
            substitute_dict[variables[i].name] = result.x[i]
        substituted_qp = self._src.substitute_variables(substitute_dict)

        new_result = OptimizationResult()
        new_result.x = result.x

        # Set the new function value
        new_result.fval = substituted_qp.objective.constant

        # Set the new status of optimization result
        if substituted_qp.status == QuadraticProgramStatus.VALID:
            new_result.status = OptimizationResultStatus.SUCCESS
        else:
            new_result.status = OptimizationResultStatus.INFEASIBLE

        return new_result

    @property
    def penalty(self) -> Optional[float]:
        """Returns the penalty factor used in conversion.

        Returns:
            The penalty factor used in conversion.
        """
        return self._penalty

    @penalty.setter  # type:ignore
    def penalty(self, penalty: Optional[float]) -> None:
        """Set a new penalty factor.

        Args:
            penalty: The new penalty factor.
                     If None is passed, penalty factor will be automatically calculated.
        """
        self._penalty = penalty

    @property
    def name(self) -> Optional[str]:
        """Returns the name of the converted problem

        Returns:
            The name of the converted problem
        """
        return self._dst_name

    @name.setter  # type:ignore
    def name(self, name: Optional[str]) -> None:
        """Set a name for a converted problem

        Args:
            name: A name for a converted problem. If not provided, the name of the input
                  problem is used.
        """
        self._dst_name = name<|MERGE_RESOLUTION|>--- conflicted
+++ resolved
@@ -44,12 +44,7 @@
         self._dst_name = name  # type: Optional[str]
         self._penalty = penalty  # type: Optional[float]
 
-<<<<<<< HEAD
-    def convert(self, op: QuadraticProgram, penalty_factor: float = 1e5,
-                name: Optional[str] = None) -> QuadraticProgram:
-=======
-    def encode(self, op: QuadraticProgram) -> QuadraticProgram:
->>>>>>> 95d89596
+    def convert(self, op: QuadraticProgram) -> QuadraticProgram:
         """Convert a problem with equality constraints into an unconstrained problem.
 
         Args:
@@ -172,7 +167,7 @@
 
         return fsum(penalties)
 
-    def decode(self, result: OptimizationResult) -> OptimizationResult:
+    def interpret(self, result: OptimizationResult) -> OptimizationResult:
         """Convert the result of the converted problem back to that of the original problem
         Args:
             result: The result of the converted problem.
@@ -193,7 +188,7 @@
         substitute_dict = {}  # type: Dict[Union[str, int], float]
         variables = self._src.variables
         for i in range(len(result.x)):
-            substitute_dict[variables[i].name] = result.x[i]
+            substitute_dict[variables[i].name] = float(result.x[i])
         substituted_qp = self._src.substitute_variables(substitute_dict)
 
         new_result = OptimizationResult()
