--- conflicted
+++ resolved
@@ -17,11 +17,6 @@
 from typing import Optional
 
 from ..algorithms.optimization_algorithm import OptimizationResult
-<<<<<<< HEAD
-=======
-from ..problems.quadratic_program import QuadraticProgram
-from ..problems.constraint import Constraint
->>>>>>> 95d89596
 from ..exceptions import QiskitOptimizationError
 from ..problems.quadratic_program import QuadraticProgram
 from .quadratic_program_converter import QuadraticProgramConverter
@@ -43,10 +38,9 @@
         """
         Args:
             penalty: Penalty factor to scale equality constraints that are added to objective.
-<<<<<<< HEAD
-
+                If None is passed, penalty factor will be automatically calculated.
             name: The name of the converted problem. If not provided, the name of the input
-                  problem is used.
+                problem is used.
         """
         from ..converters.integer_to_binary import IntegerToBinary
         from ..converters.inequality_to_equality import InequalityToEquality
@@ -55,15 +49,6 @@
         self._int_to_bin = IntegerToBinary()
         self._ineq_to_eq = InequalityToEquality(mode='integer')
         self._penalize_lin_eq_constraints = LinearEqualityToPenalty()
-=======
-                     If None is passed, penalty factor will be automatically calculated.
-        """
-        from ..converters.integer_to_binary import IntegerToBinary
-        from ..converters.linear_equality_to_penalty import LinearEqualityToPenalty
-
-        self._int_to_bin = IntegerToBinary()
-        self._penalize_lin_eq_constraints = LinearEqualityToPenalty(penalty)
->>>>>>> 95d89596
         self._penalty = penalty
         self._dst_name = name
 
@@ -94,16 +79,7 @@
         problem_ = self._int_to_bin.convert(problem_)
 
         # penalize linear equality constraints with only binary variables
-<<<<<<< HEAD
-        if self._penalty is None:
-            # TODO: should be derived from problem
-            penalty = 1e5
-        else:
-            penalty = self._penalty
-        problem_ = self._penalize_lin_eq_constraints.convert(problem_, penalty_factor=penalty)
-=======
-        problem_ = self._penalize_lin_eq_constraints.encode(problem_)
->>>>>>> 95d89596
+        problem_ = self._penalize_lin_eq_constraints.convert(problem_)
 
         # return QUBO
         return problem_
@@ -117,7 +93,8 @@
             Returns:
                 The result of the original problem.
         """
-        result_ = self._int_to_bin.interpret(result)
+        result_ = self._penalize_lin_eq_constraints.interpret(result)
+        result_ = self._int_to_bin.interpret(result_)
         result_ = self._ineq_to_eq.interpret(result_)
         return result_
 
@@ -179,6 +156,25 @@
         return len(self.get_compatibility_msg(problem)) == 0
 
     @property
+    def penalty(self) -> Optional[float]:
+        """Returns the penalty factor used in conversion.
+
+        Returns:
+            The penalty factor used in conversion.
+        """
+        return self._penalty
+
+    @penalty.setter  # type:ignore
+    def penalty(self, penalty: Optional[float]) -> None:
+        """Set a new penalty factor.
+
+        Args:
+            penalty: The new penalty factor.
+                     If None is passed, penalty factor will be automatically calculated.
+        """
+        self._penalty = penalty
+
+    @property
     def name(self) -> Optional[str]:
         """Returns the name of the converted problem
 
