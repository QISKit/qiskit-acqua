--- conflicted
+++ resolved
@@ -14,15 +14,10 @@
 
 from typing import Optional
 
-<<<<<<< HEAD
-import numpy as np
-
-from .quadratic_program_converter import QuadraticProgramConverter
-=======
 import qiskit.optimization.algorithms  # pylint: disable=unused-import
->>>>>>> 1524d093
 from ..exceptions import QiskitOptimizationError
 from ..problems.quadratic_program import QuadraticProgram
+from .quadratic_program_converter import QuadraticProgramConverter
 
 
 class QuadraticProgramToQubo(QuadraticProgramConverter):
@@ -81,24 +76,20 @@
         # Return QUBO
         return problem_
 
-<<<<<<< HEAD
-    def interpret(self, x: np.ndarray) -> np.ndarray:
-=======
     def interpret(self, result: 'qiskit.optimization.algorithms.OptimizationResult') \
             -> 'qiskit.optimization.algorithms.OptimizationResult':  # type: ignore
->>>>>>> 1524d093
         """Convert a result of a converted problem into that of the original problem.
 
             Args:
-                x: The result of the converted problem.
+                result: The result of the converted problem.
 
             Returns:
                 The result of the original problem.
         """
-        x = self._penalize_lin_eq_constraints.interpret(x)
-        x = self._int_to_bin.interpret(x)
-        x = self._ineq_to_eq.interpret(x)
-        return x
+        result_ = self._penalize_lin_eq_constraints.interpret(result)
+        result_ = self._int_to_bin.interpret(result_)
+        result_ = self._ineq_to_eq.interpret(result_)
+        return result_
 
     @staticmethod
     def get_compatibility_msg(problem: QuadraticProgram) -> str:
