--- conflicted
+++ resolved
@@ -12,22 +12,16 @@
 
 """Quadratic Program."""
 
+from typing import cast, List, Union, Dict, Optional, Tuple
 import logging
-import warnings
 from collections import defaultdict
 from enum import Enum
-<<<<<<< HEAD
-from math import fsum
-from typing import cast, List, Union, Dict, Optional, Tuple
-=======
 from math import fsum, isclose
 import warnings
 import numpy as np
 from numpy import (ndarray, zeros, bool as nbool)
 from scipy.sparse import spmatrix
->>>>>>> 1524d093
-
-import numpy as np
+
 from docplex.mp.constr import (LinearConstraint as DocplexLinearConstraint,
                                QuadraticConstraint as DocplexQuadraticConstraint,
                                NotEqualConstraint)
@@ -35,17 +29,11 @@
 from docplex.mp.model import Model
 from docplex.mp.model_reader import ModelReader
 from docplex.mp.quad import QuadExpr
-<<<<<<< HEAD
-from numpy import (ndarray, zeros, bool as nbool)
-from scipy.sparse import spmatrix
-=======
 from docplex.mp.vartype import ContinuousVarType, BinaryVarType, IntegerVarType
 
->>>>>>> 1524d093
 from qiskit.aqua import MissingOptionalLibraryError
 from qiskit.aqua.operators import I, OperatorBase, PauliOp, WeightedPauliOperator, SummedOp, ListOp
 from qiskit.quantum_info import Pauli
-
 from .constraint import Constraint, ConstraintSense
 from .linear_constraint import LinearConstraint
 from .linear_expression import LinearExpression
@@ -684,7 +672,7 @@
             if right_expr.is_quad_expr():
                 for x in right_expr.linear_part.iter_variables():
                     linear[var_names[x]] = linear.get(var_names[x], 0.0) - \
-                                           right_expr.linear_part.get_coef(x)
+                        right_expr.linear_part.get_coef(x)
                 for quad_triplet in right_expr.iter_quad_triplets():
                     i = var_names[quad_triplet[0]]
                     j = var_names[quad_triplet[1]]
@@ -1111,33 +1099,6 @@
         self.minimize(constant=offset, linear=linear_terms, quadratic=quadratic_terms)
         offset -= offset
 
-<<<<<<< HEAD
-    def is_feasible(self, x: np.ndarray) -> bool:
-        """Check whether this optimization problem is feasible or not with given variables.
-
-        Args:
-            x: value of variables.
-
-        Returns:
-            ``True`` if the problem is feasible with ``x``.
-
-        Raises:
-            QiskitOptimizationError: if size of `x` differs from the number of variables.
-        """
-
-        if len(x) != self.get_num_vars():
-            raise QiskitOptimizationError(
-                'The size of `x` differs from the number of variables.'
-                ' size of `x`: {}, num. of vars: {}'.format(len(x), self.get_num_vars())
-            )
-        # Substitute variables to obtain the function value and feasibility in the original problem
-        var = {}  # type: Dict[Union[str, int], float]
-        for i, val in enumerate(x):
-            var[self.variables[i].name] = val
-        new_qp = self.substitute_variables(var)
-
-        return new_qp.status == QuadraticProgramStatus.VALID
-=======
     def get_feasibility_info(self, x: Union[List[float], np.ndarray]) \
             -> Tuple[bool, List[Variable], List[Constraint]]:
         """Returns whether a solution is feasible or not along with the violations.
@@ -1194,7 +1155,6 @@
         feasible, _, _ = self.get_feasibility_info(x)
 
         return feasible
->>>>>>> 1524d093
 
 
 class SubstituteVariables:
