# -*- coding: utf-8 -*-

# This code is part of Qiskit.
#
# (C) Copyright IBM 2019, 2020.
#
# This code is licensed under the Apache License, Version 2.0. You may
# obtain a copy of this license in the LICENSE.txt file in the root directory
# of this source tree or at http://www.apache.org/licenses/LICENSE-2.0.
#
# Any modifications or derivative works of this code must retain this
# copyright notice, and modified files need to carry a notice indicating
# that they have been altered from the originals.

""" Test Docplex """

from math import fsum, isclose
from test.optimization import QiskitOptimizationTestCase

import networkx as nx
import numpy as np
from docplex.mp.model import Model
from qiskit.quantum_info import Pauli

from qiskit.aqua import AquaError, aqua_globals
from qiskit.aqua.algorithms import NumPyMinimumEigensolver
from qiskit.optimization.ising import docplex, tsp
from qiskit.aqua.operators import WeightedPauliOperator

# Reference operators and offsets for maxcut and tsp.
QUBIT_OP_MAXCUT = WeightedPauliOperator(
    paulis=[[0.5, Pauli(z=[True, True, False, False], x=[False, False, False, False])],
            [0.5, Pauli(z=[True, False, True, False], x=[False, False, False, False])],
            [0.5, Pauli(z=[False, True, True, False], x=[False, False, False, False])],
            [0.5, Pauli(z=[True, False, False, True], x=[False, False, False, False])],
            [0.5, Pauli(z=[False, False, True, True], x=[False, False, False, False])]])
OFFSET_MAXCUT = -2.5
QUBIT_OP_TSP = WeightedPauliOperator(
    paulis=[[-100057.0, Pauli(z=[True, False, False, False, False, False, False, False, False],
                              x=[False, False, False, False, False, False, False, False, False])],
            [-100071.0, Pauli(z=[False, False, False, False, True, False, False, False, False],
                              x=[False, False, False, False, False, False, False, False, False])],
            [14.5, Pauli(z=[True, False, False, False, True, False, False, False, False],
                         x=[False, False, False, False, False, False, False, False, False])],
            [-100057.0, Pauli(z=[False, True, False, False, False, False, False, False, False],
                              x=[False, False, False, False, False, False, False, False, False])],
            [-100071.0, Pauli(z=[False, False, False, False, False, True, False, False, False],
                              x=[False, False, False, False, False, False, False, False, False])],
            [14.5, Pauli(z=[False, True, False, False, False, True, False, False, False],
                         x=[False, False, False, False, False, False, False, False, False])],
            [-100057.0, Pauli(z=[False, False, True, False, False, False, False, False, False],
                              x=[False, False, False, False, False, False, False, False, False])],
            [-100071.0, Pauli(z=[False, False, False, True, False, False, False, False, False],
                              x=[False, False, False, False, False, False, False, False, False])],
            [14.5, Pauli(z=[False, False, True, True, False, False, False, False, False],
                         x=[False, False, False, False, False, False, False, False, False])],
            [-100070.0, Pauli(z=[False, False, False, False, False, False, False, True, False],
                              x=[False, False, False, False, False, False, False, False, False])],
            [14.0, Pauli(z=[True, False, False, False, False, False, False, True, False],
                         x=[False, False, False, False, False, False, False, False, False])],
            [-100070.0, Pauli(z=[False, False, False, False, False, False, False, False, True],
                              x=[False, False, False, False, False, False, False, False, False])],
            [14.0, Pauli(z=[False, True, False, False, False, False, False, False, True],
                         x=[False, False, False, False, False, False, False, False, False])],
            [-100070.0, Pauli(z=[False, False, False, False, False, False, True, False, False],
                              x=[False, False, False, False, False, False, False, False, False])],
            [14.0, Pauli(z=[False, False, True, False, False, False, True, False, False],
                         x=[False, False, False, False, False, False, False, False, False])],
            [14.5, Pauli(z=[False, True, False, True, False, False, False, False, False],
                         x=[False, False, False, False, False, False, False, False, False])],
            [14.5, Pauli(z=[False, False, True, False, True, False, False, False, False],
                         x=[False, False, False, False, False, False, False, False, False])],
            [14.5, Pauli(z=[True, False, False, False, False, True, False, False, False],
                         x=[False, False, False, False, False, False, False, False, False])],
            [21.0, Pauli(z=[False, False, False, True, False, False, False, True, False],
                         x=[False, False, False, False, False, False, False, False, False])],
            [21.0, Pauli(z=[False, False, False, False, True, False, False, False, True],
                         x=[False, False, False, False, False, False, False, False, False])],
            [21.0, Pauli(z=[False, False, False, False, False, True, True, False, False],
                         x=[False, False, False, False, False, False, False, False, False])],
            [14.0, Pauli(z=[False, True, False, False, False, False, True, False, False],
                         x=[False, False, False, False, False, False, False, False, False])],
            [14.0, Pauli(z=[False, False, True, False, False, False, False, True, False],
                         x=[False, False, False, False, False, False, False, False, False])],
            [14.0, Pauli(z=[True, False, False, False, False, False, False, False, True],
                         x=[False, False, False, False, False, False, False, False, False])],
            [21.0, Pauli(z=[False, False, False, False, True, False, True, False, False],
                         x=[False, False, False, False, False, False, False, False, False])],
            [21.0, Pauli(z=[False, False, False, False, False, True, False, True, False],
                         x=[False, False, False, False, False, False, False, False, False])],
            [21.0, Pauli(z=[False, False, False, True, False, False, False, False, True],
                         x=[False, False, False, False, False, False, False, False, False])],
            [50000.0, Pauli(z=[True, False, False, True, False, False, False, False, False],
                            x=[False, False, False, False, False, False, False, False, False])],
            [50000.0, Pauli(z=[True, False, False, False, False, False, True, False, False],
                            x=[False, False, False, False, False, False, False, False, False])],
            [50000.0, Pauli(z=[False, False, False, True, False, False, True, False, False],
                            x=[False, False, False, False, False, False, False, False, False])],
            [50000.0, Pauli(z=[False, True, False, False, True, False, False, False, False],
                            x=[False, False, False, False, False, False, False, False, False])],
            [50000.0, Pauli(z=[False, True, False, False, False, False, False, True, False],
                            x=[False, False, False, False, False, False, False, False, False])],
            [50000.0, Pauli(z=[False, False, False, False, True, False, False, True, False],
                            x=[False, False, False, False, False, False, False, False, False])],
            [50000.0, Pauli(z=[False, False, True, False, False, True, False, False, False],
                            x=[False, False, False, False, False, False, False, False, False])],
            [50000.0, Pauli(z=[False, False, True, False, False, False, False, False, True],
                            x=[False, False, False, False, False, False, False, False, False])],
            [50000.0, Pauli(z=[False, False, False, False, False, True, False, False, True],
                            x=[False, False, False, False, False, False, False, False, False])],
            [50000.0, Pauli(z=[True, True, False, False, False, False, False, False, False],
                            x=[False, False, False, False, False, False, False, False, False])],
            [50000.0, Pauli(z=[True, False, True, False, False, False, False, False, False],
                            x=[False, False, False, False, False, False, False, False, False])],
            [50000.0, Pauli(z=[False, True, True, False, False, False, False, False, False],
                            x=[False, False, False, False, False, False, False, False, False])],
            [50000.0, Pauli(z=[False, False, False, True, True, False, False, False, False],
                            x=[False, False, False, False, False, False, False, False, False])],
            [50000.0, Pauli(z=[False, False, False, True, False, True, False, False, False],
                            x=[False, False, False, False, False, False, False, False, False])],
            [50000.0, Pauli(z=[False, False, False, False, True, True, False, False, False],
                            x=[False, False, False, False, False, False, False, False, False])],
            [50000.0, Pauli(z=[False, False, False, False, False, False, True, True, False],
                            x=[False, False, False, False, False, False, False, False, False])],
            [50000.0, Pauli(z=[False, False, False, False, False, False, True, False, True],
                            x=[False, False, False, False, False, False, False, False, False])],
            [50000.0, Pauli(z=[False, False, False, False, False, False, False, True, True],
                            x=[False, False, False, False, False, False, False, False, False])]])
OFFSET_TSP = 600297.0


class TestDocplex(QiskitOptimizationTestCase):
    """Cplex Ising tests."""

    def setUp(self):
        super().setUp()
        aqua_globals.random_seed = 100

    def test_validation(self):
        """ Validation Test """
        num_var = 3
        # validate an object type of the input.
        with self.assertRaises(AquaError):
            docplex._validate_input_model("Model")

        # validate the types of the variables are binary or not
        with self.assertRaises(AquaError):
            mdl = Model(name='Error_integer_variables')
            x = {i: mdl.integer_var(name='x_{0}'.format(i)) for i in range(num_var)}
            obj_func = mdl.sum(x[i] for i in range(num_var))
            mdl.maximize(obj_func)
            docplex.get_operator(mdl)

        # validate types of constraints are equality constraints or not.
        with self.assertRaises(AquaError):
            mdl = Model(name='Error_inequality_constraints')
            x = {i: mdl.binary_var(name='x_{0}'.format(i)) for i in range(num_var)}
            obj_func = mdl.sum(x[i] for i in range(num_var))
            mdl.maximize(obj_func)
            mdl.add_constraint(mdl.sum(x[i] for i in range(num_var)) <= 1)
            docplex.get_operator(mdl)

    def test_auto_define_penalty(self):
        """ Auto define Penalty test """
        # check _auto_define_penalty() for positive coefficients.
        positive_coefficients = aqua_globals.random.rand(10, 10)
        for i in range(10):
            mdl = Model(name='Positive_auto_define_penalty')
            x = {j: mdl.binary_var(name='x_{0}'.format(j)) for j in range(10)}
            obj_func = mdl.sum(positive_coefficients[i][j] * x[j] for j in range(10))
            mdl.maximize(obj_func)
            actual = docplex._auto_define_penalty(mdl)
            expected = fsum(abs(j) for j in positive_coefficients[i]) + 1
            self.assertEqual(isclose(actual, expected), True)

        # check _auto_define_penalty() for negative coefficients
        negative_coefficients = -1 * aqua_globals.random.rand(10, 10)
        for i in range(10):
            mdl = Model(name='Negative_auto_define_penalty')
            x = {j: mdl.binary_var(name='x_{0}'.format(j)) for j in range(10)}
            obj_func = mdl.sum(negative_coefficients[i][j] * x[j] for j in range(10))
            mdl.maximize(obj_func)
            actual = docplex._auto_define_penalty(mdl)
            expected = fsum(abs(j) for j in negative_coefficients[i]) + 1
            self.assertEqual(isclose(actual, expected), True)

        # check _auto_define_penalty() for mixed coefficients
        mixed_coefficients = aqua_globals.random.randint(-100, 100, (10, 10))
        for i in range(10):
            mdl = Model(name='Mixed_auto_define_penalty')
            x = {j: mdl.binary_var(name='x_{0}'.format(j)) for j in range(10)}
            obj_func = mdl.sum(mixed_coefficients[i][j] * x[j] for j in range(10))
            mdl.maximize(obj_func)
            actual = docplex._auto_define_penalty(mdl)
            expected = fsum(abs(j) for j in mixed_coefficients[i]) + 1
            self.assertEqual(isclose(actual, expected), True)

        # check that 1e5 is being used when coefficients have float numbers.
        float_coefficients = [0.1 * i for i in range(3)]
        mdl = Model(name='Float_auto_define_penalty')
        x = {i: mdl.binary_var(name='x_{0}'.format(i)) for i in range(3)}
        obj_func = mdl.sum(x[i] for i in range(3))
        mdl.maximize(obj_func)
        mdl.add_constraint(mdl.sum(float_coefficients[i] * x[i] for i in range(3)) == 1)
        actual = docplex._auto_define_penalty(mdl)
        expected = 1e5
        self.assertEqual(actual, expected)

    def test_docplex_maxcut(self):
        """ Docplex maxcut test """
        # Generating a graph of 4 nodes
        n = 4
        graph = nx.Graph()
        graph.add_nodes_from(np.arange(0, n, 1))
        elist = [(0, 1, 1.0), (0, 2, 1.0), (0, 3, 1.0), (1, 2, 1.0), (2, 3, 1.0)]
        graph.add_weighted_edges_from(elist)
        # Computing the weight matrix from the random graph
        w = np.zeros([n, n])
        for i in range(n):
            for j in range(n):
                temp = graph.get_edge_data(i, j, default=0)
                if temp != 0:
                    w[i, j] = temp['weight']

        # Create an Ising Hamiltonian with docplex.
        mdl = Model(name='max_cut')
        mdl.node_vars = mdl.binary_var_list(list(range(4)), name='node')
        maxcut_func = mdl.sum(w[i, j] * mdl.node_vars[i] * (1 - mdl.node_vars[j])
                              for i in range(n) for j in range(n))
        mdl.maximize(maxcut_func)
        qubit_op, offset = docplex.get_operator(mdl)

        e_e = NumPyMinimumEigensolver(qubit_op)
        result = e_e.run()

        ee_expected = NumPyMinimumEigensolver(QUBIT_OP_MAXCUT)
        expected_result = ee_expected.run()

        # Compare objective
        self.assertAlmostEqual(result.eigenvalue.real + offset,
                               expected_result.eigenvalue.real + OFFSET_MAXCUT)

    def test_docplex_tsp(self):
        """ Docplex tsp test """
        # Generating a graph of 3 nodes
        n = 3
        ins = tsp.random_tsp(n)
        graph = nx.Graph()
        graph.add_nodes_from(np.arange(0, n, 1))
        num_node = ins.dim

        # Create an Ising Hamiltonian with docplex.
        mdl = Model(name='tsp')
        x = {(i, p): mdl.binary_var(name='x_{0}_{1}'.format(i, p))
             for i in range(num_node) for p in range(num_node)}
        tsp_func = mdl.sum(
            ins.w[i, j] * x[(i, p)] * x[(j, (p + 1) % num_node)]
            for i in range(num_node) for j in range(num_node) for p
            in range(num_node))
        mdl.minimize(tsp_func)
        for i in range(num_node):
            mdl.add_constraint(mdl.sum(x[(i, p)] for p in range(num_node)) == 1)
        for j in range(num_node):
            mdl.add_constraint(mdl.sum(x[(i, j)] for i in range(num_node)) == 1)
        qubit_op, offset = docplex.get_operator(mdl)

        e_e = NumPyMinimumEigensolver(qubit_op)
        result = e_e.run()

        ee_expected = NumPyMinimumEigensolver(QUBIT_OP_TSP)
        expected_result = ee_expected.run()

        # Compare objective
        self.assertAlmostEqual(result.eigenvalue.real + offset,
                               expected_result.eigenvalue.real + OFFSET_TSP)

    def test_docplex_integer_constraints(self):
        """ Docplex Integer Constraints test """
        # Create an Ising Hamiltonian with docplex
        mdl = Model(name='integer_constraints')
        x = {i: mdl.binary_var(name='x_{0}'.format(i)) for i in range(1, 5)}
        max_vars_func = mdl.sum(x[i] for i in range(1, 5))
        mdl.maximize(max_vars_func)
        mdl.add_constraint(mdl.sum(i * x[i] for i in range(1, 5)) == 3)
        qubit_op, offset = docplex.get_operator(mdl)

        e_e = NumPyMinimumEigensolver(qubit_op)
        result = e_e.run()

        expected_result = -2

        # Compare objective
        self.assertAlmostEqual(result.eigenvalue.real + offset, expected_result)

    def test_docplex_constant_and_quadratic_terms_in_object_function(self):
        """ Docplex Constant and Quadratic terms in Object function test """
        # Create an Ising Hamiltonian with docplex
        laplacian = np.array([[-3., 1., 1., 1.],
                              [1., -2., 1., -0.],
                              [1., 1., -3., 1.],
                              [1., -0., 1., -2.]])

        mdl = Model()
        # pylint: disable=unsubscriptable-object
        n = laplacian.shape[0]
        bias = [0] * 4
        x = {i: mdl.binary_var(name='x_{0}'.format(i)) for i in range(n)}
        couplers_func = mdl.sum(
            2 * laplacian[i, j] * (2 * x[i] - 1) * (2 * x[j] - 1)
            for i in range(n - 1) for j in range(i, n))
        bias_func = mdl.sum(float(bias[i]) * x[i] for i in range(n))
        ising_func = couplers_func + bias_func
        mdl.minimize(ising_func)
        qubit_op, offset = docplex.get_operator(mdl)

        e_e = NumPyMinimumEigensolver(qubit_op)
        result = e_e.run()

        expected_result = -22

        # Compare objective
<<<<<<< HEAD
        self.assertAlmostEqual(result.eigenvalue.real + offset, expected_result)
=======
        self.assertEqual(result.eigenvalue.real + offset, expected_result)

    def test_constants_in_left_side_and_variables_in_right_side(self):
        """ Test Constant values on the left-hand side of constraints and
        variables on the right-hand side of constraints for the DOcplex translator"""
        mdl = Model('left_constants_and_right_variables')
        x = mdl.binary_var(name='x')
        y = mdl.binary_var(name='y')
        mdl.maximize(mdl.sum(x + y))
        mdl.add_constraint(x == y)

        qubit_op, offset = docplex.get_operator(mdl)
        print(qubit_op.print_details())
        e_e = NumPyMinimumEigensolver(qubit_op)
        result = e_e.run()

        self.assertEqual(result['eigenvalue'] + offset, -2)
        actual_sol = result['eigenstate'].tolist()
        self.assertListEqual(actual_sol, [0, 0, 0, 1])
>>>>>>> 3ca73ed9
<|MERGE_RESOLUTION|>--- conflicted
+++ resolved
@@ -14,6 +14,7 @@
 
 """ Test Docplex """
 
+import unittest
 from math import fsum, isclose
 from test.optimization import QiskitOptimizationTestCase
 
@@ -319,10 +320,7 @@
         expected_result = -22
 
         # Compare objective
-<<<<<<< HEAD
         self.assertAlmostEqual(result.eigenvalue.real + offset, expected_result)
-=======
-        self.assertEqual(result.eigenvalue.real + offset, expected_result)
 
     def test_constants_in_left_side_and_variables_in_right_side(self):
         """ Test Constant values on the left-hand side of constraints and
@@ -341,4 +339,7 @@
         self.assertEqual(result['eigenvalue'] + offset, -2)
         actual_sol = result['eigenstate'].tolist()
         self.assertListEqual(actual_sol, [0, 0, 0, 1])
->>>>>>> 3ca73ed9
+
+
+if __name__ == '__main__':
+    unittest.main()