--- conflicted
+++ resolved
@@ -17,13 +17,8 @@
 import unittest
 from test.optimization import QiskitOptimizationTestCase
 from qiskit.aqua.algorithms import NumPyMinimumEigensolver
-<<<<<<< HEAD
 from qiskit.optimization.algorithms import GroverOptimizer, MinimumEigenOptimizer
-from qiskit.optimization.problems import OptimizationProblem
-=======
-from qiskit.optimization.algorithms import GroverMinimumFinder, MinimumEigenOptimizer
 from qiskit.optimization.problems import QuadraticProgram
->>>>>>> 369c7f02
 
 
 class TestGroverOptimizer(QiskitOptimizationTestCase):
@@ -41,10 +36,9 @@
 
     def test_qubo_gas_int_zero(self):
         """Test for when the answer is zero."""
-<<<<<<< HEAD
 
         # Input.
-        op = OptimizationProblem()
+        op = QuadraticProgram()
         op.variables.add(names=['x0', 'x1'], types='BB')
         linear = [('x0', 0), ('x1', 0)]
         op.objective.set_linear(linear)
@@ -59,7 +53,7 @@
         """Test for simple case, with 2 linear coeffs and no quadratic coeffs or constants."""
 
         # Input.
-        op = OptimizationProblem()
+        op = QuadraticProgram()
         op.variables.add(names=['x0', 'x1'], types='BB')
         linear = [('x0', -1), ('x1', 2)]
         op.objective.set_linear(linear)
@@ -74,7 +68,7 @@
         """Test the example from https://arxiv.org/abs/1912.04088."""
 
         # Input.
-        op = OptimizationProblem()
+        op = QuadraticProgram()
         op.variables.add(names=['x0', 'x1', 'x2'], types='BBB')
 
         linear = [('x0', -1), ('x1', 2), ('x2', -3)]
@@ -87,59 +81,6 @@
         gmf = GroverOptimizer(6, num_iterations=n_iter)
         results = gmf.solve(op)
         self.validate_results(op, results)
-=======
-        try:
-            # Input.
-            op = QuadraticProgram()
-            op.variables.add(names=['x0', 'x1'], types='BB')
-            linear = [('x0', 0), ('x1', 0)]
-            op.objective.set_linear(linear)
-
-            # Will not find a negative, should return 0.
-            gmf = GroverMinimumFinder(num_iterations=1)
-            results = gmf.solve(op)
-            self.assertEqual(results.x, [0, 0])
-            self.assertEqual(results.fval, 0.0)
-        except NameError as ex:
-            self.skipTest(str(ex))
-
-    def test_qubo_gas_int_simple(self):
-        """Test for simple case, with 2 linear coeffs and no quadratic coeffs or constants."""
-        try:
-            # Input.
-            op = QuadraticProgram()
-            op.variables.add(names=['x0', 'x1'], types='BB')
-            linear = [('x0', -1), ('x1', 2)]
-            op.objective.set_linear(linear)
-
-            # Get the optimum key and value.
-            n_iter = 8
-            gmf = GroverMinimumFinder(num_iterations=n_iter)
-            results = gmf.solve(op)
-            self.validate_results(op, results, n_iter)
-        except NameError as ex:
-            self.skipTest(str(ex))
-
-    def test_qubo_gas_int_paper_example(self):
-        """Test the example from https://arxiv.org/abs/1912.04088."""
-        try:
-            # Input.
-            op = QuadraticProgram()
-            op.variables.add(names=['x0', 'x1', 'x2'], types='BBB')
-
-            linear = [('x0', -1), ('x1', 2), ('x2', -3)]
-            op.objective.set_linear(linear)
-            op.objective.set_quadratic_coefficients('x0', 'x2', -2)
-            op.objective.set_quadratic_coefficients('x1', 'x2', -1)
-
-            # Get the optimum key and value.
-            n_iter = 10
-            gmf = GroverMinimumFinder(num_iterations=n_iter)
-            results = gmf.solve(op)
-            self.validate_results(op, results, 10)
-        except NameError as ex:
-            self.skipTest(str(ex))
->>>>>>> 369c7f02
 
 
 if __name__ == '__main__':
