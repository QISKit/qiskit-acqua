--- conflicted
+++ resolved
@@ -57,15 +57,9 @@
                          QuantumInstance(BasicAer.get_backend('statevector_simulator'),
                                          seed_simulator=aqua_globals.random_seed,
                                          seed_transpiler=aqua_globals.random_seed))
-<<<<<<< HEAD
-        x = sample_most_likely(result['eigvecs'][0])
-        self.assertAlmostEqual(result['energy'], -39.5)
-        self.assertAlmostEqual(result['energy'] + self.offset, -38.0)
-=======
         x = sample_most_likely(result.eigenstate)
-        self.assertAlmostEqual(result.eigenvalue, -29.5, places=5)
-        self.assertAlmostEqual(result.eigenvalue + self.offset, -25.0)
->>>>>>> 35bfbd9c
+        self.assertAlmostEqual(result.eigenvalue, -39.5)
+        self.assertAlmostEqual(result.eigenvalue + self.offset, -38.0)
         ising_sol = stable_set.get_graph_solution(x)
         np.testing.assert_array_equal(ising_sol, [1, 1, 0, 1, 1])
         self.assertEqual(stable_set.stable_set_value(x, self.w), (4.0, False))
