--- conflicted
+++ resolved
@@ -42,12 +42,12 @@
         x = sample_most_likely(result.eigenstate)
         # print(self.qubit_op.to_opflow().eval(result.eigenstate).adjoint().eval(result.eigenstate))
         order = tsp.get_tsp_solution(x)
-<<<<<<< HEAD
         np.testing.assert_equal(tsp.tsp_value(order, self.ins.w),
                                 tsp.tsp_value([1, 2, 0], self.ins.w))
-=======
-        np.testing.assert_array_equal(order, [1, 2, 0])
->>>>>>> c6d02da6
+
+
+if __name__ == '__main__':
+    unittest.main()
 
 
 if __name__ == '__main__':
