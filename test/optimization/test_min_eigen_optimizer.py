# This code is part of Qiskit.
#
# (C) Copyright IBM 2018, 2020.
#
# This code is licensed under the Apache License, Version 2.0. You may
# obtain a copy of this license in the LICENSE.txt file in the root directory
# of this source tree or at http://www.apache.org/licenses/LICENSE-2.0.
#
# Any modifications or derivative works of this code must retain this
# copyright notice, and modified files need to carry a notice indicating
# that they have been altered from the originals.

""" Test Min Eigen Optimizer """

import unittest
from os import path
from test.optimization.optimization_test_case import QiskitOptimizationTestCase
from ddt import ddt, data
import numpy as np

from qiskit import BasicAer
from qiskit.aqua import MissingOptionalLibraryError
from qiskit.aqua.algorithms import NumPyMinimumEigensolver
from qiskit.aqua.algorithms import QAOA
from qiskit.aqua.algorithms import QPE
from qiskit.aqua.components.optimizers import COBYLA
from qiskit.aqua.components.initial_states import Custom

from qiskit.optimization.algorithms import MinimumEigenOptimizer, CplexOptimizer
from qiskit.optimization.problems import QuadraticProgram
<<<<<<< HEAD
from qiskit.optimization.algorithms.optimization_algorithm import OptimizationResultStatus
=======
from qiskit.optimization.converters import (IntegerToBinary, InequalityToEquality,
                                            LinearEqualityToPenalty, QuadraticProgramToQubo)
>>>>>>> 97fa4b11


@ddt
class TestMinEigenOptimizer(QiskitOptimizationTestCase):
    """Min Eigen Optimizer Tests."""

    def setUp(self):
        super().setUp()

        # setup minimum eigen solvers
        self.min_eigen_solvers = {}

        # exact eigen solver
        self.min_eigen_solvers['exact'] = NumPyMinimumEigensolver()

        # QAOA
        optimizer = COBYLA()
        self.min_eigen_solvers['qaoa'] = QAOA(optimizer=optimizer)

        # QPE
        self.min_eigen_solvers['qpe'] = QPE()

    @data(
        ('exact', None, 'op_ip1.lp'),
        ('qaoa', 'statevector_simulator', 'op_ip1.lp'),
        ('qaoa', 'qasm_simulator', 'op_ip1.lp')
    )
    def test_min_eigen_optimizer(self, config):
        """ Min Eigen Optimizer Test """
        try:
            # unpack configuration
            min_eigen_solver_name, backend, filename = config

            # get minimum eigen solver
            min_eigen_solver = self.min_eigen_solvers[min_eigen_solver_name]
            if backend:
                min_eigen_solver.quantum_instance = BasicAer.get_backend(backend)

            # construct minimum eigen optimizer
            min_eigen_optimizer = MinimumEigenOptimizer(min_eigen_solver)

            # load optimization problem
            problem = QuadraticProgram()
            lp_file = self.get_resource_path(path.join('resources', filename))
            problem.read_from_lp_file(lp_file)

            # solve problem with cplex
            cplex = CplexOptimizer()
            cplex_result = cplex.solve(problem)

            # solve problem
            result = min_eigen_optimizer.solve(problem)
            self.assertIsNotNone(result)

            # analyze results
            self.assertAlmostEqual(cplex_result.fval, result.fval)

            # check that eigensolver result is present
            self.assertIsNotNone(result.min_eigen_solver_result)
        except MissingOptionalLibraryError as ex:
            self.skipTest(str(ex))
        except RuntimeError as ex:
            self.fail(str(ex))

<<<<<<< HEAD
    @data(
        ('op_ip1.lp', -470, 12, OptimizationResultStatus.SUCCESS),
        ('op_ip1.lp', np.inf, None, OptimizationResultStatus.FAILURE),
        )
    def test_min_eigen_optimizer_with_filter(self, config):
        """ Min Eigen Optimizer Test """
        try:
            # unpack configuration
            filename, lowerbound, fval, status = config

            # get minimum eigen solver
            min_eigen_solver = NumPyMinimumEigensolver()

            # set filter
            # pylint: disable=unused-argument
            def filter_criterion(x, v, aux):
                return v > lowerbound
            min_eigen_solver.filter_criterion = filter_criterion

            # construct minimum eigen optimizer
            min_eigen_optimizer = MinimumEigenOptimizer(min_eigen_solver)

            # load optimization problem
            problem = QuadraticProgram()
            lp_file = self.get_resource_path(path.join('resources', filename))
            problem.read_from_lp_file(lp_file)

            # solve problem
            result = min_eigen_optimizer.solve(problem)
            self.assertIsNotNone(result)

            # analyze results
            self.assertAlmostEqual(fval, result.fval)
            self.assertAlmostEqual(status, result.status)

            # check that eigensolver result is present
            self.assertIsNotNone(result.min_eigen_solver_result)
        except MissingOptionalLibraryError as ex:
            self.skipTest(str(ex))
        except RuntimeError as ex:
            self.fail(str(ex))
=======
    def test_converter_list(self):
        """Test converter list"""
        op = QuadraticProgram()
        op.integer_var(0, 3, "x")
        op.binary_var('y')

        op.maximize(linear={'x': 1, 'y': 2})
        op.linear_constraint(linear={'x': 1, 'y': 1}, sense='LE', rhs=3, name='xy_leq')
        min_eigen_solver = NumPyMinimumEigensolver()
        # a single converter
        qp2qubo = QuadraticProgramToQubo()
        min_eigen_optimizer = MinimumEigenOptimizer(min_eigen_solver, converters=qp2qubo)
        result = min_eigen_optimizer.solve(op)
        self.assertEqual(result.fval, 4)
        # a list of converters
        ineq2eq = InequalityToEquality()
        int2bin = IntegerToBinary()
        penalize = LinearEqualityToPenalty()
        converters = [ineq2eq, int2bin, penalize]
        min_eigen_optimizer = MinimumEigenOptimizer(min_eigen_solver, converters=converters)
        self.assertEqual(result.fval, 4)
        with self.assertRaises(TypeError):
            invalid = [qp2qubo, "invalid converter"]
            MinimumEigenOptimizer(min_eigen_solver,
                                  converters=invalid)
>>>>>>> 97fa4b11


if __name__ == '__main__':
    unittest.main()<|MERGE_RESOLUTION|>--- conflicted
+++ resolved
@@ -12,6 +12,9 @@
 
 """ Test Min Eigen Optimizer """
 
+from qiskit.optimization.converters import (IntegerToBinary, InequalityToEquality,
+                                            LinearEqualityToPenalty, QuadraticProgramToQubo)
+from qiskit.optimization.algorithms.optimization_algorithm import OptimizationResultStatus
 import unittest
 from os import path
 from test.optimization.optimization_test_case import QiskitOptimizationTestCase
@@ -28,12 +31,9 @@
 
 from qiskit.optimization.algorithms import MinimumEigenOptimizer, CplexOptimizer
 from qiskit.optimization.problems import QuadraticProgram
-<<<<<<< HEAD
-from qiskit.optimization.algorithms.optimization_algorithm import OptimizationResultStatus
-=======
-from qiskit.optimization.converters import (IntegerToBinary, InequalityToEquality,
-                                            LinearEqualityToPenalty, QuadraticProgramToQubo)
->>>>>>> 97fa4b11
+<< << << < HEAD
+== == == =
+>>>>>> > master
 
 
 @ddt
@@ -98,7 +98,6 @@
         except RuntimeError as ex:
             self.fail(str(ex))
 
-<<<<<<< HEAD
     @data(
         ('op_ip1.lp', -470, 12, OptimizationResultStatus.SUCCESS),
         ('op_ip1.lp', np.inf, None, OptimizationResultStatus.FAILURE),
@@ -140,7 +139,7 @@
             self.skipTest(str(ex))
         except RuntimeError as ex:
             self.fail(str(ex))
-=======
+
     def test_converter_list(self):
         """Test converter list"""
         op = QuadraticProgram()
@@ -166,7 +165,6 @@
             invalid = [qp2qubo, "invalid converter"]
             MinimumEigenOptimizer(min_eigen_solver,
                                   converters=invalid)
->>>>>>> 97fa4b11
 
 
 if __name__ == '__main__':
