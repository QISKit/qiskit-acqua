--- conflicted
+++ resolved
@@ -25,7 +25,7 @@
 from qiskit.aqua.components.optimizers import COBYLA
 
 from qiskit.optimization.algorithms import MinimumEigenOptimizer, CplexOptimizer
-from qiskit.optimization.problems import QuadraticProgram
+from qiskit.optimization.problems import OptimizationProblem
 
 
 @ddt
@@ -70,15 +70,9 @@
             problem = OptimizationProblem()
             problem.read(self.resource_path + filename)
 
-<<<<<<< HEAD
-        # load optimization problem
-        problem = QuadraticProgram()
-        problem.read(self.resource_path + filename)
-=======
             # solve problem with cplex
             cplex = CplexOptimizer()
             cplex_result = cplex.solve(problem)
->>>>>>> e5b2cec8
 
             # solve problem
             result = min_eigen_optimizer.solve(problem)
