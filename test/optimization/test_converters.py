# -*- coding: utf-8 -*-

# This code is part of Qiskit.
#
# (C) Copyright IBM 2020.
#
# This code is licensed under the Apache License, Version 2.0. You may
# obtain a copy of this license in the LICENSE.txt file in the root directory
# of this source tree or at http://www.apache.org/licenses/LICENSE-2.0.
#
# Any modifications or derivative works of this code must retain this
# copyright notice, and modified files need to carry a notice indicating
# that they have been altered from the originals.

""" Test Converters """

import unittest
from test.optimization.optimization_test_case import QiskitOptimizationTestCase
import logging
import numpy as np
from docplex.mp.model import Model

from qiskit.aqua.operators import Z, I
from qiskit.aqua.algorithms import NumPyMinimumEigensolver
from qiskit.optimization import QuadraticProgram, QiskitOptimizationError
from qiskit.optimization.problems import Constraint, Variable
from qiskit.optimization.algorithms import OptimizationResult
from qiskit.optimization.algorithms.optimization_algorithm import OptimizationResultStatus
from qiskit.optimization.converters import (
    InequalityToEquality,
    IntegerToBinary,
    LinearEqualityToPenalty,
)
from qiskit.optimization.algorithms import MinimumEigenOptimizer, CplexOptimizer, ADMMOptimizer
from qiskit.optimization.algorithms.admm_optimizer import ADMMParameters

logger = logging.getLogger(__name__)

QUBIT_OP_MAXIMIZE_SAMPLE = (
    -199999.5 * (I ^ I ^ I ^ Z)
    + -399999.5 * (I ^ I ^ Z ^ I)
    + -599999.5 * (I ^ Z ^ I ^ I)
    + -799999.5 * (Z ^ I ^ I ^ I)
    + 100000 * (I ^ I ^ Z ^ Z)
    + 150000 * (I ^ Z ^ I ^ Z)
    + 300000 * (I ^ Z ^ Z ^ I)
    + 200000 * (Z ^ I ^ I ^ Z)
    + 400000 * (Z ^ I ^ Z ^ I)
    + 600000 * (Z ^ Z ^ I ^ I)
)
OFFSET_MAXIMIZE_SAMPLE = 1149998


class TestConverters(QiskitOptimizationTestCase):
    """Test Converters"""

    def test_empty_problem(self):
        """ Test empty problem """
        op = QuadraticProgram()
        conv = InequalityToEquality()
        op = conv.convert(op)
        conv = IntegerToBinary()
        op = conv.convert(op)
        conv = LinearEqualityToPenalty()
        op = conv.convert(op)
        _, shift = op.to_ising()
        self.assertEqual(shift, 0.0)

    def test_valid_variable_type(self):
        """Validate the types of the variables for QuadraticProgram.to_ising."""
        # Integer variable
        with self.assertRaises(QiskitOptimizationError):
            op = QuadraticProgram()
            op.integer_var(0, 10, "int_var")
            _ = op.to_ising()
        # Continuous variable
        with self.assertRaises(QiskitOptimizationError):
            op = QuadraticProgram()
            op.continuous_var(0, 10, "continuous_var")
            _ = op.to_ising()

    def test_inequality_binary(self):
        """ Test InequalityToEqualityConverter with binary variables """
        op = QuadraticProgram()
        for i in range(3):
            op.binary_var(name='x{}'.format(i))
        # Linear constraints
        linear_constraint = {}
        linear_constraint['x0'] = 1
        linear_constraint['x1'] = 1
        op.linear_constraint(linear_constraint, Constraint.Sense.EQ, 1, 'x0x1')
        linear_constraint = {}
        linear_constraint['x1'] = 1
        linear_constraint['x2'] = -1
        op.linear_constraint(linear_constraint, Constraint.Sense.LE, 2, 'x1x2')
        linear_constraint = {}
        linear_constraint['x0'] = 1
        linear_constraint['x2'] = 3
        op.linear_constraint(linear_constraint, Constraint.Sense.GE, 2, 'x0x2')
        # Quadratic constraints
        quadratic = {}
        quadratic[('x0', 'x1')] = 1
        quadratic[('x1', 'x2')] = 2
        op.quadratic_constraint({}, quadratic, Constraint.Sense.LE, 3, 'x0x1_x1x2LE')
        quadratic = {}
        quadratic[('x0', 'x1')] = 3
        quadratic[('x1', 'x2')] = 4
        op.quadratic_constraint({}, quadratic, Constraint.Sense.GE, 3, 'x0x1_x1x2GE')
        # Convert inequality constraints into equality constraints
        conv = InequalityToEquality()
        op2 = conv.convert(op)
        # Check names and objective senses
        self.assertEqual(op.name, op2.name)
        self.assertEqual(op.objective.sense, op2.objective.sense)
        # For linear constraints
        lst = [
            op2.linear_constraints[0].linear.to_dict()[0],
            op2.linear_constraints[0].linear.to_dict()[1],
        ]
        self.assertListEqual(lst, [1, 1])
        self.assertEqual(op2.linear_constraints[0].sense, Constraint.Sense.EQ)
        lst = [
            op2.linear_constraints[1].linear.to_dict()[1],
            op2.linear_constraints[1].linear.to_dict()[2],
            op2.linear_constraints[1].linear.to_dict()[3],
        ]
        self.assertListEqual(lst, [1, -1, 1])
        lst = [op2.variables[3].lowerbound, op2.variables[3].upperbound]
        self.assertListEqual(lst, [0, 3])
        self.assertEqual(op2.linear_constraints[1].sense, Constraint.Sense.EQ)
        lst = [
            op2.linear_constraints[2].linear.to_dict()[0],
            op2.linear_constraints[2].linear.to_dict()[2],
            op2.linear_constraints[2].linear.to_dict()[4],
        ]
        self.assertListEqual(lst, [1, 3, -1])
        lst = [op2.variables[4].lowerbound, op2.variables[4].upperbound]
        self.assertListEqual(lst, [0, 2])
        self.assertEqual(op2.linear_constraints[2].sense, Constraint.Sense.EQ)
        # For quadratic constraints
        lst = [
            op2.quadratic_constraints[0].quadratic.to_dict()[(0, 1)],
            op2.quadratic_constraints[0].quadratic.to_dict()[(1, 2)],
            op2.quadratic_constraints[0].linear.to_dict()[5],
        ]
        self.assertListEqual(lst, [1, 2, 1])
        lst = [op2.variables[5].lowerbound, op2.variables[5].upperbound]
        self.assertListEqual(lst, [0, 3])
        lst = [
            op2.quadratic_constraints[1].quadratic.to_dict()[(0, 1)],
            op2.quadratic_constraints[1].quadratic.to_dict()[(1, 2)],
            op2.quadratic_constraints[1].linear.to_dict()[6],
        ]
        self.assertListEqual(lst, [3, 4, -1])
        lst = [op2.variables[6].lowerbound, op2.variables[6].upperbound]
        self.assertListEqual(lst, [0, 4])

    def test_inequality_integer(self):
        """ Test InequalityToEqualityConverter with integer variables """
        op = QuadraticProgram()
        for i in range(3):
            op.integer_var(name='x{}'.format(i), lowerbound=-3, upperbound=3)
        # Linear constraints
        linear_constraint = {}
        linear_constraint['x0'] = 1
        linear_constraint['x1'] = 1
        op.linear_constraint(linear_constraint, Constraint.Sense.EQ, 1, 'x0x1')
        linear_constraint = {}
        linear_constraint['x1'] = 1
        linear_constraint['x2'] = -1
        op.linear_constraint(linear_constraint, Constraint.Sense.LE, 2, 'x1x2')
        linear_constraint = {}
        linear_constraint['x0'] = 1
        linear_constraint['x2'] = 3
        op.linear_constraint(linear_constraint, Constraint.Sense.GE, 2, 'x0x2')
        # Quadratic constraints
        quadratic = {}
        quadratic[('x0', 'x1')] = 1
        quadratic[('x1', 'x2')] = 2
        op.quadratic_constraint({}, quadratic, Constraint.Sense.LE, 3, 'x0x1_x1x2LE')
        quadratic = {}
        quadratic[('x0', 'x1')] = 3
        quadratic[('x1', 'x2')] = 4
        op.quadratic_constraint({}, quadratic, Constraint.Sense.GE, 3, 'x0x1_x1x2GE')
        conv = InequalityToEquality()
        op2 = conv.convert(op)
        # For linear constraints
        lst = [
            op2.linear_constraints[0].linear.to_dict()[0],
            op2.linear_constraints[0].linear.to_dict()[1],
        ]
        self.assertListEqual(lst, [1, 1])
        self.assertEqual(op2.linear_constraints[0].sense, Constraint.Sense.EQ)
        lst = [
            op2.linear_constraints[1].linear.to_dict()[1],
            op2.linear_constraints[1].linear.to_dict()[2],
            op2.linear_constraints[1].linear.to_dict()[3],
        ]
        self.assertListEqual(lst, [1, -1, 1])
        lst = [op2.variables[3].lowerbound, op2.variables[3].upperbound]
        self.assertListEqual(lst, [0, 8])
        self.assertEqual(op2.linear_constraints[1].sense, Constraint.Sense.EQ)
        lst = [
            op2.linear_constraints[2].linear.to_dict()[0],
            op2.linear_constraints[2].linear.to_dict()[2],
            op2.linear_constraints[2].linear.to_dict()[4],
        ]
        self.assertListEqual(lst, [1, 3, -1])
        lst = [op2.variables[4].lowerbound, op2.variables[4].upperbound]
        self.assertListEqual(lst, [0, 10])
        self.assertEqual(op2.linear_constraints[2].sense, Constraint.Sense.EQ)
        # For quadratic constraints
        lst = [
            op2.quadratic_constraints[0].quadratic.to_dict()[(0, 1)],
            op2.quadratic_constraints[0].quadratic.to_dict()[(1, 2)],
            op2.quadratic_constraints[0].linear.to_dict()[5],
        ]
        self.assertListEqual(lst, [1, 2, 1])
        lst = [op2.variables[5].lowerbound, op2.variables[5].upperbound]
        self.assertListEqual(lst, [0, 30])
        lst = [
            op2.quadratic_constraints[1].quadratic.to_dict()[(0, 1)],
            op2.quadratic_constraints[1].quadratic.to_dict()[(1, 2)],
            op2.quadratic_constraints[1].linear.to_dict()[6],
        ]
        self.assertListEqual(lst, [3, 4, -1])
        lst = [op2.variables[6].lowerbound, op2.variables[6].upperbound]
        self.assertListEqual(lst, [0, 60])

    def test_inequality_mode_integer(self):
        """ Test integer mode of InequalityToEqualityConverter() """
        op = QuadraticProgram()
        for i in range(3):
            op.binary_var(name='x{}'.format(i))
        # Linear constraints
        linear_constraint = {}
        linear_constraint['x0'] = 1
        linear_constraint['x1'] = 1
        op.linear_constraint(linear_constraint, Constraint.Sense.EQ, 1, 'x0x1')
        linear_constraint = {}
        linear_constraint['x1'] = 1
        linear_constraint['x2'] = -1
        op.linear_constraint(linear_constraint, Constraint.Sense.LE, 2, 'x1x2')
        linear_constraint = {}
        linear_constraint['x0'] = 1
        linear_constraint['x2'] = 3
        op.linear_constraint(linear_constraint, Constraint.Sense.GE, 2, 'x0x2')
        conv = InequalityToEquality(mode='integer')
        op2 = conv.convert(op)
        lst = [op2.variables[3].vartype, op2.variables[4].vartype]
        self.assertListEqual(lst, [Variable.Type.INTEGER, Variable.Type.INTEGER])

    def test_inequality_mode_continuous(self):
        """ Test continuous mode of InequalityToEqualityConverter() """
        op = QuadraticProgram()
        for i in range(3):
            op.binary_var(name='x{}'.format(i))
        # Linear constraints
        linear_constraint = {}
        linear_constraint['x0'] = 1
        linear_constraint['x1'] = 1
        op.linear_constraint(linear_constraint, Constraint.Sense.EQ, 1, 'x0x1')
        linear_constraint = {}
        linear_constraint['x1'] = 1
        linear_constraint['x2'] = -1
        op.linear_constraint(linear_constraint, Constraint.Sense.LE, 2, 'x1x2')
        linear_constraint = {}
        linear_constraint['x0'] = 1
        linear_constraint['x2'] = 3
        op.linear_constraint(linear_constraint, Constraint.Sense.GE, 2, 'x0x2')
        conv = InequalityToEquality(mode='continuous')
        op2 = conv.convert(op)
        lst = [op2.variables[3].vartype, op2.variables[4].vartype]
        self.assertListEqual(lst, [Variable.Type.CONTINUOUS, Variable.Type.CONTINUOUS])

    def test_inequality_mode_auto(self):
        """ Test auto mode of InequalityToEqualityConverter() """
        op = QuadraticProgram()
        for i in range(3):
            op.binary_var(name='x{}'.format(i))
        # Linear constraints
        linear_constraint = {}
        linear_constraint['x0'] = 1
        linear_constraint['x1'] = 1
        op.linear_constraint(linear_constraint, Constraint.Sense.EQ, 1, 'x0x1')
        linear_constraint = {}
        linear_constraint['x1'] = 1
        linear_constraint['x2'] = -1
        op.linear_constraint(linear_constraint, Constraint.Sense.LE, 2, 'x1x2')
        linear_constraint = {}
        linear_constraint['x0'] = 1.1
        linear_constraint['x2'] = 2.2
        op.linear_constraint(linear_constraint, Constraint.Sense.GE, 3.3, 'x0x2')
        conv = InequalityToEquality(mode='auto')
        op2 = conv.convert(op)
        lst = [op2.variables[3].vartype, op2.variables[4].vartype]
        self.assertListEqual(lst, [Variable.Type.INTEGER, Variable.Type.CONTINUOUS])

    def test_penalize_sense(self):
        """ Test PenalizeLinearEqualityConstraints with senses """
        op = QuadraticProgram()
        for i in range(3):
            op.binary_var(name='x{}'.format(i))
        # Linear constraints
        linear_constraint = {}
        linear_constraint['x0'] = 1
        linear_constraint['x1'] = 1
        op.linear_constraint(linear_constraint, Constraint.Sense.EQ, 1, 'x0x1')
        linear_constraint = {}
        linear_constraint['x1'] = 1
        linear_constraint['x2'] = -1
        op.linear_constraint(linear_constraint, Constraint.Sense.LE, 2, 'x1x2')
        linear_constraint = {}
        linear_constraint['x0'] = 1
        linear_constraint['x2'] = 3
        op.linear_constraint(linear_constraint, Constraint.Sense.GE, 2, 'x0x2')
        self.assertEqual(len(op.linear_constraints), 3)
        conv = LinearEqualityToPenalty()
        with self.assertRaises(QiskitOptimizationError):
            conv.convert(op)

    def test_penalize_binary(self):
        """ Test PenalizeLinearEqualityConstraints with binary variables """
        op = QuadraticProgram()
        for i in range(3):
            op.binary_var(name='x{}'.format(i))
        # Linear constraints
        linear_constraint = {}
        linear_constraint['x0'] = 1
        linear_constraint['x1'] = 1
        op.linear_constraint(linear_constraint, Constraint.Sense.EQ, 1, 'x0x1')
        linear_constraint = {}
        linear_constraint['x1'] = 1
        linear_constraint['x2'] = -1
        op.linear_constraint(linear_constraint, Constraint.Sense.EQ, 2, 'x1x2')
        linear_constraint = {}
        linear_constraint['x0'] = 1
        linear_constraint['x2'] = 3
        op.linear_constraint(linear_constraint, Constraint.Sense.EQ, 2, 'x0x2')
        self.assertEqual(len(op.linear_constraints), 3)
        conv = LinearEqualityToPenalty()
        op2 = conv.convert(op)
        self.assertEqual(len(op2.linear_constraints), 0)

    def test_penalize_integer(self):
        """ Test PenalizeLinearEqualityConstraints with integer variables """
        op = QuadraticProgram()
        for i in range(3):
            op.integer_var(name='x{}'.format(i), lowerbound=-3, upperbound=3)
        # Linear constraints
        linear_constraint = {}
        linear_constraint['x0'] = 1
        linear_constraint['x1'] = 1
        op.linear_constraint(linear_constraint, Constraint.Sense.EQ, 1, 'x0x1')
        linear_constraint = {}
        linear_constraint['x1'] = 1
        linear_constraint['x2'] = -1
        op.linear_constraint(linear_constraint, Constraint.Sense.EQ, 2, 'x1x2')
        linear_constraint = {}
        linear_constraint['x0'] = 1
        linear_constraint['x2'] = 3
        op.linear_constraint(linear_constraint, Constraint.Sense.EQ, 2, 'x0x2')
        self.assertEqual(len(op.linear_constraints), 3)
        conv = LinearEqualityToPenalty()
        op2 = conv.convert(op)
        self.assertEqual(len(op2.linear_constraints), 0)

    def test_integer_to_binary(self):
        """ Test integer to binary """
        op = QuadraticProgram()
        for i in range(0, 2):
            op.binary_var(name='x{}'.format(i))
        op.integer_var(name='x2', lowerbound=0, upperbound=5)
        linear = {}
        for i, x in enumerate(op.variables):
            linear[x.name] = i + 1
        op.maximize(0, linear, {})
        conv = IntegerToBinary()
        op2 = conv.convert(op)
        for x in op2.variables:
            self.assertEqual(x.vartype, Variable.Type.BINARY)
        dct = op2.objective.linear.to_dict()
        self.assertEqual(dct[2], 3)
        self.assertEqual(dct[3], 6)
        self.assertEqual(dct[4], 6)

    def test_binary_to_integer(self):
        """ Test binary to integer """
        op = QuadraticProgram()
        for i in range(0, 2):
            op.binary_var(name='x{}'.format(i))
        op.integer_var(name='x2', lowerbound=0, upperbound=5)
        linear = {}
        linear['x0'] = 1
        linear['x1'] = 2
        linear['x2'] = 1
        op.maximize(0, linear, {})
        linear = {}
        for x in op.variables:
            linear[x.name] = 1
        op.linear_constraint(linear, Constraint.Sense.EQ, 6, 'x0x1x2')
        conv = IntegerToBinary()
<<<<<<< HEAD
        op2 = conv.encode(op)
        result = OptimizationResult(x=[0, 1, 1, 1, 1], fval=17, variables=op2.variables)
        new_result = conv.decode(result)
        np.testing.assert_array_almost_equal(new_result.x, [0, 1, 5])
=======
        _ = conv.convert(op)
        result = OptimizationResult(x=[0, 1, 1, 1, 1], fval=17)
        new_result = conv.interpret(result)
        self.assertListEqual(new_result.x, [0, 1, 5])
>>>>>>> 9999b6e4
        self.assertEqual(new_result.fval, 17)

    def test_optimizationproblem_to_ising(self):
        """ Test optimization problem to operators"""
        op = QuadraticProgram()
        for i in range(4):
            op.binary_var(name='x{}'.format(i))
        linear = {}
        for x in op.variables:
            linear[x.name] = 1
        op.maximize(0, linear, {})
        linear = {}
        for i, x in enumerate(op.variables):
            linear[x.name] = i + 1
        op.linear_constraint(linear, Constraint.Sense.EQ, 3, 'sum1')
        penalize = LinearEqualityToPenalty(penalty=1e5)
        op2 = penalize.convert(op)
        qubitop, offset = op2.to_ising()
        self.assertEqual(qubitop, QUBIT_OP_MAXIMIZE_SAMPLE)
        self.assertEqual(offset, OFFSET_MAXIMIZE_SAMPLE)

    def test_ising_to_quadraticprogram_linear(self):
        """ Test optimization problem to operators with linear=True"""
        op = QUBIT_OP_MAXIMIZE_SAMPLE
        offset = OFFSET_MAXIMIZE_SAMPLE

        quadratic = QuadraticProgram()
        quadratic.from_ising(op, offset, linear=True)

        self.assertEqual(len(quadratic.variables), 4)
        self.assertEqual(len(quadratic.linear_constraints), 0)
        self.assertEqual(len(quadratic.quadratic_constraints), 0)
        self.assertEqual(quadratic.objective.sense, quadratic.objective.Sense.MINIMIZE)
        self.assertAlmostEqual(quadratic.objective.constant, 900000)

        linear_matrix = np.zeros((1, 4))
        linear_matrix[0, 0] = -500001
        linear_matrix[0, 1] = -800001
        linear_matrix[0, 2] = -900001
        linear_matrix[0, 3] = -800001

        quadratic_matrix = np.zeros((4, 4))
        quadratic_matrix[0, 1] = 400000
        quadratic_matrix[0, 2] = 600000
        quadratic_matrix[1, 2] = 1200000
        quadratic_matrix[0, 3] = 800000
        quadratic_matrix[1, 3] = 1600000
        quadratic_matrix[2, 3] = 2400000

        np.testing.assert_array_almost_equal(
            quadratic.objective.linear.coefficients.toarray(), linear_matrix
        )
        np.testing.assert_array_almost_equal(
            quadratic.objective.quadratic.coefficients.toarray(), quadratic_matrix
        )

    def test_ising_to_quadraticprogram_quadratic(self):
        """ Test optimization problem to operators with linear=False"""
        op = QUBIT_OP_MAXIMIZE_SAMPLE
        offset = OFFSET_MAXIMIZE_SAMPLE

        quadratic = QuadraticProgram()
        quadratic.from_ising(op, offset, linear=False)

        self.assertEqual(len(quadratic.variables), 4)
        self.assertEqual(len(quadratic.linear_constraints), 0)
        self.assertEqual(len(quadratic.quadratic_constraints), 0)
        self.assertEqual(quadratic.objective.sense, quadratic.objective.Sense.MINIMIZE)
        self.assertAlmostEqual(quadratic.objective.constant, 900000)

        quadratic_matrix = np.zeros((4, 4))
        quadratic_matrix[0, 0] = -500001
        quadratic_matrix[0, 1] = 400000
        quadratic_matrix[0, 2] = 600000
        quadratic_matrix[0, 3] = 800000
        quadratic_matrix[1, 1] = -800001
        quadratic_matrix[1, 2] = 1200000
        quadratic_matrix[1, 3] = 1600000
        quadratic_matrix[2, 2] = -900001
        quadratic_matrix[2, 3] = 2400000
        quadratic_matrix[3, 3] = -800001

        np.testing.assert_array_almost_equal(
            quadratic.objective.quadratic.coefficients.toarray(), quadratic_matrix
        )

    def test_continuous_variable_decode(self):
        """ Test decode func of IntegerToBinaryConverter for continuous variables"""
        try:
            mdl = Model('test_continuous_varable_decode')
            c = mdl.continuous_var(lb=0, ub=10.9, name='c')
            x = mdl.binary_var(name='x')
            mdl.maximize(c + x * x)
            op = QuadraticProgram()
            op.from_docplex(mdl)
            converter = IntegerToBinary()
            op = converter.convert(op)
            admm_params = ADMMParameters()
            qubo_optimizer = MinimumEigenOptimizer(NumPyMinimumEigensolver())
            continuous_optimizer = CplexOptimizer()
            solver = ADMMOptimizer(
                qubo_optimizer=qubo_optimizer,
                continuous_optimizer=continuous_optimizer,
                params=admm_params,
            )
            solution = solver.solve(op)
            solution = converter.interpret(solution)
            self.assertEqual(solution.x[0], 10.9)
        except NameError as ex:
            self.skipTest(str(ex))

    def test_auto_penalty(self):
        """ Test auto penalty function"""
        op = QuadraticProgram()
        op.binary_var('x')
        op.binary_var('y')
        op.binary_var('z')
        op.minimize(constant=3, linear={'x': 1}, quadratic={('x', 'y'): 2})
        op.linear_constraint(linear={'x': 1, 'y': 1, 'z': 1}, sense='EQ', rhs=2, name='xyz_eq')
        lineq2penalty = LinearEqualityToPenalty(penalty=1e5)
        lineq2penalty_auto = LinearEqualityToPenalty()
        qubo = lineq2penalty.convert(op)
        qubo_auto = lineq2penalty_auto.convert(op)
        exact_mes = NumPyMinimumEigensolver()
        exact = MinimumEigenOptimizer(exact_mes)
        result = exact.solve(qubo)
        result_auto = exact.solve(qubo_auto)
        self.assertEqual(result.fval, result_auto.fval)
        np.testing.assert_array_almost_equal(result.x, result_auto.x)

    def test_auto_penalty_warning(self):
        """ Test warnings of auto penalty function"""
        op = QuadraticProgram()
        op.binary_var('x')
        op.binary_var('y')
        op.binary_var('z')
        op.minimize(linear={'x': 1, 'y': 2})
        op.linear_constraint(linear={'x': 0.5, 'y': 0.5, 'z': 0.5}, sense='EQ', rhs=1, name='xyz')
        with self.assertLogs('qiskit.optimization', level='WARNING') as log:
            lineq2penalty = LinearEqualityToPenalty()
            _ = lineq2penalty.convert(op)
        warning = (
            'WARNING:qiskit.optimization.converters.linear_equality_to_penalty:'
            + 'Warning: Using 100000.000000 for the penalty coefficient because a float '
            + 'coefficient exists in constraints. \nThe value could be too small. If so, '
            + 'set the penalty coefficient manually.'
        )
        self.assertIn(warning, log.output)

    def test_linear_equality_to_penalty_decode(self):
        """ Test decode func of LinearEqualityToPenalty"""
        qprog = QuadraticProgram()
        qprog.binary_var('x')
        qprog.binary_var('y')
        qprog.binary_var('z')
        qprog.maximize(linear={'x': 3, 'y': 1, 'z': 1})
        qprog.linear_constraint(linear={'x': 1, 'y': 1, 'z': 1}, sense='EQ', rhs=2, name='xyz_eq')
        lineq2penalty = LinearEqualityToPenalty()
        qubo = lineq2penalty.convert(qprog)
        exact_mes = NumPyMinimumEigensolver()
        exact = MinimumEigenOptimizer(exact_mes)
        result = exact.solve(qubo)
        decoded_result = lineq2penalty.interpret(result)
        self.assertEqual(decoded_result.fval, 4)
        np.testing.assert_array_almost_equal(decoded_result.x, [1, 1, 0])
        self.assertEqual(decoded_result.status, OptimizationResultStatus.SUCCESS)
<<<<<<< HEAD
        infeasible_result = OptimizationResult(x=[1, 1, 1], fval=0, variables=qprog.variables)
        decoded_infeasible_result = lineq2penalty.decode(infeasible_result)
=======
        infeasible_result = OptimizationResult(x=[1, 1, 1])
        decoded_infeasible_result = lineq2penalty.interpret(infeasible_result)
>>>>>>> 9999b6e4
        self.assertEqual(decoded_infeasible_result.fval, 5)
        np.testing.assert_array_almost_equal(decoded_infeasible_result.x, [1, 1, 1])
        self.assertEqual(decoded_infeasible_result.status, OptimizationResultStatus.INFEASIBLE)


if __name__ == '__main__':
    unittest.main()<|MERGE_RESOLUTION|>--- conflicted
+++ resolved
@@ -400,17 +400,10 @@
             linear[x.name] = 1
         op.linear_constraint(linear, Constraint.Sense.EQ, 6, 'x0x1x2')
         conv = IntegerToBinary()
-<<<<<<< HEAD
-        op2 = conv.encode(op)
+        op2 = conv.convert(op)
         result = OptimizationResult(x=[0, 1, 1, 1, 1], fval=17, variables=op2.variables)
-        new_result = conv.decode(result)
+        new_result = conv.interpret(result)
         np.testing.assert_array_almost_equal(new_result.x, [0, 1, 5])
-=======
-        _ = conv.convert(op)
-        result = OptimizationResult(x=[0, 1, 1, 1, 1], fval=17)
-        new_result = conv.interpret(result)
-        self.assertListEqual(new_result.x, [0, 1, 5])
->>>>>>> 9999b6e4
         self.assertEqual(new_result.fval, 17)
 
     def test_optimizationproblem_to_ising(self):
@@ -577,13 +570,8 @@
         self.assertEqual(decoded_result.fval, 4)
         np.testing.assert_array_almost_equal(decoded_result.x, [1, 1, 0])
         self.assertEqual(decoded_result.status, OptimizationResultStatus.SUCCESS)
-<<<<<<< HEAD
         infeasible_result = OptimizationResult(x=[1, 1, 1], fval=0, variables=qprog.variables)
-        decoded_infeasible_result = lineq2penalty.decode(infeasible_result)
-=======
-        infeasible_result = OptimizationResult(x=[1, 1, 1])
         decoded_infeasible_result = lineq2penalty.interpret(infeasible_result)
->>>>>>> 9999b6e4
         self.assertEqual(decoded_infeasible_result.fval, 5)
         np.testing.assert_array_almost_equal(decoded_infeasible_result.x, [1, 1, 1])
         self.assertEqual(decoded_infeasible_result.status, OptimizationResultStatus.INFEASIBLE)
