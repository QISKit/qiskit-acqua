# This code is part of Qiskit.
#
# (C) Copyright IBM 2020.
#
# This code is licensed under the Apache License, Version 2.0. You may
# obtain a copy of this license in the LICENSE.txt file in the root directory
# of this source tree or at http://www.apache.org/licenses/LICENSE-2.0.
#
# Any modifications or derivative works of this code must retain this
# copyright notice, and modified files need to carry a notice indicating
# that they have been altered from the originals.

""" Test Converters """

import logging
import unittest
from test.optimization.optimization_test_case import QiskitOptimizationTestCase

import numpy as np
from docplex.mp.model import Model
from qiskit.aqua import MissingOptionalLibraryError
from qiskit.aqua.algorithms import NumPyMinimumEigensolver
from qiskit.aqua.operators import Z, I
from qiskit.optimization import QuadraticProgram, QiskitOptimizationError
from qiskit.optimization.algorithms import MinimumEigenOptimizer, CplexOptimizer, ADMMOptimizer
from qiskit.optimization.algorithms import OptimizationResult
from qiskit.optimization.algorithms.admm_optimizer import ADMMParameters
from qiskit.optimization.algorithms.optimization_algorithm import OptimizationResultStatus
from qiskit.optimization.converters import (InequalityToEquality, IntegerToBinary,
                                            LinearEqualityToPenalty, QuadraticProgramToIsing,
                                            IsingToQuadraticProgram)
from qiskit.optimization.problems import Constraint, Variable

logger = logging.getLogger(__name__)

QUBIT_OP_MAXIMIZE_SAMPLE = (
        -199999.5 * (I ^ I ^ I ^ Z)
        + -399999.5 * (I ^ I ^ Z ^ I)
        + -599999.5 * (I ^ Z ^ I ^ I)
        + -799999.5 * (Z ^ I ^ I ^ I)
        + 100000 * (I ^ I ^ Z ^ Z)
        + 150000 * (I ^ Z ^ I ^ Z)
        + 300000 * (I ^ Z ^ Z ^ I)
        + 200000 * (Z ^ I ^ I ^ Z)
        + 400000 * (Z ^ I ^ Z ^ I)
        + 600000 * (Z ^ Z ^ I ^ I)
)
OFFSET_MAXIMIZE_SAMPLE = 1149998


class TestConverters(QiskitOptimizationTestCase):
    """Test Converters"""

    def test_empty_problem(self):
        """ Test empty problem """
        op = QuadraticProgram()
        conv = InequalityToEquality()
        op = conv.convert(op)
        conv = IntegerToBinary()
        op = conv.convert(op)
        conv = LinearEqualityToPenalty()
        op = conv.convert(op)
        _, shift = op.to_ising()
        self.assertEqual(shift, 0.0)

    def test_valid_variable_type(self):
        """Validate the types of the variables for QuadraticProgram.to_ising."""
        # Integer variable
        with self.assertRaises(QiskitOptimizationError):
            op = QuadraticProgram()
            op.integer_var(0, 10, "int_var")
            _ = op.to_ising()
        # Continuous variable
        with self.assertRaises(QiskitOptimizationError):
            op = QuadraticProgram()
            op.continuous_var(0, 10, "continuous_var")
            _ = op.to_ising()

    def test_inequality_binary(self):
        """ Test InequalityToEqualityConverter with binary variables """
        op = QuadraticProgram()
        for i in range(3):
            op.binary_var(name='x{}'.format(i))
        # Linear constraints
        linear_constraint = {'x0': 1, 'x1': 1}
        op.linear_constraint(linear_constraint, Constraint.Sense.EQ, 1, 'x0x1')
        linear_constraint = {'x1': 1, 'x2': -1}
        op.linear_constraint(linear_constraint, Constraint.Sense.LE, 2, 'x1x2')
        linear_constraint = {'x0': 1, 'x2': 3}
        op.linear_constraint(linear_constraint, Constraint.Sense.GE, 2, 'x0x2')
        # Quadratic constraints
        quadratic = {('x0', 'x1'): 1, ('x1', 'x2'): 2}
        op.quadratic_constraint({}, quadratic, Constraint.Sense.LE, 3, 'x0x1_x1x2LE')
        quadratic = {('x0', 'x1'): 3, ('x1', 'x2'): 4}
        op.quadratic_constraint({}, quadratic, Constraint.Sense.GE, 3, 'x0x1_x1x2GE')
        # Convert inequality constraints into equality constraints
        conv = InequalityToEquality()
        op2 = conv.convert(op)
        self.assertListEqual([v.name for v in op2.variables],
                             ['x0', 'x1', 'x2', 'x1x2@int_slack', 'x0x2@int_slack',
                              'x0x1_x1x2LE@int_slack', 'x0x1_x1x2GE@int_slack'])
        # Check names and objective senses
        self.assertEqual(op.name, op2.name)
        self.assertEqual(op.objective.sense, op2.objective.sense)
        # For linear constraints
        lst = [
            op2.linear_constraints[0].linear.to_dict()[0],
            op2.linear_constraints[0].linear.to_dict()[1],
        ]
        self.assertListEqual(lst, [1, 1])
        self.assertEqual(op2.linear_constraints[0].sense, Constraint.Sense.EQ)
        lst = [
            op2.linear_constraints[1].linear.to_dict()[1],
            op2.linear_constraints[1].linear.to_dict()[2],
            op2.linear_constraints[1].linear.to_dict()[3],
        ]
        self.assertListEqual(lst, [1, -1, 1])
        lst = [op2.variables[3].lowerbound, op2.variables[3].upperbound]
        self.assertListEqual(lst, [0, 3])
        self.assertEqual(op2.linear_constraints[1].sense, Constraint.Sense.EQ)
        lst = [
            op2.linear_constraints[2].linear.to_dict()[0],
            op2.linear_constraints[2].linear.to_dict()[2],
            op2.linear_constraints[2].linear.to_dict()[4],
        ]
        self.assertListEqual(lst, [1, 3, -1])
        lst = [op2.variables[4].lowerbound, op2.variables[4].upperbound]
        self.assertListEqual(lst, [0, 2])
        self.assertEqual(op2.linear_constraints[2].sense, Constraint.Sense.EQ)
        # For quadratic constraints
        lst = [
            op2.quadratic_constraints[0].quadratic.to_dict()[(0, 1)],
            op2.quadratic_constraints[0].quadratic.to_dict()[(1, 2)],
            op2.quadratic_constraints[0].linear.to_dict()[5],
        ]
        self.assertListEqual(lst, [1, 2, 1])
        lst = [op2.variables[5].lowerbound, op2.variables[5].upperbound]
        self.assertListEqual(lst, [0, 3])
        lst = [
            op2.quadratic_constraints[1].quadratic.to_dict()[(0, 1)],
            op2.quadratic_constraints[1].quadratic.to_dict()[(1, 2)],
            op2.quadratic_constraints[1].linear.to_dict()[6],
        ]
        self.assertListEqual(lst, [3, 4, -1])
        lst = [op2.variables[6].lowerbound, op2.variables[6].upperbound]
        self.assertListEqual(lst, [0, 4])

        result = OptimizationResult(x=np.arange(7), fval=0, variables=op2.variables,
                                    status=OptimizationResultStatus.SUCCESS)
        new_result = conv.interpret(result)
        np.testing.assert_array_almost_equal(new_result.x, np.arange(3))
        self.assertListEqual(new_result.variable_names, ['x0', 'x1', 'x2'])
        self.assertDictEqual(new_result.variables_dict, {'x0': 0, 'x1': 1, 'x2': 2})

    def test_inequality_integer(self):
        """ Test InequalityToEqualityConverter with integer variables """
        op = QuadraticProgram()
        for i in range(3):
            op.integer_var(name='x{}'.format(i), lowerbound=-3, upperbound=3)
        # Linear constraints
        linear_constraint = {'x0': 1, 'x1': 1}
        op.linear_constraint(linear_constraint, Constraint.Sense.EQ, 1, 'x0x1')
        linear_constraint = {'x1': 1, 'x2': -1}
        op.linear_constraint(linear_constraint, Constraint.Sense.LE, 2, 'x1x2')
        linear_constraint = {'x0': 1, 'x2': 3}
        op.linear_constraint(linear_constraint, Constraint.Sense.GE, 2, 'x0x2')
        # Quadratic constraints
        quadratic = {('x0', 'x1'): 1, ('x1', 'x2'): 2}
        op.quadratic_constraint({}, quadratic, Constraint.Sense.LE, 3, 'x0x1_x1x2LE')
        quadratic = {('x0', 'x1'): 3, ('x1', 'x2'): 4}
        op.quadratic_constraint({}, quadratic, Constraint.Sense.GE, 3, 'x0x1_x1x2GE')
        conv = InequalityToEquality()
        op2 = conv.convert(op)
        self.assertListEqual([v.name for v in op2.variables],
                             ['x0', 'x1', 'x2', 'x1x2@int_slack', 'x0x2@int_slack',
                              'x0x1_x1x2LE@int_slack', 'x0x1_x1x2GE@int_slack'])
        # For linear constraints
        lst = [
            op2.linear_constraints[0].linear.to_dict()[0],
            op2.linear_constraints[0].linear.to_dict()[1],
        ]
        self.assertListEqual(lst, [1, 1])
        self.assertEqual(op2.linear_constraints[0].sense, Constraint.Sense.EQ)
        lst = [
            op2.linear_constraints[1].linear.to_dict()[1],
            op2.linear_constraints[1].linear.to_dict()[2],
            op2.linear_constraints[1].linear.to_dict()[3],
        ]
        self.assertListEqual(lst, [1, -1, 1])
        lst = [op2.variables[3].lowerbound, op2.variables[3].upperbound]
        self.assertListEqual(lst, [0, 8])
        self.assertEqual(op2.linear_constraints[1].sense, Constraint.Sense.EQ)
        lst = [
            op2.linear_constraints[2].linear.to_dict()[0],
            op2.linear_constraints[2].linear.to_dict()[2],
            op2.linear_constraints[2].linear.to_dict()[4],
        ]
        self.assertListEqual(lst, [1, 3, -1])
        lst = [op2.variables[4].lowerbound, op2.variables[4].upperbound]
        self.assertListEqual(lst, [0, 10])
        self.assertEqual(op2.linear_constraints[2].sense, Constraint.Sense.EQ)
        # For quadratic constraints
        lst = [
            op2.quadratic_constraints[0].quadratic.to_dict()[(0, 1)],
            op2.quadratic_constraints[0].quadratic.to_dict()[(1, 2)],
            op2.quadratic_constraints[0].linear.to_dict()[5],
        ]
        self.assertListEqual(lst, [1, 2, 1])
        lst = [op2.variables[5].lowerbound, op2.variables[5].upperbound]
        self.assertListEqual(lst, [0, 30])
        lst = [
            op2.quadratic_constraints[1].quadratic.to_dict()[(0, 1)],
            op2.quadratic_constraints[1].quadratic.to_dict()[(1, 2)],
            op2.quadratic_constraints[1].linear.to_dict()[6],
        ]
        self.assertListEqual(lst, [3, 4, -1])
        lst = [op2.variables[6].lowerbound, op2.variables[6].upperbound]
        self.assertListEqual(lst, [0, 60])

        result = OptimizationResult(x=np.arange(7), fval=0, variables=op2.variables,
                                    status=OptimizationResultStatus.SUCCESS)
        new_result = conv.interpret(result)
        np.testing.assert_array_almost_equal(new_result.x, np.arange(3))
        self.assertListEqual(new_result.variable_names, ['x0', 'x1', 'x2'])
        self.assertDictEqual(new_result.variables_dict, {'x0': 0, 'x1': 1, 'x2': 2})

    def test_inequality_mode_integer(self):
        """ Test integer mode of InequalityToEqualityConverter() """
        op = QuadraticProgram()
        for i in range(3):
            op.binary_var(name='x{}'.format(i))
        # Linear constraints
        linear_constraint = {'x0': 1, 'x1': 1}
        op.linear_constraint(linear_constraint, Constraint.Sense.EQ, 1, 'x0x1')
        linear_constraint = {'x1': 1, 'x2': -1}
        op.linear_constraint(linear_constraint, Constraint.Sense.LE, 2, 'x1x2')
        linear_constraint = {'x0': 1, 'x2': 3}
        op.linear_constraint(linear_constraint, Constraint.Sense.GE, 2, 'x0x2')
        conv = InequalityToEquality(mode='integer')
        op2 = conv.convert(op)
        lst = [op2.variables[3].vartype, op2.variables[4].vartype]
        self.assertListEqual(lst, [Variable.Type.INTEGER, Variable.Type.INTEGER])

    def test_inequality_mode_continuous(self):
        """ Test continuous mode of InequalityToEqualityConverter() """
        op = QuadraticProgram()
        for i in range(3):
            op.binary_var(name='x{}'.format(i))
        # Linear constraints
        linear_constraint = {'x0': 1, 'x1': 1}
        op.linear_constraint(linear_constraint, Constraint.Sense.EQ, 1, 'x0x1')
        linear_constraint = {'x1': 1, 'x2': -1}
        op.linear_constraint(linear_constraint, Constraint.Sense.LE, 2, 'x1x2')
        linear_constraint = {'x0': 1, 'x2': 3}
        op.linear_constraint(linear_constraint, Constraint.Sense.GE, 2, 'x0x2')
        conv = InequalityToEquality(mode='continuous')
        op2 = conv.convert(op)
        lst = [op2.variables[3].vartype, op2.variables[4].vartype]
        self.assertListEqual(lst, [Variable.Type.CONTINUOUS, Variable.Type.CONTINUOUS])

    def test_inequality_mode_auto(self):
        """ Test auto mode of InequalityToEqualityConverter() """
        op = QuadraticProgram()
        for i in range(3):
            op.binary_var(name='x{}'.format(i))
        # Linear constraints
        linear_constraint = {'x0': 1, 'x1': 1}
        op.linear_constraint(linear_constraint, Constraint.Sense.EQ, 1, 'x0x1')
        linear_constraint = {'x1': 1, 'x2': -1}
        op.linear_constraint(linear_constraint, Constraint.Sense.LE, 2, 'x1x2')
        linear_constraint = {'x0': 1.1, 'x2': 2.2}
        op.linear_constraint(linear_constraint, Constraint.Sense.GE, 3.3, 'x0x2')
        conv = InequalityToEquality(mode='auto')
        op2 = conv.convert(op)
        lst = [op2.variables[3].vartype, op2.variables[4].vartype]
        self.assertListEqual(lst, [Variable.Type.INTEGER, Variable.Type.CONTINUOUS])

    def test_penalize_sense(self):
        """ Test PenalizeLinearEqualityConstraints with senses """
        op = QuadraticProgram()
        for i in range(3):
            op.binary_var(name='x{}'.format(i))
        # Linear constraints
        linear_constraint = {'x0': 1, 'x1': 1}
        op.linear_constraint(linear_constraint, Constraint.Sense.EQ, 1, 'x0x1')
        linear_constraint = {'x1': 1, 'x2': -1}
        op.linear_constraint(linear_constraint, Constraint.Sense.LE, 2, 'x1x2')
        linear_constraint = {'x0': 1, 'x2': 3}
        op.linear_constraint(linear_constraint, Constraint.Sense.GE, 2, 'x0x2')
        self.assertEqual(op.get_num_linear_constraints(), 3)
        conv = LinearEqualityToPenalty()
        with self.assertRaises(QiskitOptimizationError):
            conv.convert(op)

    def test_penalize_binary(self):
        """ Test PenalizeLinearEqualityConstraints with binary variables """
        op = QuadraticProgram()
        for i in range(3):
            op.binary_var(name='x{}'.format(i))
        # Linear constraints
        linear_constraint = {'x0': 1, 'x1': 1}
        op.linear_constraint(linear_constraint, Constraint.Sense.EQ, 1, 'x0x1')
        linear_constraint = {'x1': 1, 'x2': -1}
        op.linear_constraint(linear_constraint, Constraint.Sense.EQ, 2, 'x1x2')
        linear_constraint = {'x0': 1, 'x2': 3}
        op.linear_constraint(linear_constraint, Constraint.Sense.EQ, 2, 'x0x2')
        self.assertEqual(op.get_num_linear_constraints(), 3)
        conv = LinearEqualityToPenalty()
        op2 = conv.convert(op)
        self.assertEqual(op2.get_num_linear_constraints(), 0)

        result = OptimizationResult(x=np.arange(3), fval=0, variables=op2.variables,
                                    status=OptimizationResultStatus.SUCCESS)
        new_result = conv.interpret(result)
        self.assertEqual(new_result.status, OptimizationResultStatus.INFEASIBLE)
        np.testing.assert_array_almost_equal(new_result.x, np.arange(3))
        self.assertListEqual(result.variable_names, ['x0', 'x1', 'x2'])
        self.assertDictEqual(result.variables_dict, {'x0': 0, 'x1': 1, 'x2': 2})

    def test_penalize_integer(self):
        """ Test PenalizeLinearEqualityConstraints with integer variables """
        op = QuadraticProgram()
        for i in range(3):
            op.integer_var(name='x{}'.format(i), lowerbound=-3, upperbound=3)
        # Linear constraints
        linear_constraint = {'x0': 1, 'x1': 1}
        op.linear_constraint(linear_constraint, Constraint.Sense.EQ, 1, 'x0x1')
        linear_constraint = {'x1': 1, 'x2': -1}
        op.linear_constraint(linear_constraint, Constraint.Sense.EQ, 2, 'x1x2')
        linear_constraint = {'x0': 1, 'x2': -1}
        op.linear_constraint(linear_constraint, Constraint.Sense.EQ, 1, 'x0x2')
        op.minimize(constant=3, linear={'x0': 1}, quadratic={('x1', 'x2'): 2})
        self.assertEqual(op.get_num_linear_constraints(), 3)
        conv = LinearEqualityToPenalty()
        op2 = conv.convert(op)
        self.assertEqual(op2.get_num_linear_constraints(), 0)

        result = OptimizationResult(x=[0, 1, -1], fval=1, variables=op2.variables,
                                    status=OptimizationResultStatus.SUCCESS)
        new_result = conv.interpret(result)
        self.assertAlmostEqual(new_result.fval, 1)
        self.assertEqual(new_result.status, OptimizationResultStatus.SUCCESS)
        np.testing.assert_array_almost_equal(new_result.x, [0, 1, -1])
        self.assertListEqual(result.variable_names, ['x0', 'x1', 'x2'])
        self.assertDictEqual(result.variables_dict, {'x0': 0, 'x1': 1, 'x2': -1})

    def test_integer_to_binary(self):
        """ Test integer to binary """
        op = QuadraticProgram()
        for i in range(0, 2):
            op.binary_var(name='x{}'.format(i))
        op.integer_var(name='x2', lowerbound=0, upperbound=5)
        linear = {}
        for i, x in enumerate(op.variables):
            linear[x.name] = i + 1
        op.maximize(0, linear, {})
        conv = IntegerToBinary()
        op2 = conv.convert(op)
        self.assertEqual(op2.get_num_vars(), 5)
        self.assertListEqual([x.vartype for x in op2.variables], [Variable.Type.BINARY] * 5)
        self.assertListEqual([x.name for x in op2.variables], ['x0', 'x1', 'x2@0', 'x2@1', 'x2@2'])
        dct = op2.objective.linear.to_dict()
        self.assertEqual(dct[2], 3)
        self.assertEqual(dct[3], 6)
        self.assertEqual(dct[4], 6)

    def test_binary_to_integer(self):
        """ Test binary to integer """
        op = QuadraticProgram()
        for i in range(0, 2):
            op.binary_var(name='x{}'.format(i))
        op.integer_var(name='x2', lowerbound=0, upperbound=5)
        linear = {'x0': 1, 'x1': 2, 'x2': 1}
        op.maximize(0, linear, {})
        linear = {}
        for x in op.variables:
            linear[x.name] = 1
        op.linear_constraint(linear, Constraint.Sense.EQ, 6, 'x0x1x2')
        conv = IntegerToBinary()
        op2 = conv.convert(op)
        result = OptimizationResult(x=[0, 1, 1, 1, 1], fval=17, variables=op2.variables,
                                    status=OptimizationResultStatus.SUCCESS)
        new_result = conv.interpret(result)
        np.testing.assert_array_almost_equal(new_result.x, [0, 1, 5])
        self.assertEqual(new_result.fval, 17)
        self.assertListEqual(new_result.variable_names, ['x0', 'x1', 'x2'])
        self.assertDictEqual(new_result.variables_dict, {'x0': 0, 'x1': 1, 'x2': 5})

    def test_optimizationproblem_to_ising(self):
        """ Test optimization problem to operators"""
        op = QuadraticProgram()
        for i in range(4):
            op.binary_var(name='x{}'.format(i))
        linear = {}
        for x in op.variables:
            linear[x.name] = 1
        op.maximize(0, linear, {})
        linear = {}
        for i, x in enumerate(op.variables):
            linear[x.name] = i + 1
        op.linear_constraint(linear, Constraint.Sense.EQ, 3, 'sum1')
        penalize = LinearEqualityToPenalty(penalty=1e5)
        op2 = penalize.convert(op)
        qubitop, offset = op2.to_ising()
        self.assertEqual(qubitop, QUBIT_OP_MAXIMIZE_SAMPLE)
        self.assertEqual(offset, OFFSET_MAXIMIZE_SAMPLE)

    def test_ising_to_quadraticprogram_linear(self):
        """ Test optimization problem to operators with linear=True"""
        op = QUBIT_OP_MAXIMIZE_SAMPLE
        offset = OFFSET_MAXIMIZE_SAMPLE

        quadratic = QuadraticProgram()
        quadratic.from_ising(op, offset, linear=True)

        self.assertEqual(quadratic.get_num_vars(), 4)
        self.assertEqual(quadratic.get_num_linear_constraints(), 0)
        self.assertEqual(quadratic.get_num_quadratic_constraints(), 0)
        self.assertEqual(quadratic.objective.sense, quadratic.objective.Sense.MINIMIZE)
        self.assertAlmostEqual(quadratic.objective.constant, 900000)

        linear_matrix = np.zeros((1, 4))
        linear_matrix[0, 0] = -500001
        linear_matrix[0, 1] = -800001
        linear_matrix[0, 2] = -900001
        linear_matrix[0, 3] = -800001

        quadratic_matrix = np.zeros((4, 4))
        quadratic_matrix[0, 1] = 400000
        quadratic_matrix[0, 2] = 600000
        quadratic_matrix[1, 2] = 1200000
        quadratic_matrix[0, 3] = 800000
        quadratic_matrix[1, 3] = 1600000
        quadratic_matrix[2, 3] = 2400000

        np.testing.assert_array_almost_equal(
            quadratic.objective.linear.coefficients.toarray(), linear_matrix
        )
        np.testing.assert_array_almost_equal(
            quadratic.objective.quadratic.coefficients.toarray(), quadratic_matrix
        )

    def test_ising_to_quadraticprogram_quadratic(self):
        """ Test optimization problem to operators with linear=False"""
        op = QUBIT_OP_MAXIMIZE_SAMPLE
        offset = OFFSET_MAXIMIZE_SAMPLE

        quadratic = QuadraticProgram()
        quadratic.from_ising(op, offset, linear=False)

        self.assertEqual(quadratic.get_num_vars(), 4)
        self.assertEqual(quadratic.get_num_linear_constraints(), 0)
        self.assertEqual(quadratic.get_num_quadratic_constraints(), 0)
        self.assertEqual(quadratic.objective.sense, quadratic.objective.Sense.MINIMIZE)
        self.assertAlmostEqual(quadratic.objective.constant, 900000)

        quadratic_matrix = np.zeros((4, 4))
        quadratic_matrix[0, 0] = -500001
        quadratic_matrix[0, 1] = 400000
        quadratic_matrix[0, 2] = 600000
        quadratic_matrix[0, 3] = 800000
        quadratic_matrix[1, 1] = -800001
        quadratic_matrix[1, 2] = 1200000
        quadratic_matrix[1, 3] = 1600000
        quadratic_matrix[2, 2] = -900001
        quadratic_matrix[2, 3] = 2400000
        quadratic_matrix[3, 3] = -800001

        np.testing.assert_array_almost_equal(
            quadratic.objective.quadratic.coefficients.toarray(), quadratic_matrix
        )

    def test_continuous_variable_decode(self):
        """ Test decode func of IntegerToBinaryConverter for continuous variables"""
        try:
            mdl = Model('test_continuous_varable_decode')
            c = mdl.continuous_var(lb=0, ub=10.9, name='c')
            x = mdl.binary_var(name='x')
            mdl.maximize(c + x * x)
            op = QuadraticProgram()
            op.from_docplex(mdl)
            converter = IntegerToBinary()
            op = converter.convert(op)
            admm_params = ADMMParameters()
            qubo_optimizer = MinimumEigenOptimizer(NumPyMinimumEigensolver())
            continuous_optimizer = CplexOptimizer()
            solver = ADMMOptimizer(
                qubo_optimizer=qubo_optimizer,
                continuous_optimizer=continuous_optimizer,
                params=admm_params,
            )
            result = solver.solve(op)
            result = converter.interpret(result)
            self.assertEqual(result.x[0], 10.9)
            self.assertListEqual(result.variable_names, ['c', 'x'])
            self.assertDictEqual(result.variables_dict, {'c': 10.9, 'x': 0})
        except MissingOptionalLibraryError as ex:
            self.skipTest(str(ex))

    def test_auto_penalty(self):
        """ Test auto penalty function"""
        op = QuadraticProgram()
        op.binary_var('x')
        op.binary_var('y')
        op.binary_var('z')
        op.minimize(constant=3, linear={'x': 1}, quadratic={('x', 'y'): 2})
        op.linear_constraint(linear={'x': 1, 'y': 1, 'z': 1}, sense='EQ', rhs=2, name='xyz_eq')
        lineq2penalty = LinearEqualityToPenalty(penalty=1e5)
        lineq2penalty_auto = LinearEqualityToPenalty()
        qubo = lineq2penalty.convert(op)
        qubo_auto = lineq2penalty_auto.convert(op)
        exact_mes = NumPyMinimumEigensolver()
        exact = MinimumEigenOptimizer(exact_mes)
        result = exact.solve(qubo)
        result_auto = exact.solve(qubo_auto)
        self.assertEqual(result.fval, result_auto.fval)
        np.testing.assert_array_almost_equal(result.x, result_auto.x)

    def test_auto_penalty_warning(self):
        """ Test warnings of auto penalty function"""
        op = QuadraticProgram()
        op.binary_var('x')
        op.binary_var('y')
        op.binary_var('z')
        op.minimize(linear={'x': 1, 'y': 2})
        op.linear_constraint(linear={'x': 0.5, 'y': 0.5, 'z': 0.5}, sense='EQ', rhs=1, name='xyz')
        with self.assertLogs('qiskit.optimization', level='WARNING') as log:
            lineq2penalty = LinearEqualityToPenalty()
            _ = lineq2penalty.convert(op)
        warning = (
            'WARNING:qiskit.optimization.converters.linear_equality_to_penalty:'
            'Warning: Using 100000.000000 for the penalty coefficient because a float '
            'coefficient exists in constraints. \nThe value could be too small. If so, '
            'set the penalty coefficient manually.'
        )
        self.assertIn(warning, log.output)

    def test_linear_equality_to_penalty_decode(self):
        """ Test decode func of LinearEqualityToPenalty"""
        qprog = QuadraticProgram()
        qprog.binary_var('x')
        qprog.binary_var('y')
        qprog.binary_var('z')
        qprog.maximize(linear={'x': 3, 'y': 1, 'z': 1})
        qprog.linear_constraint(linear={'x': 1, 'y': 1, 'z': 1}, sense='EQ', rhs=2, name='xyz_eq')
        lineq2penalty = LinearEqualityToPenalty()
        qubo = lineq2penalty.convert(qprog)
        exact_mes = NumPyMinimumEigensolver()
        exact = MinimumEigenOptimizer(exact_mes)
        result = exact.solve(qubo)

        decoded_result = lineq2penalty.interpret(result)
        self.assertEqual(decoded_result.fval, 4)
        np.testing.assert_array_almost_equal(decoded_result.x, [1, 1, 0])
        self.assertEqual(decoded_result.status, OptimizationResultStatus.SUCCESS)
        self.assertListEqual(decoded_result.variable_names, ['x', 'y', 'z'])
        self.assertDictEqual(decoded_result.variables_dict, {'x': 1.0, 'y': 1.0, 'z': 0.0})

        infeasible_result = OptimizationResult(x=[1, 1, 1], fval=0, variables=qprog.variables,
                                               status=OptimizationResultStatus.SUCCESS)
        decoded_infeasible_result = lineq2penalty.interpret(infeasible_result)
        self.assertEqual(decoded_infeasible_result.fval, 5)
        np.testing.assert_array_almost_equal(decoded_infeasible_result.x, [1, 1, 1])
        self.assertEqual(decoded_infeasible_result.status, OptimizationResultStatus.INFEASIBLE)
        self.assertListEqual(infeasible_result.variable_names, ['x', 'y', 'z'])
        self.assertDictEqual(infeasible_result.variables_dict, {'x': 1.0, 'y': 1.0, 'z': 1.0})

    def test_empty_problem_deprecated(self):
        """ Test empty problem """
        op = QuadraticProgram()
        conv = InequalityToEquality()
        op = conv.encode(op)
        conv = IntegerToBinary()
        op = conv.encode(op)
        conv = LinearEqualityToPenalty()
        op = conv.encode(op)
        conv = QuadraticProgramToIsing()
        _, shift = conv.encode(op)
        self.assertEqual(shift, 0.0)

    def test_valid_variable_type_deprecated(self):
        """Validate the types of the variables for QuadraticProgramToIsing."""
        # Integer variable
        with self.assertRaises(QiskitOptimizationError):
            op = QuadraticProgram()
            op.integer_var(0, 10, "int_var")
            conv = QuadraticProgramToIsing()
            _ = conv.encode(op)
        # Continuous variable
        with self.assertRaises(QiskitOptimizationError):
            op = QuadraticProgram()
            op.continuous_var(0, 10, "continuous_var")
            conv = QuadraticProgramToIsing()
            _ = conv.encode(op)

    def test_optimizationproblem_to_ising_deprecated(self):
        """ Test optimization problem to operators"""
        op = QuadraticProgram()
        for i in range(4):
            op.binary_var(name='x{}'.format(i))
        linear = {}
        for x in op.variables:
            linear[x.name] = 1
        op.maximize(0, linear, {})
        linear = {}
        for i, x in enumerate(op.variables):
            linear[x.name] = i + 1
        op.linear_constraint(linear, Constraint.Sense.EQ, 3, 'sum1')
        penalize = LinearEqualityToPenalty(penalty=1e5)
        op2ope = QuadraticProgramToIsing()
        op2 = penalize.encode(op)
        qubitop, offset = op2ope.encode(op2)

        self.assertEqual(qubitop, QUBIT_OP_MAXIMIZE_SAMPLE)
        self.assertEqual(offset, OFFSET_MAXIMIZE_SAMPLE)

    def test_ising_to_quadraticprogram_linear_deprecated(self):
        """ Test optimization problem to operators with linear=True"""
        op = QUBIT_OP_MAXIMIZE_SAMPLE
        offset = OFFSET_MAXIMIZE_SAMPLE

        op2qp = IsingToQuadraticProgram(linear=True)
        quadratic = op2qp.encode(op, offset)

        self.assertEqual(len(quadratic.variables), 4)
        self.assertEqual(len(quadratic.linear_constraints), 0)
        self.assertEqual(len(quadratic.quadratic_constraints), 0)
        self.assertEqual(quadratic.objective.sense, quadratic.objective.Sense.MINIMIZE)
        self.assertAlmostEqual(quadratic.objective.constant, 900000)

        linear_matrix = np.zeros((1, 4))
        linear_matrix[0, 0] = -500001
        linear_matrix[0, 1] = -800001
        linear_matrix[0, 2] = -900001
        linear_matrix[0, 3] = -800001

        quadratic_matrix = np.zeros((4, 4))
        quadratic_matrix[0, 1] = 400000
        quadratic_matrix[0, 2] = 600000
        quadratic_matrix[1, 2] = 1200000
        quadratic_matrix[0, 3] = 800000
        quadratic_matrix[1, 3] = 1600000
        quadratic_matrix[2, 3] = 2400000

        np.testing.assert_array_almost_equal(
            quadratic.objective.linear.coefficients.toarray(), linear_matrix
        )
        np.testing.assert_array_almost_equal(
            quadratic.objective.quadratic.coefficients.toarray(), quadratic_matrix
        )

    def test_ising_to_quadraticprogram_quadratic_deprecated(self):
        """ Test optimization problem to operators with linear=False"""
        op = QUBIT_OP_MAXIMIZE_SAMPLE
        offset = OFFSET_MAXIMIZE_SAMPLE

        op2qp = IsingToQuadraticProgram(linear=False)
        quadratic = op2qp.encode(op, offset)

        self.assertEqual(len(quadratic.variables), 4)
        self.assertEqual(len(quadratic.linear_constraints), 0)
        self.assertEqual(len(quadratic.quadratic_constraints), 0)
        self.assertEqual(quadratic.objective.sense, quadratic.objective.Sense.MINIMIZE)
        self.assertAlmostEqual(quadratic.objective.constant, 900000)

        quadratic_matrix = np.zeros((4, 4))
        quadratic_matrix[0, 0] = -500001
        quadratic_matrix[0, 1] = 400000
        quadratic_matrix[0, 2] = 600000
        quadratic_matrix[0, 3] = 800000
        quadratic_matrix[1, 1] = -800001
        quadratic_matrix[1, 2] = 1200000
        quadratic_matrix[1, 3] = 1600000
        quadratic_matrix[2, 2] = -900001
        quadratic_matrix[2, 3] = 2400000
        quadratic_matrix[3, 3] = -800001

        np.testing.assert_array_almost_equal(
            quadratic.objective.quadratic.coefficients.toarray(), quadratic_matrix
        )

<<<<<<< HEAD
    def test_0var_range_inequality(self):
        """ Test InequalityToEquality converter when the var_rang of the slack variable is 0"""
        op = QuadraticProgram()
        op.binary_var('x')
        op.binary_var('y')
        op.linear_constraint(linear={'x': 1, 'y': 1}, sense='LE', rhs=0, name='xy_leq1')
        op.linear_constraint(linear={'x': 1, 'y': 1}, sense='GE', rhs=2, name='xy_geq1')
        op.quadratic_constraint(quadratic={('x', 'x'): 1}, sense='LE', rhs=0, name='xy_leq2')
        op.quadratic_constraint(quadratic={('x', 'y'): 1}, sense='GE', rhs=1, name='xy_geq2')
        ineq2eq = InequalityToEquality()
        new_op = ineq2eq.convert(op)
        self.assertEqual(new_op.get_num_vars(), 2)
        self.assertTrue(all(l_const.sense == Constraint.Sense.EQ
                            for l_const in new_op.linear_constraints))
        self.assertTrue(all(q_const.sense == Constraint.Sense.EQ
                            for q_const in new_op.quadratic_constraints))

    def test_0var_range_intege(self):
        """ Test IntegerToBinary converter when the var_rang of the slack variable is 0"""
        with self.assertRaises(QiskitOptimizationError):
            op = QuadraticProgram()
            op.integer_var(0, 0, "x")
            int2bin = IntegerToBinary()
            int2bin.convert(op)
=======
    def test_integer_to_binary2(self):
        """Test integer to binary variables 2"""
        mod = QuadraticProgram()
        mod.integer_var(name='x', lowerbound=0, upperbound=1)
        mod.integer_var(name='y', lowerbound=0, upperbound=1)
        mod.minimize(1, {'x': 1}, {('x', 'y'): 2})
        mod.linear_constraint({'x': 1}, '==', 1)
        mod.quadratic_constraint({'x': 1}, {('x', 'y'): 2}, '==', 1)
        mod2 = IntegerToBinary().convert(mod)
        self.assertListEqual([e.name+'@0' for e in mod.variables], [e.name for e in mod2.variables])
        self.assertDictEqual(mod.objective.linear.to_dict(),
                             mod2.objective.linear.to_dict())
        self.assertDictEqual(mod.objective.quadratic.to_dict(),
                             mod2.objective.quadratic.to_dict())
        self.assertEqual(mod.get_num_linear_constraints(),
                         mod2.get_num_linear_constraints())
        for cst, cst2 in zip(mod.linear_constraints, mod2.linear_constraints):
            self.assertDictEqual(cst.linear.to_dict(),
                                 cst2.linear.to_dict())
        self.assertEqual(mod.get_num_quadratic_constraints(),
                         mod2.get_num_quadratic_constraints())
        for cst, cst2 in zip(mod.quadratic_constraints, mod2.quadratic_constraints):
            self.assertDictEqual(cst.linear.to_dict(),
                                 cst2.linear.to_dict())
            self.assertDictEqual(cst.quadratic.to_dict(),
                                 cst2.quadratic.to_dict())
>>>>>>> 63b5029f


if __name__ == '__main__':
    unittest.main()<|MERGE_RESOLUTION|>--- conflicted
+++ resolved
@@ -679,7 +679,6 @@
             quadratic.objective.quadratic.coefficients.toarray(), quadratic_matrix
         )
 
-<<<<<<< HEAD
     def test_0var_range_inequality(self):
         """ Test InequalityToEquality converter when the var_rang of the slack variable is 0"""
         op = QuadraticProgram()
@@ -697,14 +696,6 @@
         self.assertTrue(all(q_const.sense == Constraint.Sense.EQ
                             for q_const in new_op.quadratic_constraints))
 
-    def test_0var_range_intege(self):
-        """ Test IntegerToBinary converter when the var_rang of the slack variable is 0"""
-        with self.assertRaises(QiskitOptimizationError):
-            op = QuadraticProgram()
-            op.integer_var(0, 0, "x")
-            int2bin = IntegerToBinary()
-            int2bin.convert(op)
-=======
     def test_integer_to_binary2(self):
         """Test integer to binary variables 2"""
         mod = QuadraticProgram()
@@ -712,7 +703,6 @@
         mod.integer_var(name='y', lowerbound=0, upperbound=1)
         mod.minimize(1, {'x': 1}, {('x', 'y'): 2})
         mod.linear_constraint({'x': 1}, '==', 1)
-        mod.quadratic_constraint({'x': 1}, {('x', 'y'): 2}, '==', 1)
         mod2 = IntegerToBinary().convert(mod)
         self.assertListEqual([e.name+'@0' for e in mod.variables], [e.name for e in mod2.variables])
         self.assertDictEqual(mod.objective.linear.to_dict(),
@@ -731,7 +721,7 @@
                                  cst2.linear.to_dict())
             self.assertDictEqual(cst.quadratic.to_dict(),
                                  cst2.quadratic.to_dict())
->>>>>>> 63b5029f
+
 
 
 if __name__ == '__main__':
