--- conflicted
+++ resolved
@@ -94,11 +94,9 @@
         self.assertAlmostEqual(result['estimation'], 1.2580, places=4)
         self.assertAlmostEqual(result['max_probability'], 0.8785, places=4)
 
-<<<<<<< HEAD
+        if not use_circuits:
+            warnings.filterwarnings(action="always", category=DeprecationWarning)
+
 
 if __name__ == '__main__':
-    unittest.main()
-=======
-        if not use_circuits:
-            warnings.filterwarnings(action="always", category=DeprecationWarning)
->>>>>>> cd9fd8a5
+    unittest.main()