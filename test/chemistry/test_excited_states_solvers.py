--- conflicted
+++ resolved
@@ -57,11 +57,7 @@
                                                 seed_transpiler=90, seed_simulator=12)
 
     def test_numpy_mes(self):
-<<<<<<< HEAD
-        """ Test with NumPyMinimumEigensolver """
-=======
         """ Test NumPyMinimumEigenSolver with QEOM """
->>>>>>> 50a4fcdc
         solver = NumPyMinimumEigensolver()
         gsc = GroundStateEigensolver(self.transformation, solver)
         esc = QEOM(gsc, 'sd')
@@ -72,11 +68,7 @@
                                    places=4)
 
     def test_vqe_mes(self):
-<<<<<<< HEAD
-        """ Test with VQE plus UCCSD """
-=======
         """ Test VQEUCCSDFactory with QEOM """
->>>>>>> 50a4fcdc
         solver = VQEUCCSDFactory(self.quantum_instance)
         gsc = GroundStateEigensolver(self.transformation, solver)
         esc = QEOM(gsc, 'sd')
@@ -87,11 +79,7 @@
                                    places=4)
 
     def test_numpy_factory(self):
-<<<<<<< HEAD
-        """ Test with NumPyEigensolver """
-=======
         """ Test NumPyEigenSolverFactory with ExcitedStatesEigensolver """
->>>>>>> 50a4fcdc
         solver = NumPyEigensolverFactory(use_default_filter_criterion=True)
         esc = ExcitedStatesEigensolver(self.transformation, solver)
         results = esc.solve(self.driver)
