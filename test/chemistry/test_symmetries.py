# This code is part of Qiskit.
#
# (C) Copyright IBM 2019, 2020.
#
# This code is licensed under the Apache License, Version 2.0. You may
# obtain a copy of this license in the LICENSE.txt file in the root directory
# of this source tree or at http://www.apache.org/licenses/LICENSE-2.0.
#
# Any modifications or derivative works of this code must retain this
# copyright notice, and modified files need to carry a notice indicating
# that they have been altered from the originals.

""" Test of Symmetry UCCSD processing """

import unittest

from test.chemistry import QiskitChemistryTestCase
from qiskit import BasicAer
from qiskit.aqua import QuantumInstance
from qiskit.aqua.algorithms import VQE
from qiskit.aqua.components.optimizers import SLSQP
from qiskit.chemistry import QiskitChemistryError
from qiskit.chemistry.drivers import PySCFDriver, UnitsType
from qiskit.chemistry.components.variational_forms import UCCSD
from qiskit.chemistry.components.initial_states import HartreeFock
<<<<<<< HEAD
from qiskit.chemistry.ground_state_calculation import MinimumEigensolverGroundStateCalculation
from qiskit.chemistry.core import TransformationType, QubitMappingType
from qiskit.chemistry.qubit_transformations import FermionicTransformation
=======
from qiskit.chemistry.algorithms.ground_state_solvers import GroundStateEigensolver
from qiskit.chemistry.core import TransformationType, QubitMappingType
from qiskit.chemistry.transformations import FermionicTransformation
>>>>>>> 6bd4c10e


class TestSymmetries(QiskitChemistryTestCase):
    """Test for symmetry processing."""

    def setUp(self):
        super().setUp()
        try:
            self.driver = PySCFDriver(atom='Li .0 .0 .0; H .0 .0 1.6',
                                      unit=UnitsType.ANGSTROM,
                                      charge=0,
                                      spin=0,
                                      basis='sto3g')
        except QiskitChemistryError:
            self.skipTest('PYSCF driver does not appear to be installed')

        self.fermionic_transformation = FermionicTransformation(
            transformation=TransformationType.FULL,
            qubit_mapping=QubitMappingType.PARITY,
            two_qubit_reduction=True,
            freeze_core=True,
            orbital_reduction=[],
            z2symmetry_reduction='auto')

        self.qubit_op, _ = self.fermionic_transformation.transform(self.driver)

        self.z2_symmetries = self.fermionic_transformation.molecule_info.pop('z2_symmetries')

        self.reference_energy = -7.882096489442

    def test_symmetries(self):
        """ symmetries test """
        labels = [symm.to_label() for symm in self.z2_symmetries.symmetries]
        self.assertSequenceEqual(labels, ['ZIZIZIZI', 'ZZIIZZII'])

    def test_sq_paulis(self):
        """ sq paulis test """
        labels = [sq.to_label() for sq in self.z2_symmetries.sq_paulis]
        self.assertSequenceEqual(labels, ['IIIIIIXI', 'IIIIIXII'])

    def test_cliffords(self):
        """ clifford test """
        self.assertEqual(2, len(self.z2_symmetries.cliffords))

    def test_sq_list(self):
        """ sq list test """
        self.assertSequenceEqual(self.z2_symmetries.sq_list, [1, 2])

    def test_tapered_op(self):
        """ tapered op test """

        optimizer = SLSQP(maxiter=1000)
        init_state = HartreeFock(
            num_orbitals=self.fermionic_transformation.molecule_info['num_orbitals'],
            qubit_mapping=self.fermionic_transformation._qubit_mapping,
            two_qubit_reduction=self.fermionic_transformation._two_qubit_reduction,
            num_particles=self.fermionic_transformation.molecule_info['num_particles'],
            sq_list=self.z2_symmetries.sq_list)

        var_form = UCCSD(
            num_orbitals=self.fermionic_transformation.molecule_info['num_orbitals'],
            num_particles=self.fermionic_transformation.molecule_info['num_particles'],
            active_occupied=None,
            active_unoccupied=None,
            initial_state=init_state,
            qubit_mapping=self.fermionic_transformation._qubit_mapping,
            two_qubit_reduction=self.fermionic_transformation._two_qubit_reduction,
            num_time_slices=1,
            z2_symmetries=self.z2_symmetries)

        solver = VQE(var_form=var_form, optimizer=optimizer,
                     quantum_instance=QuantumInstance(
                         backend=BasicAer.get_backend('statevector_simulator')))

<<<<<<< HEAD
        gsc = MinimumEigensolverGroundStateCalculation(self.fermionic_transformation, solver)

        result = gsc.compute_groundstate(self.driver)
=======
        gsc = GroundStateEigensolver(self.fermionic_transformation, solver)

        result = gsc.solve(self.driver)
>>>>>>> 6bd4c10e

        self.assertAlmostEqual(result.energy, self.reference_energy, places=6)


if __name__ == '__main__':
    unittest.main()<|MERGE_RESOLUTION|>--- conflicted
+++ resolved
@@ -23,15 +23,9 @@
 from qiskit.chemistry.drivers import PySCFDriver, UnitsType
 from qiskit.chemistry.components.variational_forms import UCCSD
 from qiskit.chemistry.components.initial_states import HartreeFock
-<<<<<<< HEAD
-from qiskit.chemistry.ground_state_calculation import MinimumEigensolverGroundStateCalculation
-from qiskit.chemistry.core import TransformationType, QubitMappingType
-from qiskit.chemistry.qubit_transformations import FermionicTransformation
-=======
 from qiskit.chemistry.algorithms.ground_state_solvers import GroundStateEigensolver
 from qiskit.chemistry.core import TransformationType, QubitMappingType
 from qiskit.chemistry.transformations import FermionicTransformation
->>>>>>> 6bd4c10e
 
 
 class TestSymmetries(QiskitChemistryTestCase):
@@ -106,16 +100,9 @@
                      quantum_instance=QuantumInstance(
                          backend=BasicAer.get_backend('statevector_simulator')))
 
-<<<<<<< HEAD
-        gsc = MinimumEigensolverGroundStateCalculation(self.fermionic_transformation, solver)
-
-        result = gsc.compute_groundstate(self.driver)
-=======
         gsc = GroundStateEigensolver(self.fermionic_transformation, solver)
 
         result = gsc.solve(self.driver)
->>>>>>> 6bd4c10e
-
         self.assertAlmostEqual(result.energy, self.reference_energy, places=6)
 
 
