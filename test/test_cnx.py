--- conflicted
+++ resolved
@@ -20,18 +20,9 @@
 
 import numpy as np
 from parameterized import parameterized
-<<<<<<< HEAD
-from qiskit import QuantumCircuit, QuantumRegister
-from qiskit import transpiler, load_qasm_string
-from qiskit.wrapper import execute as q_execute
-from qiskit.wrapper import get_backend
-from qiskit.tools.qi.qi import state_fidelity
-from qiskit_aqua.utils.summarize_circuits import summarize_circuits as sc
-=======
 from qiskit import QuantumCircuit, QuantumRegister, Aer
 from qiskit import execute as q_execute
-
->>>>>>> 3e5282fb
+from qiskit.quantum_info import state_fidelity
 from test.common import QiskitAquaTestCase
 
 
@@ -48,7 +39,6 @@
     def test_cnx(self, num_controls):
         c = QuantumRegister(num_controls, name='c')
         o = QuantumRegister(1, name='o')
-<<<<<<< HEAD
         allsubsets = list(chain(*[combinations(range(num_controls), ni) for ni in range(num_controls + 1)]))
         for subset in allsubsets:
             for mode in ['basic', 'advanced']:
@@ -65,7 +55,7 @@
                         num_ancillae = 1
                 if num_ancillae > 0:
                     a = QuantumRegister(num_ancillae, name='a')
-                    qc.add(a)
+                    qc.add_register(a)
                 for idx in subset:
                     qc.x(c[idx])
                 qc.cnx(
@@ -77,49 +67,13 @@
                 for idx in subset:
                     qc.x(c[idx])
 
-                qasm_w_basis_gates = transpiler.compile(
-                    qc,
-                    get_backend('local_qasm_simulator'),
-                    basis_gates='u1,u2,u3,cx,id'
-                )['circuits'][0]['compiled_circuit_qasm']
-
-                self.log.debug('mode: {}, controls: {}, ancilla: {}, circuit summary: \n{}'.format(
-                    mode,
-                    num_controls,
-                    num_ancillae,
-                    sc(load_qasm_string(qasm_w_basis_gates)),
-                ))
-                vec = np.asarray(q_execute(qc, 'local_statevector_simulator').result().get_statevector(qc))
+                vec = np.asarray(q_execute(qc, Aer.get_backend(
+                    'statevector_simulator')).result().get_statevector(qc, decimals=16))
                 vec_o = [0, 1] if len(subset) == num_controls else [1, 0]
                 # print(vec, np.array(vec_o + [0] * (2 ** (num_controls + num_ancillae + 1) - 2)))
                 f = state_fidelity(vec, np.array(vec_o + [0] * (2 ** (num_controls + num_ancillae + 1) - 2)))
                 self.assertAlmostEqual(f, 1)
             return
-=======
-        a = QuantumRegister(num_ancillae, name='a')
-        allsubsets = list(chain(
-            *[combinations(range(num_controls), ni) for ni in range(num_controls + 1)]))
-        for subset in allsubsets:
-            qc = QuantumCircuit(o, c, a)
-            for idx in subset:
-                qc.x(c[idx])
-            qc.cnx(
-                [c[i] for i in range(num_controls)],
-                [a[i] for i in range(num_ancillae)],
-                o[0]
-            )
-            for idx in subset:
-                qc.x(c[idx])
-
-            vec = np.asarray(q_execute(qc, Aer.get_backend(
-                'statevector_simulator')).result().get_statevector(qc, decimals=16))
-            vec_o = [0, 1] if len(subset) == num_controls else [1, 0]
-            np.testing.assert_almost_equal(
-                vec,
-                np.array(vec_o + [0] *
-                         (2 ** (num_controls + num_ancillae + 1) - 2))
-            )
->>>>>>> 3e5282fb
 
 
 if __name__ == '__main__':
