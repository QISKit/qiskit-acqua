# -*- coding: utf-8 -*-

# This code is part of Qiskit.
#
# (C) Copyright IBM 2018, 2020.
#
# This code is licensed under the Apache License, Version 2.0. You may
# obtain a copy of this license in the LICENSE.txt file in the root directory
# of this source tree or at http://www.apache.org/licenses/LICENSE-2.0.
#
# Any modifications or derivative works of this code must retain this
# copyright notice, and modified files need to carry a notice indicating
# that they have been altered from the originals.

""" Test QSVM """

import os
from test.aqua import QiskitAquaTestCase
import numpy as np
from ddt import ddt, data
from qiskit import BasicAer, QuantumCircuit
from qiskit.circuit.library import ZZFeatureMap
<<<<<<< HEAD
from qiskit.aqua import QuantumInstance, aqua_globals
=======
from qiskit.aqua import QuantumInstance, aqua_globals, MissingOptionalLibraryError
from qiskit.aqua.components.feature_maps import SecondOrderExpansion
>>>>>>> 957961ab
from qiskit.aqua.components.multiclass_extensions import (ErrorCorrectingCode,
                                                          AllPairs,
                                                          OneAgainstRest)
from qiskit.aqua.algorithms import QSVM


@ddt
class TestQSVM(QiskitAquaTestCase):
    """ Test QSVM """

    def setUp(self):
        super().setUp()
        self.random_seed = 10598
        self.shots = 12000
        aqua_globals.random_seed = self.random_seed
        self.training_data = {'A': np.asarray([[2.95309709, 2.51327412],
                                               [3.14159265, 4.08407045]]),
                              'B': np.asarray([[4.08407045, 2.26194671],
                                               [4.46106157, 2.38761042]])}
        self.testing_data = {'A': np.asarray([[3.83274304, 2.45044227]]),
                             'B': np.asarray([[3.89557489, 0.31415927]])}

        self.ref_kernel_training = np.array([[1., 0.85366667, 0.12341667, 0.36408333],
                                             [0.85366667, 1., 0.11141667, 0.45491667],
                                             [0.12341667, 0.11141667, 1., 0.667],
                                             [0.36408333, 0.45491667, 0.667, 1.]])
        self.ref_kernel_testing = {
            'qasm': np.array([[0.14316667, 0.18208333, 0.4785, 0.14441667],
                              [0.33608333, 0.3765, 0.02316667, 0.15858333]]),
            'statevector': np.array([[0.1443953, 0.18170069, 0.47479649, 0.14691763],
                                     [0.33041779, 0.37663733, 0.02115561, 0.16106199]])
        }
        self.ref_support_vectors = np.array([[2.95309709, 2.51327412], [3.14159265, 4.08407045],
                                             [4.08407045, 2.26194671], [4.46106157, 2.38761042]])
        self.ref_alpha = np.array([0.34902907, 1.48325913, 0.03073616, 1.80155205])
        self.ref_bias = np.array([-0.03059395])

        self.qasm_simulator = QuantumInstance(BasicAer.get_backend('qasm_simulator'),
                                              shots=self.shots,
                                              seed_simulator=self.random_seed,
                                              seed_transpiler=self.random_seed)
        self.statevector_simulator = QuantumInstance(BasicAer.get_backend('statevector_simulator'),
                                                     shots=1,
                                                     seed_simulator=self.random_seed,
                                                     seed_transpiler=self.random_seed)

        self.data_preparation = ZZFeatureMap(feature_dimension=2, reps=2)

    @data('library', 'circuit')
    def test_binary(self, mode):
        """Test QSVM on binary classification on BasicAer's QASM simulator."""
        if mode == 'circuit':
            data_preparation = QuantumCircuit(2).compose(self.data_preparation)
        else:
            data_preparation = self.data_preparation

        svm = QSVM(data_preparation, self.training_data, self.testing_data, None)

        try:
            result = svm.run(self.qasm_simulator)
            np.testing.assert_array_almost_equal(result['kernel_matrix_training'],
                                                 self.ref_kernel_training, decimal=1)
            np.testing.assert_array_almost_equal(result['kernel_matrix_testing'],
                                                 self.ref_kernel_testing['qasm'], decimal=1)

            self.assertEqual(len(result['svm']['support_vectors']), 4)
            np.testing.assert_array_almost_equal(result['svm']['support_vectors'],
                                                 self.ref_support_vectors, decimal=4)

            np.testing.assert_array_almost_equal(result['svm']['alphas'], self.ref_alpha, decimal=8)
            np.testing.assert_array_almost_equal(result['svm']['bias'], self.ref_bias, decimal=8)

            self.assertEqual(result['testing_accuracy'], 0.5)
        except MissingOptionalLibraryError as ex:
            self.skipTest(str(ex))

    def test_binary_directly_statevector(self):
        """Test QSVM on binary classification on BasicAer's statevector simulator.

        Also tests saving and loading models."""
        data_preparation = self.data_preparation
        svm = QSVM(data_preparation, self.training_data, self.testing_data, None)

        file_path = self.get_resource_path('qsvm_test.npz')
        try:
            result = svm.run(self.statevector_simulator)

            ori_alphas = result['svm']['alphas']

            np.testing.assert_array_almost_equal(result['kernel_matrix_testing'],
                                                 self.ref_kernel_testing['statevector'], decimal=4)

            self.assertEqual(len(result['svm']['support_vectors']), 4)
            np.testing.assert_array_almost_equal(result['svm']['support_vectors'],
                                                 self.ref_support_vectors, decimal=4)

            self.assertEqual(result['testing_accuracy'], 0.5)

            svm.save_model(file_path)

            self.assertTrue(os.path.exists(file_path))

            loaded_svm = QSVM(data_preparation)
            loaded_svm.load_model(file_path)

            np.testing.assert_array_almost_equal(loaded_svm.ret['svm']['support_vectors'],
                                                 self.ref_support_vectors, decimal=4)

            np.testing.assert_array_almost_equal(loaded_svm.ret['svm']['alphas'], ori_alphas,
                                                 decimal=4)

            loaded_test_acc = loaded_svm.test(svm.test_dataset[0],
                                              svm.test_dataset[1],
                                              self.statevector_simulator)
            self.assertEqual(result['testing_accuracy'], loaded_test_acc)

            np.testing.assert_array_almost_equal(loaded_svm.ret['kernel_matrix_testing'],
                                                 self.ref_kernel_testing['statevector'], decimal=4)
        except MissingOptionalLibraryError as ex:
            self.skipTest(str(ex))
        finally:
            if os.path.exists(file_path):
                try:
                    os.remove(file_path)
                except Exception:  # pylint: disable=broad-except
                    pass

    def test_setup_data(self):
        """Test the setup_*_data methods of QSVM."""
        data_preparation = self.data_preparation
        try:
            svm = QSVM(data_preparation)

            svm.setup_training_data(self.training_data)
            svm.setup_test_data(self.testing_data)
            result = svm.run(self.statevector_simulator)

            np.testing.assert_array_almost_equal(result['kernel_matrix_testing'],
                                                 self.ref_kernel_testing['statevector'], decimal=4)

            self.assertEqual(len(result['svm']['support_vectors']), 4)
            np.testing.assert_array_almost_equal(result['svm']['support_vectors'],
                                                 self.ref_support_vectors, decimal=4)

            self.assertEqual(result['testing_accuracy'], 0.5)
        except MissingOptionalLibraryError as ex:
            self.skipTest(str(ex))

    @data('one_vs_all', 'all_vs_all', 'error_correcting')
    def test_multiclass(self, multiclass_extension):
        """ QSVM Multiclass One Against All test """
        train_input = {'A': np.asarray([[0.6560706, 0.17605998],
                                        [0.25776033, 0.47628296],
                                        [0.8690704, 0.70847635]]),
                       'B': np.asarray([[0.38857596, -0.33775802],
                                        [0.49946978, -0.48727951],
                                        [0.49156185, -0.3660534]]),
                       'C': np.asarray([[-0.68088231, 0.46824423],
                                        [-0.56167659, 0.65270294],
                                        [-0.82139073, 0.29941512]])}

        test_input = {'A': np.asarray([[0.57483139, 0.47120732],
                                       [0.48372348, 0.25438544],
                                       [0.48142649, 0.15931707]]),
                      'B': np.asarray([[-0.06048935, -0.48345293],
                                       [-0.01065613, -0.33910828],
                                       [0.06183066, -0.53376975]]),
                      'C': np.asarray([[-0.74561108, 0.27047295],
                                       [-0.69942965, 0.11885162],
                                       [-0.66489165, 0.1181712]])}

        method = {'one_vs_all': OneAgainstRest(),
                  'all_vs_all': AllPairs(),
                  'error_correcting': ErrorCorrectingCode(code_size=5)}

        accuracy = {'one_vs_all': 0.444444444,
                    'all_vs_all': 0.444444444,
                    'error_correcting': 0.555555555}

        predicted_classes = {
            'one_vs_all': ['A', 'A', 'C', 'A', 'A', 'A', 'A', 'C', 'C'],
            'all_vs_all': ['A', 'A', 'C', 'A', 'A', 'A', 'A', 'C', 'C'],
            'error_correcting': ['A', 'A', 'A', 'A', 'A', 'A', 'A', 'C', 'C']
        }

        total_array = np.concatenate((test_input['A'], test_input['B'], test_input['C']))

        data_preparation = self.data_preparation
        try:
            svm = QSVM(data_preparation, train_input, test_input, total_array,
                       multiclass_extension=method[multiclass_extension])
            result = svm.run(self.qasm_simulator)
            self.assertAlmostEqual(result['testing_accuracy'], accuracy[multiclass_extension],
                                   places=4)
            self.assertEqual(result['predicted_classes'], predicted_classes[multiclass_extension])
        except MissingOptionalLibraryError as ex:
            self.skipTest(str(ex))<|MERGE_RESOLUTION|>--- conflicted
+++ resolved
@@ -20,12 +20,7 @@
 from ddt import ddt, data
 from qiskit import BasicAer, QuantumCircuit
 from qiskit.circuit.library import ZZFeatureMap
-<<<<<<< HEAD
-from qiskit.aqua import QuantumInstance, aqua_globals
-=======
 from qiskit.aqua import QuantumInstance, aqua_globals, MissingOptionalLibraryError
-from qiskit.aqua.components.feature_maps import SecondOrderExpansion
->>>>>>> 957961ab
 from qiskit.aqua.components.multiclass_extensions import (ErrorCorrectingCode,
                                                           AllPairs,
                                                           OneAgainstRest)
