--- conflicted
+++ resolved
@@ -27,13 +27,8 @@
 from qiskit.circuit.library import CZGate, ZGate
 
 from qiskit.aqua.operators import (
-<<<<<<< HEAD
     X, Y, Z, I, CX, T, H, Minus, PrimitiveOp, PauliOp, CircuitOp, MatrixOp, CircuitStateFn,
     VectorStateFn, DictStateFn, OperatorStateFn, ListOp, ComposedOp, TensoredOp, SummedOp
-=======
-    X, Y, Z, I, CX, T, H, PrimitiveOp, SummedOp, PauliOp, Minus, CircuitOp, MatrixOp, ListOp,
-    ComposedOp
->>>>>>> a83f6ef8
 )
 
 
@@ -350,7 +345,6 @@
             self.assertListEqual([str(op.primitive) for op in sum_op], ['XX', 'YY', 'ZZ'])
             self.assertListEqual([op.coeff for op in sum_op], [10, 2, 3])
 
-<<<<<<< HEAD
     def test_compose_op_of_different_dim(self):
         """
         Test if smaller operator expands to correct dim when composed with bigger operator.
@@ -448,7 +442,7 @@
 
         vsfn_exp = vsfn.expand_to_dim(add_qubits)
         self.assertEqual(vsfn_exp.num_qubits, num_qubits + add_qubits)
-=======
+
     def test_compose_consistency(self):
         """Checks if PrimitiveOp @ ComposedOp is consistent with ComposedOp @ PrimitiveOp."""
 
@@ -478,7 +472,6 @@
         comp1 = op1 @ ComposedOp([op2, op3])
         comp2 = ComposedOp([op3, op2]) @ op1
         self.assertListEqual(comp1.oplist, list(reversed(comp2.oplist)))
->>>>>>> a83f6ef8
 
     def test_summed_op_equals(self):
         """Test corner cases of SummedOp's equals function."""
