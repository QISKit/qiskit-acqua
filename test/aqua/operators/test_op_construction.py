--- conflicted
+++ resolved
@@ -27,12 +27,8 @@
 from qiskit.circuit.library import CZGate, ZGate
 
 from qiskit.aqua.operators import (
-<<<<<<< HEAD
-    X, Y, Z, I, CX, T, H, PrimitiveOp, SummedOp, PauliOp, Minus, CircuitOp, MatrixOp,
+    X, Y, Z, I, CX, T, H, PrimitiveOp, SummedOp, PauliOp, Minus, CircuitOp, MatrixOp, ListOp,
     CircuitStateFn, VectorStateFn, DictStateFn, OperatorStateFn
-=======
-    X, Y, Z, I, CX, T, H, PrimitiveOp, SummedOp, PauliOp, Minus, CircuitOp, MatrixOp, ListOp
->>>>>>> e95bdb86
 )
 
 
