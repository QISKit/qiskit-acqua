# -*- coding: utf-8 -*-

# This code is part of Qiskit.
#
# (C) Copyright IBM 2018, 2020.
#
# This code is licensed under the Apache License, Version 2.0. You may
# obtain a copy of this license in the LICENSE.txt file in the root directory
# of this source tree or at http://www.apache.org/licenses/LICENSE-2.0.
#
# Any modifications or derivative works of this code must retain this
# copyright notice, and modified files need to carry a notice indicating
# that they have been altered from the originals.

""" Test PauliExpectation """

import unittest
from test.aqua import QiskitAquaTestCase

import itertools
import numpy as np

from qiskit import BasicAer
from qiskit.aqua.operators import (X, Y, Z, I, CX, H, S,
                                   ListOp, Zero, One, Plus, Minus, StateFn,
                                   PauliExpectation, AbelianGrouper,
                                   CircuitSampler)

<<<<<<< HEAD
=======
from qiskit import BasicAer


>>>>>>> 640f9f25
# pylint: disable=invalid-name


class TestPauliExpectation(QiskitAquaTestCase):
    """Pauli Change of Basis Expectation tests."""

    def setUp(self) -> None:
        super().setUp()
        backend = BasicAer.get_backend('qasm_simulator')
        self.sampler = CircuitSampler(backend, attach_results=True)
        self.expect = PauliExpectation()

    def test_pauli_expect_pair(self):
        """ pauli expect pair test """
        op = (Z ^ Z)
        # wf = (Pl^Pl) + (Ze^Ze)
        wf = CX @ (H ^ I) @ Zero

        converted_meas = self.expect.convert(~StateFn(op) @ wf)
        self.assertAlmostEqual(converted_meas.eval(), 0, delta=.1)
        sampled = self.sampler.convert(converted_meas)
        self.assertAlmostEqual(sampled.eval(), 0, delta=.1)

    def test_pauli_expect_single(self):
        """ pauli expect single test """
        paulis = [Z, X, Y, I]
        states = [Zero, One, Plus, Minus, S @ Plus, S @ Minus]
        for pauli, state in itertools.product(paulis, states):
            converted_meas = self.expect.convert(~StateFn(pauli) @ state)
            matmulmean = state.adjoint().to_matrix() @ pauli.to_matrix() @ state.to_matrix()
            self.assertAlmostEqual(converted_meas.eval(), matmulmean, delta=.1)

            sampled = self.sampler.convert(converted_meas)
            self.assertAlmostEqual(sampled.eval(), matmulmean, delta=.1)

    def test_pauli_expect_op_vector(self):
        """ pauli expect op vector test """
        paulis_op = ListOp([X, Y, Z, I])
        converted_meas = self.expect.convert(~StateFn(paulis_op))

        plus_mean = (converted_meas @ Plus)
        np.testing.assert_array_almost_equal(plus_mean.eval(), [1, 0, 0, 1], decimal=1)
        sampled_plus = self.sampler.convert(plus_mean)
        np.testing.assert_array_almost_equal(sampled_plus.eval(), [1, 0, 0, 1], decimal=1)

        minus_mean = (converted_meas @ Minus)
        np.testing.assert_array_almost_equal(minus_mean.eval(), [-1, 0, 0, 1], decimal=1)
        sampled_minus = self.sampler.convert(minus_mean)
        np.testing.assert_array_almost_equal(sampled_minus.eval(), [-1, 0, 0, 1], decimal=1)

        zero_mean = (converted_meas @ Zero)
        np.testing.assert_array_almost_equal(zero_mean.eval(), [0, 0, 1, 1], decimal=1)
        sampled_zero = self.sampler.convert(zero_mean)
        np.testing.assert_array_almost_equal(sampled_zero.eval(), [0, 0, 1, 1], decimal=1)

        sum_zero = (Plus + Minus) * (.5 ** .5)
        sum_zero_mean = (converted_meas @ sum_zero)
        np.testing.assert_array_almost_equal(sum_zero_mean.eval(), [0, 0, 1, 1], decimal=1)
        sampled_zero_mean = self.sampler.convert(sum_zero_mean)
        # !!NOTE!!: Depolarizing channel (Sampling) means interference
        # does not happen between circuits in sum, so expectation does
        # not equal expectation for Zero!!
        np.testing.assert_array_almost_equal(sampled_zero_mean.eval(), [0, 0, 0, 2], decimal=1)

        for i, op in enumerate(paulis_op.oplist):
            mat_op = op.to_matrix()
            np.testing.assert_array_almost_equal(zero_mean.eval()[i],
                                                 Zero.adjoint().to_matrix() @
                                                 mat_op @ Zero.to_matrix(),
                                                 decimal=1)
            np.testing.assert_array_almost_equal(plus_mean.eval()[i],
                                                 Plus.adjoint().to_matrix() @
                                                 mat_op @ Plus.to_matrix(),
                                                 decimal=1)
            np.testing.assert_array_almost_equal(minus_mean.eval()[i],
                                                 Minus.adjoint().to_matrix() @
                                                 mat_op @ Minus.to_matrix(),
                                                 decimal=1)

    def test_pauli_expect_state_vector(self):
        """ pauli expect state vector test """
        states_op = ListOp([One, Zero, Plus, Minus])

        paulis_op = X
        converted_meas = self.expect.convert(~StateFn(paulis_op) @ states_op)
        np.testing.assert_array_almost_equal(converted_meas.eval(), [0, 0, 1, -1], decimal=1)

        sampled = self.sampler.convert(converted_meas)
        np.testing.assert_array_almost_equal(sampled.eval(), [0, 0, 1, -1], decimal=1)

        # Small test to see if execution results are accessible
        for composed_op in sampled:
            self.assertIn('counts', composed_op[1].execution_results)

    def test_pauli_expect_op_vector_state_vector(self):
        """ pauli expect op vector state vector test """
        paulis_op = ListOp([X, Y, Z, I])
        states_op = ListOp([One, Zero, Plus, Minus])

        valids = [[+0, 0, 1, -1],
                  [+0, 0, 0, 0],
                  [-1, 1, 0, -0],
                  [+1, 1, 1, 1]]
        converted_meas = self.expect.convert(~StateFn(paulis_op) @ states_op)
        np.testing.assert_array_almost_equal(converted_meas.eval(), valids, decimal=1)

        sampled = self.sampler.convert(converted_meas)
        np.testing.assert_array_almost_equal(sampled.eval(), valids, decimal=1)

    def test_not_to_matrix_called(self):
        """ 45 qubit calculation - literally will not work if to_matrix is
            somehow called (in addition to massive=False throwing an error)"""

        qs = 45
        states_op = ListOp([Zero ^ qs,
                            One ^ qs,
                            (Zero ^ qs) + (One ^ qs)])
        paulis_op = ListOp([Z ^ qs,
                            (I ^ Z ^ I) ^ int(qs / 3)])

        converted_meas = self.expect.convert(~StateFn(paulis_op) @ states_op)
        np.testing.assert_array_almost_equal(converted_meas.eval(), [[1, -1, 0], [1, -1, 0]])

    def test_abelian_grouper(self):
        """ abelian grouper test """
        two_qubit_H2 = (-1.052373245772859 * I ^ I) + \
                       (0.39793742484318045 * I ^ Z) + \
                       (-0.39793742484318045 * Z ^ I) + \
                       (-0.01128010425623538 * Z ^ Z) + \
                       (0.18093119978423156 * X ^ X)
        grouped_sum = AbelianGrouper().convert(two_qubit_H2)
        self.assertEqual(len(grouped_sum.oplist), 2)
        paulis = (I ^ I ^ X ^ X * 0.2) + \
                 (Z ^ Z ^ X ^ X * 0.3) + \
                 (Z ^ Z ^ Z ^ Z * 0.4) + \
                 (X ^ X ^ Z ^ Z * 0.5) + \
                 (X ^ X ^ X ^ X * 0.6) + \
                 (I ^ X ^ X ^ X * 0.7)
        grouped_sum = AbelianGrouper().convert(paulis)
        self.assertEqual(len(grouped_sum.oplist), 4)

    def test_grouped_pauli_expectation(self):
        """ grouped pauli expectation test """
        two_qubit_H2 = (-1.052373245772859 * I ^ I) + \
                       (0.39793742484318045 * I ^ Z) + \
                       (-0.39793742484318045 * Z ^ I) + \
                       (-0.01128010425623538 * Z ^ Z) + \
                       (0.18093119978423156 * X ^ X)
        wf = CX @ (H ^ I) @ Zero
        expect_op = PauliExpectation(group_paulis=False).convert(~StateFn(two_qubit_H2) @ wf)
        self.sampler._extract_circuitstatefns(expect_op)
        num_circuits_ungrouped = len(self.sampler._circuit_ops_cache)
        self.assertEqual(num_circuits_ungrouped, 5)

        expect_op_grouped = PauliExpectation(group_paulis=True).convert(~StateFn(two_qubit_H2) @ wf)
        sampler = CircuitSampler(BasicAer.get_backend('statevector_simulator'))
        sampler._extract_circuitstatefns(expect_op_grouped)
        num_circuits_grouped = len(sampler._circuit_ops_cache)
        self.assertEqual(num_circuits_grouped, 2)

    @unittest.skip(reason="IBMQ testing not available in general.")
    def test_ibmq_grouped_pauli_expectation(self):
        """ pauli expect op vector state vector test """
        from qiskit import IBMQ
        p = IBMQ.load_account()
        backend = p.get_backend('ibmq_qasm_simulator')
        paulis_op = ListOp([X, Y, Z, I])
        states_op = ListOp([One, Zero, Plus, Minus])

        valids = [[+0, 0, 1, -1],
                  [+0, 0, 0, 0],
                  [-1, 1, 0, -0],
                  [+1, 1, 1, 1]]
        converted_meas = self.expect.convert(~StateFn(paulis_op) @ states_op)
        sampled = CircuitSampler(backend).convert(converted_meas)
        np.testing.assert_array_almost_equal(sampled.eval(), valids, decimal=1)

    def test_multi_representation_ops(self):
        """ Test observables with mixed representations """
        mixed_ops = ListOp([X.to_matrix_op(),
                            H,
                            H + I,
                            X])
        converted_meas = self.expect.convert(~StateFn(mixed_ops))

        plus_mean = (converted_meas @ Plus)
        sampled_plus = self.sampler.convert(plus_mean)
        np.testing.assert_array_almost_equal(sampled_plus.eval(),
                                             [1, .5**.5, (1 + .5**.5), 1],
                                             decimal=1)


if __name__ == '__main__':
    unittest.main()<|MERGE_RESOLUTION|>--- conflicted
+++ resolved
@@ -20,18 +20,14 @@
 import itertools
 import numpy as np
 
-from qiskit import BasicAer
 from qiskit.aqua.operators import (X, Y, Z, I, CX, H, S,
                                    ListOp, Zero, One, Plus, Minus, StateFn,
                                    PauliExpectation, AbelianGrouper,
                                    CircuitSampler)
 
-<<<<<<< HEAD
-=======
 from qiskit import BasicAer
 
 
->>>>>>> 640f9f25
 # pylint: disable=invalid-name
 
 
