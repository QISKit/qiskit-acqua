--- conflicted
+++ resolved
@@ -113,11 +113,7 @@
 
     def test_qgan_training_cg(self):
         """Test QGAN training."""
-<<<<<<< HEAD
-        optimizer = CG()
-=======
         optimizer = CG(maxiter=1)
->>>>>>> 2121df4c
         self.qgan.set_generator(generator_circuit=self.generator_circuit,
                                 generator_optimizer=optimizer)
         trained_statevector = self.qgan.run(self.qi_statevector)
@@ -126,11 +122,7 @@
 
     def test_qgan_training_cobyla(self):
         """Test QGAN training."""
-<<<<<<< HEAD
-        optimizer = COBYLA()
-=======
         optimizer = COBYLA(maxiter=1)
->>>>>>> 2121df4c
         self.qgan.set_generator(generator_circuit=self.generator_circuit,
                                 generator_optimizer=optimizer)
         trained_statevector = self.qgan.run(self.qi_statevector)
