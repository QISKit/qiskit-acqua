# This code is part of Qiskit.
#
# (C) Copyright IBM 2019, 2021.
#
# This code is licensed under the Apache License, Version 2.0. You may
# obtain a copy of this license in the LICENSE.txt file in the root directory
# of this source tree or at http://www.apache.org/licenses/LICENSE-2.0.
#
# Any modifications or derivative works of this code must retain this
# copyright notice, and modified files need to carry a notice indicating
# that they have been altered from the originals.

"""Test the QGAN algorithm."""

import unittest
import warnings
from test.aqua import QiskitAquaTestCase
from ddt import ddt, data

from qiskit import QuantumCircuit, QuantumRegister
from qiskit.circuit.library import RealAmplitudes
from qiskit.aqua.components.uncertainty_models import (UniformDistribution,
                                                       UnivariateVariationalDistribution)
from qiskit.aqua.algorithms import QGAN
from qiskit.aqua import aqua_globals, QuantumInstance, MissingOptionalLibraryError
from qiskit.aqua.components.initial_states import Custom
from qiskit.aqua.components.optimizers import CG, COBYLA
from qiskit.aqua.components.neural_networks import NumPyDiscriminator, PyTorchDiscriminator
from qiskit.aqua.operators.gradients import Gradient
from qiskit import BasicAer


@ddt
class TestQGAN(QiskitAquaTestCase):
    """Test the QGAN algorithm."""

    def setUp(self):
        super().setUp()

        self.seed = 7
        aqua_globals.random_seed = self.seed
        # Number training data samples
        n_v = 5000
        # Load data samples from log-normal distribution with mean=1 and standard deviation=1
        m_u = 1
        sigma = 1
        self._real_data = aqua_globals.random.lognormal(mean=m_u, sigma=sigma, size=n_v)
        # Set upper and lower data values as list of k
        # min/max data values [[min_0,max_0],...,[min_k-1,max_k-1]]
        self._bounds = [0., 3.]
        # Set number of qubits per data dimension as list of k qubit values[#q_0,...,#q_k-1]
        num_qubits = [2]
        # Batch size
        batch_size = 100
        # Set number of training epochs
        # num_epochs = 10
        num_epochs = 5

        # Initialize qGAN
        self.qgan = QGAN(self._real_data,
                         self._bounds,
                         num_qubits,
                         batch_size,
                         num_epochs,
                         snapshot_dir=None)
        self.qgan.seed = 7
        # Set quantum instance to run the quantum generator
        self.qi_statevector = QuantumInstance(backend=BasicAer.get_backend('statevector_simulator'),
                                              seed_simulator=2,
                                              seed_transpiler=2)
        self.qi_qasm = QuantumInstance(backend=BasicAer.get_backend('qasm_simulator'),
                                       shots=1000,
                                       seed_simulator=2,
                                       seed_transpiler=2)
        # Set entangler map
        entangler_map = [[0, 1]]

        # Set an initial state for the generator circuit
        init_dist = UniformDistribution(sum(num_qubits), low=self._bounds[0], high=self._bounds[1])
        q = QuantumRegister(sum(num_qubits), name='q')
        qc = QuantumCircuit(q)
        init_dist.build(qc, q)
        init_distribution = Custom(num_qubits=sum(num_qubits), circuit=qc)

        # Set generator's initial parameters
        init_params = aqua_globals.random.random(2 * sum(num_qubits)) * 2 * 1e-2

        # Set variational form
        var_form = RealAmplitudes(sum(num_qubits), reps=1, initial_state=init_distribution,
                                  entanglement=entangler_map)
        self.generator_circuit = var_form
        warnings.filterwarnings('ignore', category=DeprecationWarning)
        self.generator_factory = UnivariateVariationalDistribution(sum(num_qubits), var_form,
                                                                   init_params,
                                                                   low=self._bounds[0],
                                                                   high=self._bounds[1])
        warnings.filterwarnings('always', category=DeprecationWarning)

    @data('circuit', 'factory')
    def test_sample_generation(self, circuit_type):
        """Test sample generation."""
        if circuit_type == 'factory':
            warnings.filterwarnings('ignore', category=DeprecationWarning)
            self.qgan.set_generator(generator_circuit=self.generator_factory)
            warnings.filterwarnings('always', category=DeprecationWarning)
        else:
            self.qgan.set_generator(generator_circuit=self.generator_circuit)

        _, weights_statevector = self.qgan._generator.get_output(self.qi_statevector, shots=100)
        samples_qasm, weights_qasm = self.qgan._generator.get_output(self.qi_qasm, shots=100)
        samples_qasm, weights_qasm = zip(*sorted(zip(samples_qasm, weights_qasm)))
        for i, weight_q in enumerate(weights_qasm):
            self.assertAlmostEqual(weight_q, weights_statevector[i], delta=0.1)

    def test_qgan_training_cg(self):
        """Test QGAN training."""
        optimizer = CG(maxiter=1)
        self.qgan.set_generator(generator_circuit=self.generator_circuit,
                                generator_optimizer=optimizer)
        trained_statevector = self.qgan.run(self.qi_statevector)
        trained_qasm = self.qgan.run(self.qi_qasm)
        self.assertAlmostEqual(trained_qasm['rel_entr'], trained_statevector['rel_entr'], delta=0.1)

    def test_qgan_training_cobyla(self):
        """Test QGAN training."""
        optimizer = COBYLA(maxiter=1)
        self.qgan.set_generator(generator_circuit=self.generator_circuit,
                                generator_optimizer=optimizer)
        trained_statevector = self.qgan.run(self.qi_statevector)
        trained_qasm = self.qgan.run(self.qi_qasm)
        self.assertAlmostEqual(trained_qasm['rel_entr'], trained_statevector['rel_entr'], delta=0.1)

    def test_qgan_training(self):
        """Test QGAN training."""
        warnings.filterwarnings('ignore', category=DeprecationWarning)
        self.qgan.set_generator(generator_circuit=self.generator_circuit)
        warnings.filterwarnings('always', category=DeprecationWarning)

        trained_statevector = self.qgan.run(self.qi_statevector)
        trained_qasm = self.qgan.run(self.qi_qasm)
        self.assertAlmostEqual(trained_qasm['rel_entr'], trained_statevector['rel_entr'], delta=0.1)

    def test_qgan_training_run_algo_torch(self):
        """Test QGAN training using a PyTorch discriminator."""
        try:
            # Set number of qubits per data dimension as list of k qubit values[#q_0,...,#q_k-1]
            num_qubits = [2]
            # Batch size
            batch_size = 100
            # Set number of training epochs
            num_epochs = 5
            _qgan = QGAN(self._real_data,
                         self._bounds,
                         num_qubits,
                         batch_size,
                         num_epochs,
                         discriminator=PyTorchDiscriminator(n_features=len(num_qubits)),
                         snapshot_dir=None)
            _qgan.seed = self.seed
            _qgan.set_generator()
            trained_statevector = _qgan.run(QuantumInstance(
                BasicAer.get_backend('statevector_simulator'),
                seed_simulator=aqua_globals.random_seed,
                seed_transpiler=aqua_globals.random_seed))
            trained_qasm = _qgan.run(QuantumInstance(BasicAer.get_backend('qasm_simulator'),
                                                     seed_simulator=aqua_globals.random_seed,
                                                     seed_transpiler=aqua_globals.random_seed))
            self.assertAlmostEqual(trained_qasm['rel_entr'],
                                   trained_statevector['rel_entr'], delta=0.1)
        except MissingOptionalLibraryError:
            self.skipTest('pytorch not installed, skipping test')

    def test_qgan_training_run_algo_torch_multivariate(self):
        """Test QGAN training using a PyTorch discriminator, for multivariate distributions."""
        try:
            # Set number of qubits per data dimension as list of k qubit values[#q_0,...,#q_k-1]
            num_qubits = [1, 2]
            # Batch size
            batch_size = 100
            # Set number of training epochs
            num_epochs = 5

            # Reshape data in a multi-variate fashion
            # (two independent identically distributed variables,
            # each represented by half of the generated samples)
            real_data = self._real_data.reshape((-1, 2))
            bounds = [self._bounds, self._bounds]

            _qgan = QGAN(real_data,
                         bounds,
                         num_qubits,
                         batch_size,
                         num_epochs,
                         discriminator=PyTorchDiscriminator(n_features=len(num_qubits)),
                         snapshot_dir=None)
            _qgan.seed = self.seed
            _qgan.set_generator()
            trained_statevector = _qgan.run(QuantumInstance(
                BasicAer.get_backend('statevector_simulator'),
                seed_simulator=aqua_globals.random_seed,
                seed_transpiler=aqua_globals.random_seed))
            trained_qasm = _qgan.run(QuantumInstance(BasicAer.get_backend('qasm_simulator'),
                                                     seed_simulator=aqua_globals.random_seed,
                                                     seed_transpiler=aqua_globals.random_seed))
            self.assertAlmostEqual(trained_qasm['rel_entr'],
                                   trained_statevector['rel_entr'], delta=0.1)
        except MissingOptionalLibraryError:
            self.skipTest('pytorch not installed, skipping test')

    def test_qgan_training_run_algo_numpy(self):
        """Test QGAN training using a NumPy discriminator."""
        # Set number of qubits per data dimension as list of k qubit values[#q_0,...,#q_k-1]
        num_qubits = [2]
        # Batch size
        batch_size = 100
        # Set number of training epochs
        num_epochs = 5
        _qgan = QGAN(self._real_data,
                     self._bounds,
                     num_qubits,
                     batch_size,
                     num_epochs,
                     discriminator=NumPyDiscriminator(n_features=len(num_qubits)),
                     snapshot_dir=None)
        _qgan.seed = self.seed
        _qgan.set_generator()
        trained_statevector = _qgan.run(
            QuantumInstance(BasicAer.get_backend('statevector_simulator'),
                            seed_simulator=aqua_globals.random_seed,
                            seed_transpiler=aqua_globals.random_seed))
        trained_qasm = _qgan.run(QuantumInstance(BasicAer.get_backend('qasm_simulator'),
                                                 seed_simulator=aqua_globals.random_seed,
                                                 seed_transpiler=aqua_globals.random_seed))
        self.assertAlmostEqual(trained_qasm['rel_entr'], trained_statevector['rel_entr'], delta=0.1)

<<<<<<< HEAD
    def test_qgan_training_analytic_gradients(self):
        """Test QGAN training with analytic gradients"""
        self.qgan.set_generator(self.generator_circuit)
        numeric_results = self.qgan.run(self.qi_qasm)
        self.qgan.set_generator(self.generator_circuit,
                                generator_gradient=Gradient('param_shift'))
        analytic_results = self.qgan.run(self.qi_qasm)
        self.assertAlmostEqual(numeric_results['rel_entr'],
                               analytic_results['rel_entr'], delta=0.1)
=======
    def test_qgan_training_run_algo_numpy_multivariate(self):
        """Test QGAN training using a NumPy discriminator, for multivariate distributions."""
        # Set number of qubits per data dimension as list of k qubit values[#q_0,...,#q_k-1]
        num_qubits = [1, 2]
        # Batch size
        batch_size = 100
        # Set number of training epochs
        num_epochs = 5

        # Reshape data in a multi-variate fashion
        # (two independent identically distributed variables,
        # each represented by half of the generated samples)
        real_data = self._real_data.reshape((-1, 2))
        bounds = [self._bounds, self._bounds]

        _qgan = QGAN(real_data,
                     bounds,
                     num_qubits,
                     batch_size,
                     num_epochs,
                     discriminator=NumPyDiscriminator(n_features=len(num_qubits)),
                     snapshot_dir=None)
        _qgan.seed = self.seed
        _qgan.set_generator()
        trained_statevector = _qgan.run(
            QuantumInstance(BasicAer.get_backend('statevector_simulator'),
                            seed_simulator=aqua_globals.random_seed,
                            seed_transpiler=aqua_globals.random_seed))
        trained_qasm = _qgan.run(QuantumInstance(BasicAer.get_backend('qasm_simulator'),
                                                 seed_simulator=aqua_globals.random_seed,
                                                 seed_transpiler=aqua_globals.random_seed))
        self.assertAlmostEqual(trained_qasm['rel_entr'], trained_statevector['rel_entr'], delta=0.1)
>>>>>>> d33132bc


if __name__ == '__main__':
    unittest.main()<|MERGE_RESOLUTION|>--- conflicted
+++ resolved
@@ -233,17 +233,6 @@
                                                  seed_transpiler=aqua_globals.random_seed))
         self.assertAlmostEqual(trained_qasm['rel_entr'], trained_statevector['rel_entr'], delta=0.1)
 
-<<<<<<< HEAD
-    def test_qgan_training_analytic_gradients(self):
-        """Test QGAN training with analytic gradients"""
-        self.qgan.set_generator(self.generator_circuit)
-        numeric_results = self.qgan.run(self.qi_qasm)
-        self.qgan.set_generator(self.generator_circuit,
-                                generator_gradient=Gradient('param_shift'))
-        analytic_results = self.qgan.run(self.qi_qasm)
-        self.assertAlmostEqual(numeric_results['rel_entr'],
-                               analytic_results['rel_entr'], delta=0.1)
-=======
     def test_qgan_training_run_algo_numpy_multivariate(self):
         """Test QGAN training using a NumPy discriminator, for multivariate distributions."""
         # Set number of qubits per data dimension as list of k qubit values[#q_0,...,#q_k-1]
@@ -276,8 +265,17 @@
                                                  seed_simulator=aqua_globals.random_seed,
                                                  seed_transpiler=aqua_globals.random_seed))
         self.assertAlmostEqual(trained_qasm['rel_entr'], trained_statevector['rel_entr'], delta=0.1)
->>>>>>> d33132bc
-
-
+
+    def test_qgan_training_analytic_gradients(self):
+        """Test QGAN training with analytic gradients"""
+        self.qgan.set_generator(self.generator_circuit)
+        numeric_results = self.qgan.run(self.qi_qasm)
+        self.qgan.set_generator(self.generator_circuit,
+                                generator_gradient=Gradient('param_shift'))
+        analytic_results = self.qgan.run(self.qi_qasm)
+        self.assertAlmostEqual(numeric_results['rel_entr'],
+                               analytic_results['rel_entr'], delta=0.1)
+
+        
 if __name__ == '__main__':
     unittest.main()