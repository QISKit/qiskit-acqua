--- conflicted
+++ resolved
@@ -85,7 +85,7 @@
         init_distribution = Custom(num_qubits=sum(num_qubits), circuit=qc)
 
         # Set generator's initial parameters
-        init_params = aqua_globals.random.rand(2 * sum(num_qubits)) * 2 * 1e-2
+        init_params = aqua_globals.random.random(2 * sum(num_qubits)) * 2 * 1e-2
 
         # Set variational form
         warnings.filterwarnings('ignore', category=DeprecationWarning)
@@ -93,28 +93,6 @@
                       depth=1,
                       initial_state=init_distribution,
                       entangler_map=entangler_map,
-<<<<<<< HEAD
-                      entanglement_gate='cz')
-        # Set generator's initial parameters
-        init_params = aqua_globals.random.random(var_form._num_parameters) * 2 * 1e-2
-        # Set generator circuit
-        self.g_var_form = UnivariateVariationalDistribution(sum(num_qubits), var_form, init_params,
-                                                            low=self._bounds[0],
-                                                            high=self._bounds[1])
-
-        theta = ParameterVector('θ', var_form.num_parameters)
-        var_form = var_form.construct_circuit(theta)
-        self.g_circuit = UnivariateVariationalDistribution(sum(num_qubits), var_form, init_params,
-                                                           low=self._bounds[0],
-                                                           high=self._bounds[1])
-
-    def tearDown(self):
-        super().tearDown()
-        warnings.filterwarnings(action="always", category=DeprecationWarning)
-
-    @data(False, True)
-    def test_sample_generation(self, use_circuits):
-=======
                       entanglement_gate='cx')
         dist_var_form = UnivariateVariationalDistribution(sum(num_qubits), var_form, init_params,
                                                           low=self._bounds[0],
@@ -137,7 +115,6 @@
 
     @data('wrapped', 'circuit', 'library')
     def test_sample_generation(self, mode):
->>>>>>> 97c9871e
         """ sample generation test """
         if mode == 'wrapped':
             # ignore deprecation warnings from the deprecation of VariationalForm as input for
