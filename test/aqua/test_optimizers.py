--- conflicted
+++ resolved
@@ -21,13 +21,8 @@
 import numpy as np
 
 from qiskit.aqua import aqua_globals
-<<<<<<< HEAD
-from qiskit.aqua.components.optimizers import (ADAM, CG, COBYLA, L_BFGS_B, NELDER_MEAD,
+from qiskit.aqua.components.optimizers import (ADAM, CG, COBYLA, L_BFGS_B, P_BFGS, NELDER_MEAD,
                                                POWELL, SLSQP, SPSA, TNC, NFT)
-=======
-from qiskit.aqua.components.optimizers import (ADAM, CG, COBYLA, L_BFGS_B, P_BFGS, NELDER_MEAD,
-                                               POWELL, SLSQP, SPSA, TNC)
->>>>>>> b1ec5d66
 
 
 class TestOptimizers(QiskitAquaTestCase):
