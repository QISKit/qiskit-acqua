# -*- coding: utf-8 -*-

# This code is part of Qiskit.
#
# (C) Copyright IBM 2018, 2020.
#
# This code is licensed under the Apache License, Version 2.0. You may
# obtain a copy of this license in the LICENSE.txt file in the root directory
# of this source tree or at http://www.apache.org/licenses/LICENSE-2.0.
#
# Any modifications or derivative works of this code must retain this
# copyright notice, and modified files need to carry a notice indicating
# that they have been altered from the originals.

"""Test the VQC algorithm."""

import os
import unittest
import warnings
from test.aqua import QiskitAquaTestCase
import numpy as np
from qiskit import BasicAer
from qiskit.circuit import QuantumCircuit, Parameter
from qiskit.circuit.library import TwoLocal, ZZFeatureMap
from qiskit.aqua import QuantumInstance, aqua_globals, AquaError
from qiskit.aqua.algorithms import VQC
from qiskit.aqua.components.optimizers import SPSA, COBYLA
from qiskit.aqua.components.feature_maps import SecondOrderExpansion, RawFeatureVector
from qiskit.aqua.components.variational_forms import RYRZ
from qiskit.aqua.components.optimizers import L_BFGS_B
from qiskit.ml.datasets import wine, ad_hoc_data


class TestVQC(QiskitAquaTestCase):
    """Tests for the VQC algorithm."""

    def setUp(self):
        super().setUp()
        self.seed = 50
        self.training_data = {'A': np.asarray([[2.95309709, 2.51327412], [3.14159265, 4.08407045]]),
                              'B': np.asarray([[4.08407045, 2.26194671], [4.46106157, 2.38761042]])}
        self.testing_data = {'A': np.asarray([[3.83274304, 2.45044227]]),
                             'B': np.asarray([[3.89557489, 0.31415927]])}

<<<<<<< HEAD
        self.ref_opt_params = np.array([0.47352206, -3.75934473, 1.72605939, -4.17669389,
                                        1.28937435, -0.05841719, -0.29853266, -2.04139334,
                                        1.00271775, -1.48133882, -1.18769138, 1.17885493,
                                        7.58873883, -5.27078091, 2.5306601, -4.67393152])
=======
        ref_opt_p_w = np.array([3.76378585, -8.48815464, 11.78685004, -9.96768202, 2.65749365,
                                -4.25581973, -9.37524845, -4.41052704, -0.44151694, 15.19155236,
                                -9.35234735, -6.07004197, -0.03613872, 3.41111794, -1.0030384,
                                -4.14612403])
        ref_opt_p_c = np.array([4.40301812e-01, 2.10844304e+00, -2.10118578e+00, -5.25903194e+00,
                                2.07617769e+00, -9.25865371e+00, -5.33834788e+00, 8.59005180e+00,
                                3.39886480e+00, 6.33839643e+00, 1.24425033e+00, -1.39701513e+01,
                                -7.16008545e-03, 3.36206032e+00, 4.38001391e+00, -3.47098082e+00])

        self.ref_opt_params = {'wrapped': ref_opt_p_w,
                               'circuit': ref_opt_p_c,
                               'library': ref_opt_p_c}

        self.ref_train_loss = {'wrapped': 0.99014958,
                               'circuit': 0.5869304,
                               'library': 0.5869304}

        self.ref_prediction_a_probs = {'wrapped': [[0.58398438, 0.41601562]],
                                       'circuit': [[0.8984375, 0.1015625]],
                                       'library': [[0.8984375, 0.1015625]]}
        self.ref_prediction_a_label = {'wrapped': [0],
                                       'circuit': [0],
                                       'library': [0]}

        # ignore warnings from creating VariationalForm and FeatureMap objects
        warnings.filterwarnings('ignore', category=DeprecationWarning)
        var_form_ryrz = RYRZ(2, depth=3)
        feature_map = SecondOrderExpansion(2, depth=2)
        warnings.filterwarnings('always', category=DeprecationWarning)

        library_ryrz = TwoLocal(2, ['ry', 'rz'], 'cz', reps=3, insert_barriers=True)
        circuit_ryrz = QuantumCircuit(2).compose(library_ryrz)

        self.ryrz_wavefunction = {'wrapped': var_form_ryrz,
                                  'circuit': circuit_ryrz,
                                  'library': library_ryrz}
>>>>>>> fe2ce8e5

        self.ref_train_loss = 0.67346735
        self.ref_prediction_a_probs = [[0.78613281, 0.21386719]]
        self.ref_prediction_a_label = [0]

        self.ryrz_wavefunction = TwoLocal(2, ['ry', 'rz'], 'cz', reps=3, insert_barriers=True)
        self.data_preparation = ZZFeatureMap(2, reps=2)

        self.statevector_simulator = QuantumInstance(BasicAer.get_backend('statevector_simulator'),
                                                     shots=1,
                                                     seed_simulator=self.seed,
                                                     seed_transpiler=self.seed)
        self.qasm_simulator = QuantumInstance(BasicAer.get_backend('qasm_simulator'),
                                              shots=1024,
                                              seed_simulator=self.seed,
                                              seed_transpiler=self.seed)

        self.spsa = SPSA(max_trials=10, save_steps=1, c0=4.0, c1=0.1, c2=0.602, c3=0.101,
                         c4=0.0, skip_calibration=True)

    def assertSimpleClassificationIsCorrect(self, vqc, backend=None, ref_opt_params=None,
                                            ref_train_loss=None, ref_test_accuracy=None):
        """Assert running the VQC on the simple data in ``setUp`` works."""
        if backend is None:
            backend = self.qasm_simulator
        if ref_opt_params is None:
            ref_opt_params = self.ref_opt_params
        if ref_train_loss is None:
            ref_train_loss = self.ref_train_loss
        if ref_test_accuracy is None:
            ref_test_accuracy = 1

        result = vqc.run(backend)

        with self.subTest(msg='test optimal params'):
            np.testing.assert_array_almost_equal(result['opt_params'], ref_opt_params, decimal=8)

        with self.subTest(msg='test training loss'):
            self.assertAlmostEqual(result['training_loss'], ref_train_loss)

        with self.subTest(msg='check testing accuracy'):
            self.assertEqual(result['testing_accuracy'], ref_test_accuracy)

    def test_basic_aer_qasm(self):
        """Run a basic test case on BasicAer's QASM simulator."""
        data_preparation = self.data_preparation
        wavefunction = self.ryrz_wavefunction
        optimizer = self.spsa
        vqc = VQC(optimizer, data_preparation, wavefunction, self.training_data, self.testing_data)

        self.assertSimpleClassificationIsCorrect(vqc)

<<<<<<< HEAD
    def test_deprecated_components(self):
        """Test running the VQC on FeatureMap and VariationalForm objects."""
        ref_opt_params = np.array([10.03814083, -12.22048954, -7.58026833, -2.42392954,
                                   12.91555293, 13.44064652, -2.89951454, -10.20639406,
                                   0.81414546, -1.00551752, -4.7988307, 14.00831419,
                                   8.26008064, -7.07543736, 11.43368677, -5.74857438])
        ref_train_loss = 0.69366523

        # ignore warnings from creating VariationalForm and FeatureMap objects
        warnings.filterwarnings('ignore', category=DeprecationWarning)
        data_preparation = SecondOrderExpansion(2, depth=2)
        wavefunction = RYRZ(2)
        vqc = VQC(self.spsa, data_preparation, wavefunction, self.training_data, self.testing_data)
        warnings.filterwarnings('always', category=DeprecationWarning)

        self.assertSimpleClassificationIsCorrect(vqc, ref_opt_params=ref_opt_params,
                                                 ref_train_loss=ref_train_loss)
=======
        quantum_instance = QuantumInstance(BasicAer.get_backend('qasm_simulator'),
                                           shots=1024,
                                           seed_simulator=aqua_globals.random_seed,
                                           seed_transpiler=aqua_globals.random_seed)
        result = vqc.run(quantum_instance)
        with self.subTest('opt params'):
            np.testing.assert_array_almost_equal(result['opt_params'],
                                                 self.ref_opt_params[mode], decimal=8)
        with self.subTest('training loss'):
            np.testing.assert_array_almost_equal(result['training_loss'],
                                                 self.ref_train_loss[mode], decimal=8)
        with self.subTest('accuracy'):
            self.assertEqual(1.0 if mode == 'wrapped' else 0.5, result['testing_accuracy'])
>>>>>>> fe2ce8e5

    def test_plain_circuits(self):
        """Test running the VQC on QuantumCircuit objects."""
        data_preparation = QuantumCircuit(2).compose(self.data_preparation)
        wavefunction = QuantumCircuit(2).compose(self.ryrz_wavefunction)
        vqc = VQC(self.spsa, data_preparation, wavefunction, self.training_data, self.testing_data)

        self.assertSimpleClassificationIsCorrect(vqc)

    def test_max_evals_grouped(self):
        """Test the VQC with the max_evals_grouped option."""
        data_preparation = self.data_preparation
        wavefunction = self.ryrz_wavefunction

<<<<<<< HEAD
        vqc = VQC(self.spsa, data_preparation, wavefunction, self.training_data, self.testing_data,
                  max_evals_grouped=2)

        self.assertSimpleClassificationIsCorrect(vqc)

    def test_statevector(self):
        """Test running the VQC on BasicAer's QASM simulator."""
        optimizer = SPSA(max_trials=80, save_steps=1,
=======
        quantum_instance = QuantumInstance(BasicAer.get_backend('qasm_simulator'),
                                           shots=1024,
                                           seed_simulator=aqua_globals.random_seed,
                                           seed_transpiler=aqua_globals.random_seed)
        result = vqc.run(quantum_instance)
        with self.subTest('opt params'):
            np.testing.assert_array_almost_equal(result['opt_params'],
                                                 self.ref_opt_params[mode], decimal=8)
        with self.subTest('training loss'):
            np.testing.assert_array_almost_equal(result['training_loss'],
                                                 self.ref_train_loss[mode], decimal=8)
        with self.subTest('accuracy'):
            self.assertEqual(1.0 if mode == 'wrapped' else 0.5, result['testing_accuracy'])

    @data('wrapped', 'circuit', 'library')
    def test_vqc_statevector(self, mode):
        """ vqc statevector test """
        aqua_globals.random_seed = 2752
        optimizer = SPSA(max_trials=100, save_steps=1,
>>>>>>> fe2ce8e5
                         c0=4.0, c1=0.1, c2=0.602, c3=0.101, c4=0.0, skip_calibration=True)
        data_preparation = self.data_preparation
        wavefunction = self.ryrz_wavefunction

<<<<<<< HEAD
=======
        # set up algorithm
>>>>>>> fe2ce8e5
        vqc = VQC(optimizer, data_preparation, wavefunction, self.training_data, self.testing_data)
        result = vqc.run(self.statevector_simulator)

        with self.subTest(msg='check training loss'):
            self.assertLess(result['training_loss'], 0.12)

        with self.subTest(msg='check testing accuracy'):
            self.assertEqual(result['testing_accuracy'], 0.5)

<<<<<<< HEAD
    def test_minibatching_gradient_free(self):
        """Test the minibatching option with a gradient-free optimizer."""
=======
        with self.subTest('training loss'):
            self.assertGreater(result['training_loss'], 0.10, 2)
        with self.subTest('accuracy'):
            self.assertEqual(result['testing_accuracy'], 0.0 if mode == 'wrapped' else 0.5)

    # we use the ad_hoc dataset (see the end of this file) to test the accuracy.
    @data('wrapped', 'circuit', 'library')
    def test_vqc_minibatching_no_gradient_support(self, mode):
        """ vqc minibatching with no gradient support test """
>>>>>>> fe2ce8e5
        n_dim = 2  # dimension of each data point
        _, training_input, test_input, _ = ad_hoc_data(training_size=6,
                                                       test_size=3,
                                                       n=n_dim,
                                                       gap=0.3,
                                                       plot_data=False)
        optimizer = COBYLA(maxiter=40)
        data_preparation = self.data_preparation
        wavefunction = self.ryrz_wavefunction

        vqc = VQC(optimizer, data_preparation, wavefunction, training_input, test_input,
                  minibatch_size=2)
        result = vqc.run(self.qasm_simulator)

<<<<<<< HEAD
        self.log.debug(result['testing_accuracy'])
=======
        if mode == 'wrapped':
            warnings.filterwarnings('always', category=DeprecationWarning)

        quantum_instance = QuantumInstance(backend, seed_simulator=seed, seed_transpiler=seed,
                                           optimization_level=0)
        result = vqc.run(quantum_instance)
>>>>>>> fe2ce8e5
        self.assertGreaterEqual(result['testing_accuracy'], 0.5)

    def test_minibatching_gradient_based(self):
        """Test the minibatching option with a gradient-based optimizer."""
        n_dim = 2  # dimension of each data point
        _, training_input, test_input, _ = ad_hoc_data(training_size=4,
                                                       test_size=2,
                                                       n=n_dim,
                                                       gap=0.3,
                                                       plot_data=False)
        optimizer = L_BFGS_B(maxfun=30)
        data_preparation = self.data_preparation
        wavefunction = TwoLocal(2, ['ry', 'rz'], 'cz', reps=1, insert_barriers=True)

<<<<<<< HEAD
=======
        # set up data encoding circuit
        data_preparation = self.data_preparation[mode]

        # set up wavefunction
        if mode == 'wrapped':
            warnings.filterwarnings('ignore', category=DeprecationWarning)
            wavefunction = RYRZ(2, depth=1)
        else:
            wavefunction = TwoLocal(2, ['ry', 'rz'], 'cz', reps=1, insert_barriers=True)
            if mode == 'circuit':
                wavefunction = QuantumCircuit(2).compose(wavefunction)

        # set up algorithm
>>>>>>> fe2ce8e5
        vqc = VQC(optimizer, data_preparation, wavefunction, training_input, test_input,
                  minibatch_size=2)
        result = vqc.run(self.statevector_simulator)

<<<<<<< HEAD
        self.log.debug(result['testing_accuracy'])
        self.assertAlmostEqual(result['testing_accuracy'], 0.75, places=3)
=======
        if mode == 'wrapped':
            warnings.filterwarnings('always', category=DeprecationWarning)

        quantum_instance = QuantumInstance(backend, seed_simulator=seed, seed_transpiler=seed)
        result = vqc.run(quantum_instance)
        self.assertGreater(result['testing_accuracy'], 0.2)

    @data('wrapped', 'circuit', 'library')
    def test_save_and_load_model(self, mode):
        """ save and load model test """
        aqua_globals.random_seed = self.seed
        backend = BasicAer.get_backend('qasm_simulator')
>>>>>>> fe2ce8e5

    def test_save_and_load_model(self):
        """Test saving and loading a model with the VQC."""
        data_preparation = self.data_preparation
        wavefunction = self.ryrz_wavefunction

        vqc = VQC(self.spsa, data_preparation, wavefunction, self.training_data, self.testing_data)
        result = vqc.run(self.qasm_simulator)

<<<<<<< HEAD
        with self.subTest(msg='check optimal params, training loss and testing accuracy'):
            np.testing.assert_array_almost_equal(result['opt_params'], self.ref_opt_params,
                                                 decimal=4)
            np.testing.assert_array_almost_equal(result['training_loss'], self.ref_train_loss,
                                                 decimal=8)
            self.assertEqual(1.0, result['testing_accuracy'])
=======
        self.assertEqual(1.0 if mode == 'wrapped' else 0.5, result['testing_accuracy'])
>>>>>>> fe2ce8e5

        file_path = self.get_resource_path('vqc_test.npz')
        vqc.save_model(file_path)

        with self.subTest(msg='assert saved file exists'):
            self.assertTrue(os.path.exists(file_path))

        loaded_vqc = VQC(self.spsa, data_preparation, wavefunction, self.training_data, None)
        loaded_vqc.load_model(file_path)
        loaded_test_acc = loaded_vqc.test(vqc.test_dataset[0],
                                          vqc.test_dataset[1],
                                          self.qasm_simulator)

        with self.subTest(msg='check optimal parameters and testing accuracy of loaded model'):
            np.testing.assert_array_almost_equal(loaded_vqc.ret['opt_params'], self.ref_opt_params,
                                                 decimal=4)
            self.assertEqual(result['testing_accuracy'], loaded_test_acc)

        predicted_probs, predicted_labels = loaded_vqc.predict(self.testing_data['A'],
<<<<<<< HEAD
                                                               self.qasm_simulator)

        with self.subTest(msg='check probs and labels of predicted labels'):
            np.testing.assert_array_almost_equal(predicted_probs, self.ref_prediction_a_probs,
                                                 decimal=8)
            np.testing.assert_array_equal(predicted_labels, self.ref_prediction_a_label)
=======
                                                               quantum_instance)
        np.testing.assert_array_almost_equal(predicted_probs,
                                             self.ref_prediction_a_probs[mode],
                                             decimal=8)
        np.testing.assert_array_equal(predicted_labels, self.ref_prediction_a_label[mode])
>>>>>>> fe2ce8e5

        if os.path.exists(file_path):
            try:
                os.remove(file_path)
            except Exception:  # pylint: disable=broad-except
                pass

    def test_callback(self):
        """Test the callback function of the VQC."""
        history = {'eval_count': [], 'parameters': [], 'cost': [], 'batch_index': []}

        def store_intermediate_result(eval_count, parameters, cost, batch_index):
            history['eval_count'].append(eval_count)
            history['parameters'].append(parameters)
            history['cost'].append(cost)
            history['batch_index'].append(batch_index)

        optimizer = COBYLA(maxiter=3)
        data_preparation = self.data_preparation
        wavefunction = self.ryrz_wavefunction

        # set up algorithm
        vqc = VQC(optimizer, data_preparation, wavefunction, self.training_data, self.testing_data,
                  callback=store_intermediate_result)

        vqc.run(self.qasm_simulator)

        with self.subTest('eval count'):
            self.assertTrue(all(isinstance(count, int) for count in history['eval_count']))
        with self.subTest('cost'):
            self.assertTrue(all(isinstance(cost, float) for cost in history['cost']))
        with self.subTest('batch index'):
            self.assertTrue(all(isinstance(index, int) for index in history['batch_index']))
        for params in history['parameters']:
            with self.subTest('params'):
                self.assertTrue(all(isinstance(param, float) for param in params))

    def test_same_parameter_names_raises(self):
        """Test that the varform and feature map can have parameters with the same name."""
        aqua_globals.random_seed = self.seed
        var_form = QuantumCircuit(1)
        var_form.ry(Parameter('a'), 0)
        feature_map = QuantumCircuit(1)
        feature_map.rz(Parameter('a'), 0)
        optimizer = SPSA()
        vqc = VQC(optimizer, feature_map, var_form, self.training_data, self.testing_data)

        with self.assertRaises(AquaError):
            _ = vqc.run(BasicAer.get_backend('statevector_simulator'))

    def test_feature_map_without_parameters_warns(self):
        """Test that specifying a feature map with 0 parameters raises a warning."""
        aqua_globals.random_seed = self.seed
        var_form = QuantumCircuit(1)
        var_form.ry(Parameter('a'), 0)
        feature_map = QuantumCircuit(1)
        optimizer = SPSA()
        with self.assertWarns(UserWarning):
            _ = VQC(optimizer, feature_map, var_form, self.training_data, self.testing_data)

<<<<<<< HEAD
    def test_wine(self):
        """Test VQE on the wine dataset."""
=======
    @data('wrapped', 'circuit', 'library')
    def test_vqc_on_wine(self, mode):
        """Test VQE on the wine test using circuits as feature map and variational form."""
        aqua_globals.random_seed = 27521 if mode == 'wrapped' else 2752
>>>>>>> fe2ce8e5
        feature_dim = 4  # dimension of each data point
        training_dataset_size = 6
        testing_dataset_size = 3

        _, training_input, test_input, _ = wine(training_size=training_dataset_size,
                                                test_size=testing_dataset_size,
                                                n=feature_dim,
                                                plot_data=False)
<<<<<<< HEAD
        aqua_globals.random_seed = self.seed
        data_preparation = ZZFeatureMap(feature_dim)
        wavefunction = TwoLocal(feature_dim, ['ry', 'rz'], 'cz', reps=1, insert_barriers=True)
=======
        ref_accuracy = 0.2
        if mode == 'wrapped':
            warnings.filterwarnings('ignore', category=DeprecationWarning)
            data_preparation = SecondOrderExpansion(feature_dim)
            wavefunction = RYRZ(feature_dim, depth=1)
        else:
            data_preparation = ZZFeatureMap(feature_dim)
            wavefunction = TwoLocal(feature_dim, ['ry', 'rz'], 'cz', reps=1, insert_barriers=True)
            if mode == 'circuit':
                data_preparation = QuantumCircuit(feature_dim).compose(data_preparation)
                wavefunction = QuantumCircuit(feature_dim).compose(wavefunction)
>>>>>>> fe2ce8e5

        vqc = VQC(COBYLA(maxiter=100), data_preparation, wavefunction, training_input, test_input)
        result = vqc.run(self.statevector_simulator)

<<<<<<< HEAD
        self.log.debug(result['testing_accuracy'])
        self.assertLess(result['testing_accuracy'], 0.6)

    def test_raw_feature_vector_on_wine(self):
        """Test VQE on the wine dataset using the ``RawFeatureVector`` as data preparation."""
=======
        if mode == 'wrapped':
            warnings.filterwarnings('always', category=DeprecationWarning)

        result = vqc.run(QuantumInstance(BasicAer.get_backend('statevector_simulator'),
                                         shots=1024,
                                         seed_simulator=aqua_globals.random_seed,
                                         seed_transpiler=aqua_globals.random_seed))
        self.assertGreater(result['testing_accuracy'], ref_accuracy)

    def test_vqc_with_raw_feature_vector_on_wine(self):
        """ vqc with raw features vector on wine test """
        aqua_globals.random_seed = self.seed
>>>>>>> fe2ce8e5
        feature_dim = 4  # dimension of each data point
        training_dataset_size = 8
        testing_dataset_size = 4

        _, training_input, test_input, _ = wine(training_size=training_dataset_size,
                                                test_size=testing_dataset_size,
                                                n=feature_dim,
                                                plot_data=False)
        feature_map = RawFeatureVector(feature_dimension=feature_dim)

        vqc = VQC(COBYLA(maxiter=100),
                  feature_map,
                  TwoLocal(feature_map.num_qubits, ['ry', 'rz'], 'cz', reps=3),
                  training_input,
                  test_input)
<<<<<<< HEAD
        result = vqc.run(self.statevector_simulator)

        self.log.debug(result['testing_accuracy'])
=======
        result = vqc.run(QuantumInstance(BasicAer.get_backend('statevector_simulator'),
                                         shots=1024,
                                         seed_simulator=aqua_globals.random_seed,
                                         seed_transpiler=aqua_globals.random_seed))
>>>>>>> fe2ce8e5
        self.assertGreater(result['testing_accuracy'], 0.8)


if __name__ == '__main__':
    unittest.main()<|MERGE_RESOLUTION|>--- conflicted
+++ resolved
@@ -42,49 +42,10 @@
         self.testing_data = {'A': np.asarray([[3.83274304, 2.45044227]]),
                              'B': np.asarray([[3.89557489, 0.31415927]])}
 
-<<<<<<< HEAD
         self.ref_opt_params = np.array([0.47352206, -3.75934473, 1.72605939, -4.17669389,
                                         1.28937435, -0.05841719, -0.29853266, -2.04139334,
                                         1.00271775, -1.48133882, -1.18769138, 1.17885493,
                                         7.58873883, -5.27078091, 2.5306601, -4.67393152])
-=======
-        ref_opt_p_w = np.array([3.76378585, -8.48815464, 11.78685004, -9.96768202, 2.65749365,
-                                -4.25581973, -9.37524845, -4.41052704, -0.44151694, 15.19155236,
-                                -9.35234735, -6.07004197, -0.03613872, 3.41111794, -1.0030384,
-                                -4.14612403])
-        ref_opt_p_c = np.array([4.40301812e-01, 2.10844304e+00, -2.10118578e+00, -5.25903194e+00,
-                                2.07617769e+00, -9.25865371e+00, -5.33834788e+00, 8.59005180e+00,
-                                3.39886480e+00, 6.33839643e+00, 1.24425033e+00, -1.39701513e+01,
-                                -7.16008545e-03, 3.36206032e+00, 4.38001391e+00, -3.47098082e+00])
-
-        self.ref_opt_params = {'wrapped': ref_opt_p_w,
-                               'circuit': ref_opt_p_c,
-                               'library': ref_opt_p_c}
-
-        self.ref_train_loss = {'wrapped': 0.99014958,
-                               'circuit': 0.5869304,
-                               'library': 0.5869304}
-
-        self.ref_prediction_a_probs = {'wrapped': [[0.58398438, 0.41601562]],
-                                       'circuit': [[0.8984375, 0.1015625]],
-                                       'library': [[0.8984375, 0.1015625]]}
-        self.ref_prediction_a_label = {'wrapped': [0],
-                                       'circuit': [0],
-                                       'library': [0]}
-
-        # ignore warnings from creating VariationalForm and FeatureMap objects
-        warnings.filterwarnings('ignore', category=DeprecationWarning)
-        var_form_ryrz = RYRZ(2, depth=3)
-        feature_map = SecondOrderExpansion(2, depth=2)
-        warnings.filterwarnings('always', category=DeprecationWarning)
-
-        library_ryrz = TwoLocal(2, ['ry', 'rz'], 'cz', reps=3, insert_barriers=True)
-        circuit_ryrz = QuantumCircuit(2).compose(library_ryrz)
-
-        self.ryrz_wavefunction = {'wrapped': var_form_ryrz,
-                                  'circuit': circuit_ryrz,
-                                  'library': library_ryrz}
->>>>>>> fe2ce8e5
 
         self.ref_train_loss = 0.67346735
         self.ref_prediction_a_probs = [[0.78613281, 0.21386719]]
@@ -137,7 +98,6 @@
 
         self.assertSimpleClassificationIsCorrect(vqc)
 
-<<<<<<< HEAD
     def test_deprecated_components(self):
         """Test running the VQC on FeatureMap and VariationalForm objects."""
         ref_opt_params = np.array([10.03814083, -12.22048954, -7.58026833, -2.42392954,
@@ -155,21 +115,6 @@
 
         self.assertSimpleClassificationIsCorrect(vqc, ref_opt_params=ref_opt_params,
                                                  ref_train_loss=ref_train_loss)
-=======
-        quantum_instance = QuantumInstance(BasicAer.get_backend('qasm_simulator'),
-                                           shots=1024,
-                                           seed_simulator=aqua_globals.random_seed,
-                                           seed_transpiler=aqua_globals.random_seed)
-        result = vqc.run(quantum_instance)
-        with self.subTest('opt params'):
-            np.testing.assert_array_almost_equal(result['opt_params'],
-                                                 self.ref_opt_params[mode], decimal=8)
-        with self.subTest('training loss'):
-            np.testing.assert_array_almost_equal(result['training_loss'],
-                                                 self.ref_train_loss[mode], decimal=8)
-        with self.subTest('accuracy'):
-            self.assertEqual(1.0 if mode == 'wrapped' else 0.5, result['testing_accuracy'])
->>>>>>> fe2ce8e5
 
     def test_plain_circuits(self):
         """Test running the VQC on QuantumCircuit objects."""
@@ -184,7 +129,6 @@
         data_preparation = self.data_preparation
         wavefunction = self.ryrz_wavefunction
 
-<<<<<<< HEAD
         vqc = VQC(self.spsa, data_preparation, wavefunction, self.training_data, self.testing_data,
                   max_evals_grouped=2)
 
@@ -193,35 +137,10 @@
     def test_statevector(self):
         """Test running the VQC on BasicAer's QASM simulator."""
         optimizer = SPSA(max_trials=80, save_steps=1,
-=======
-        quantum_instance = QuantumInstance(BasicAer.get_backend('qasm_simulator'),
-                                           shots=1024,
-                                           seed_simulator=aqua_globals.random_seed,
-                                           seed_transpiler=aqua_globals.random_seed)
-        result = vqc.run(quantum_instance)
-        with self.subTest('opt params'):
-            np.testing.assert_array_almost_equal(result['opt_params'],
-                                                 self.ref_opt_params[mode], decimal=8)
-        with self.subTest('training loss'):
-            np.testing.assert_array_almost_equal(result['training_loss'],
-                                                 self.ref_train_loss[mode], decimal=8)
-        with self.subTest('accuracy'):
-            self.assertEqual(1.0 if mode == 'wrapped' else 0.5, result['testing_accuracy'])
-
-    @data('wrapped', 'circuit', 'library')
-    def test_vqc_statevector(self, mode):
-        """ vqc statevector test """
-        aqua_globals.random_seed = 2752
-        optimizer = SPSA(max_trials=100, save_steps=1,
->>>>>>> fe2ce8e5
                          c0=4.0, c1=0.1, c2=0.602, c3=0.101, c4=0.0, skip_calibration=True)
         data_preparation = self.data_preparation
         wavefunction = self.ryrz_wavefunction
 
-<<<<<<< HEAD
-=======
-        # set up algorithm
->>>>>>> fe2ce8e5
         vqc = VQC(optimizer, data_preparation, wavefunction, self.training_data, self.testing_data)
         result = vqc.run(self.statevector_simulator)
 
@@ -231,20 +150,8 @@
         with self.subTest(msg='check testing accuracy'):
             self.assertEqual(result['testing_accuracy'], 0.5)
 
-<<<<<<< HEAD
     def test_minibatching_gradient_free(self):
         """Test the minibatching option with a gradient-free optimizer."""
-=======
-        with self.subTest('training loss'):
-            self.assertGreater(result['training_loss'], 0.10, 2)
-        with self.subTest('accuracy'):
-            self.assertEqual(result['testing_accuracy'], 0.0 if mode == 'wrapped' else 0.5)
-
-    # we use the ad_hoc dataset (see the end of this file) to test the accuracy.
-    @data('wrapped', 'circuit', 'library')
-    def test_vqc_minibatching_no_gradient_support(self, mode):
-        """ vqc minibatching with no gradient support test """
->>>>>>> fe2ce8e5
         n_dim = 2  # dimension of each data point
         _, training_input, test_input, _ = ad_hoc_data(training_size=6,
                                                        test_size=3,
@@ -259,16 +166,7 @@
                   minibatch_size=2)
         result = vqc.run(self.qasm_simulator)
 
-<<<<<<< HEAD
         self.log.debug(result['testing_accuracy'])
-=======
-        if mode == 'wrapped':
-            warnings.filterwarnings('always', category=DeprecationWarning)
-
-        quantum_instance = QuantumInstance(backend, seed_simulator=seed, seed_transpiler=seed,
-                                           optimization_level=0)
-        result = vqc.run(quantum_instance)
->>>>>>> fe2ce8e5
         self.assertGreaterEqual(result['testing_accuracy'], 0.5)
 
     def test_minibatching_gradient_based(self):
@@ -283,43 +181,12 @@
         data_preparation = self.data_preparation
         wavefunction = TwoLocal(2, ['ry', 'rz'], 'cz', reps=1, insert_barriers=True)
 
-<<<<<<< HEAD
-=======
-        # set up data encoding circuit
-        data_preparation = self.data_preparation[mode]
-
-        # set up wavefunction
-        if mode == 'wrapped':
-            warnings.filterwarnings('ignore', category=DeprecationWarning)
-            wavefunction = RYRZ(2, depth=1)
-        else:
-            wavefunction = TwoLocal(2, ['ry', 'rz'], 'cz', reps=1, insert_barriers=True)
-            if mode == 'circuit':
-                wavefunction = QuantumCircuit(2).compose(wavefunction)
-
-        # set up algorithm
->>>>>>> fe2ce8e5
         vqc = VQC(optimizer, data_preparation, wavefunction, training_input, test_input,
                   minibatch_size=2)
         result = vqc.run(self.statevector_simulator)
 
-<<<<<<< HEAD
         self.log.debug(result['testing_accuracy'])
         self.assertAlmostEqual(result['testing_accuracy'], 0.75, places=3)
-=======
-        if mode == 'wrapped':
-            warnings.filterwarnings('always', category=DeprecationWarning)
-
-        quantum_instance = QuantumInstance(backend, seed_simulator=seed, seed_transpiler=seed)
-        result = vqc.run(quantum_instance)
-        self.assertGreater(result['testing_accuracy'], 0.2)
-
-    @data('wrapped', 'circuit', 'library')
-    def test_save_and_load_model(self, mode):
-        """ save and load model test """
-        aqua_globals.random_seed = self.seed
-        backend = BasicAer.get_backend('qasm_simulator')
->>>>>>> fe2ce8e5
 
     def test_save_and_load_model(self):
         """Test saving and loading a model with the VQC."""
@@ -329,16 +196,12 @@
         vqc = VQC(self.spsa, data_preparation, wavefunction, self.training_data, self.testing_data)
         result = vqc.run(self.qasm_simulator)
 
-<<<<<<< HEAD
         with self.subTest(msg='check optimal params, training loss and testing accuracy'):
             np.testing.assert_array_almost_equal(result['opt_params'], self.ref_opt_params,
                                                  decimal=4)
             np.testing.assert_array_almost_equal(result['training_loss'], self.ref_train_loss,
                                                  decimal=8)
             self.assertEqual(1.0, result['testing_accuracy'])
-=======
-        self.assertEqual(1.0 if mode == 'wrapped' else 0.5, result['testing_accuracy'])
->>>>>>> fe2ce8e5
 
         file_path = self.get_resource_path('vqc_test.npz')
         vqc.save_model(file_path)
@@ -358,20 +221,12 @@
             self.assertEqual(result['testing_accuracy'], loaded_test_acc)
 
         predicted_probs, predicted_labels = loaded_vqc.predict(self.testing_data['A'],
-<<<<<<< HEAD
                                                                self.qasm_simulator)
 
         with self.subTest(msg='check probs and labels of predicted labels'):
             np.testing.assert_array_almost_equal(predicted_probs, self.ref_prediction_a_probs,
                                                  decimal=8)
             np.testing.assert_array_equal(predicted_labels, self.ref_prediction_a_label)
-=======
-                                                               quantum_instance)
-        np.testing.assert_array_almost_equal(predicted_probs,
-                                             self.ref_prediction_a_probs[mode],
-                                             decimal=8)
-        np.testing.assert_array_equal(predicted_labels, self.ref_prediction_a_label[mode])
->>>>>>> fe2ce8e5
 
         if os.path.exists(file_path):
             try:
@@ -432,15 +287,8 @@
         with self.assertWarns(UserWarning):
             _ = VQC(optimizer, feature_map, var_form, self.training_data, self.testing_data)
 
-<<<<<<< HEAD
     def test_wine(self):
         """Test VQE on the wine dataset."""
-=======
-    @data('wrapped', 'circuit', 'library')
-    def test_vqc_on_wine(self, mode):
-        """Test VQE on the wine test using circuits as feature map and variational form."""
-        aqua_globals.random_seed = 27521 if mode == 'wrapped' else 2752
->>>>>>> fe2ce8e5
         feature_dim = 4  # dimension of each data point
         training_dataset_size = 6
         testing_dataset_size = 3
@@ -449,47 +297,18 @@
                                                 test_size=testing_dataset_size,
                                                 n=feature_dim,
                                                 plot_data=False)
-<<<<<<< HEAD
         aqua_globals.random_seed = self.seed
         data_preparation = ZZFeatureMap(feature_dim)
         wavefunction = TwoLocal(feature_dim, ['ry', 'rz'], 'cz', reps=1, insert_barriers=True)
-=======
-        ref_accuracy = 0.2
-        if mode == 'wrapped':
-            warnings.filterwarnings('ignore', category=DeprecationWarning)
-            data_preparation = SecondOrderExpansion(feature_dim)
-            wavefunction = RYRZ(feature_dim, depth=1)
-        else:
-            data_preparation = ZZFeatureMap(feature_dim)
-            wavefunction = TwoLocal(feature_dim, ['ry', 'rz'], 'cz', reps=1, insert_barriers=True)
-            if mode == 'circuit':
-                data_preparation = QuantumCircuit(feature_dim).compose(data_preparation)
-                wavefunction = QuantumCircuit(feature_dim).compose(wavefunction)
->>>>>>> fe2ce8e5
 
         vqc = VQC(COBYLA(maxiter=100), data_preparation, wavefunction, training_input, test_input)
         result = vqc.run(self.statevector_simulator)
 
-<<<<<<< HEAD
         self.log.debug(result['testing_accuracy'])
         self.assertLess(result['testing_accuracy'], 0.6)
 
     def test_raw_feature_vector_on_wine(self):
         """Test VQE on the wine dataset using the ``RawFeatureVector`` as data preparation."""
-=======
-        if mode == 'wrapped':
-            warnings.filterwarnings('always', category=DeprecationWarning)
-
-        result = vqc.run(QuantumInstance(BasicAer.get_backend('statevector_simulator'),
-                                         shots=1024,
-                                         seed_simulator=aqua_globals.random_seed,
-                                         seed_transpiler=aqua_globals.random_seed))
-        self.assertGreater(result['testing_accuracy'], ref_accuracy)
-
-    def test_vqc_with_raw_feature_vector_on_wine(self):
-        """ vqc with raw features vector on wine test """
-        aqua_globals.random_seed = self.seed
->>>>>>> fe2ce8e5
         feature_dim = 4  # dimension of each data point
         training_dataset_size = 8
         testing_dataset_size = 4
@@ -505,16 +324,9 @@
                   TwoLocal(feature_map.num_qubits, ['ry', 'rz'], 'cz', reps=3),
                   training_input,
                   test_input)
-<<<<<<< HEAD
         result = vqc.run(self.statevector_simulator)
 
         self.log.debug(result['testing_accuracy'])
-=======
-        result = vqc.run(QuantumInstance(BasicAer.get_backend('statevector_simulator'),
-                                         shots=1024,
-                                         seed_simulator=aqua_globals.random_seed,
-                                         seed_transpiler=aqua_globals.random_seed))
->>>>>>> fe2ce8e5
         self.assertGreater(result['testing_accuracy'], 0.8)
 
 
