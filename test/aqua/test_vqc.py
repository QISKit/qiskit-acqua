# -*- coding: utf-8 -*-

# This code is part of Qiskit.
#
# (C) Copyright IBM 2018, 2020.
#
# This code is licensed under the Apache License, Version 2.0. You may
# obtain a copy of this license in the LICENSE.txt file in the root directory
# of this source tree or at http://www.apache.org/licenses/LICENSE-2.0.
#
# Any modifications or derivative works of this code must retain this
# copyright notice, and modified files need to carry a notice indicating
# that they have been altered from the originals.

""" Test VQC """

import os
import unittest
import warnings
from test.aqua import QiskitAquaTestCase
import numpy as np
from ddt import ddt, data
from qiskit import BasicAer
from qiskit.circuit import QuantumCircuit, Parameter
from qiskit.circuit.library import TwoLocal, ZZFeatureMap
from qiskit.aqua import QuantumInstance, aqua_globals, AquaError
from qiskit.aqua.algorithms import VQC
from qiskit.aqua.components.optimizers import SPSA, COBYLA
from qiskit.aqua.components.feature_maps import SecondOrderExpansion, RawFeatureVector
from qiskit.aqua.components.variational_forms import RYRZ
from qiskit.aqua.components.optimizers import L_BFGS_B
from qiskit.ml.datasets import wine, ad_hoc_data


@ddt
class TestVQC(QiskitAquaTestCase):
    """ Test VQC """

    def setUp(self):
        super().setUp()
        self.seed = 2752
        self.training_data = {'A': np.asarray([[2.95309709, 2.51327412], [3.14159265, 4.08407045]]),
                              'B': np.asarray([[4.08407045, 2.26194671], [4.46106157, 2.38761042]])}
        self.testing_data = {'A': np.asarray([[3.83274304, 2.45044227]]),
                             'B': np.asarray([[3.89557489, 0.31415927]])}
<<<<<<< HEAD
        self.ref_opt_params = np.array([4.70404622, 0.55998411, 5.57435339, -12.2715397,
                                        -0.14927572, -1.05378479, 0.14397894, 2.31642745,
                                        4.20709421, -0.96476894, -7.2623941, -2.55275992,
                                        -3.58191088, -10.80642195, -6.81730643, -4.64199467])
        self.ref_train_loss = 1.65250807
        self.ref_prediction_a_probs = [[0.64550781, 0.35449219]]
=======

        ref_opt_params_wrapped = np.array([10.03814083, -12.22048954, -7.58026833, -2.42392954,
                                           12.91555293, 13.44064652, -2.89951454, -10.20639406,
                                           0.81414546, -1.00551752, -4.7988307, 14.00831419,
                                           8.26008064, -7.07543736, 11.43368677, -5.74857438])
        ref_opt_params_circuit = np.array([0.47352206, -3.75934473, 1.72605939, -4.17669389,
                                           1.28937435, -0.05841719, -0.29853266, -2.04139334,
                                           1.00271775, -1.48133882, -1.18769138, 1.17885493,
                                           7.58873883, -5.27078091, 2.5306601, -4.67393152])
        self.ref_opt_params = {'wrapped': ref_opt_params_wrapped,
                               'circuit': ref_opt_params_circuit,
                               'library': ref_opt_params_circuit}

        self.ref_train_loss = {'wrapped': 0.69366523,
                               'circuit': 0.67346735,
                               'library': 0.67346735}

        self.ref_prediction_a_probs = {'wrapped': [[0.79882812, 0.20117188]],
                                       'circuit': [[0.78613281, 0.21386719]],
                                       'library': [[0.78613281, 0.21386719]]}
>>>>>>> 9907fc0a
        self.ref_prediction_a_label = [0]

        # ignore warnings from creating VariationalForm and FeatureMap objects
        warnings.filterwarnings('ignore', category=DeprecationWarning)
        var_form_ryrz = RYRZ(2, depth=3)
        feature_map = SecondOrderExpansion(2, depth=2)
        warnings.filterwarnings('always', category=DeprecationWarning)

        library_ryrz = TwoLocal(2, ['ry', 'rz'], 'cz', reps=3, insert_barriers=True)
        circuit_ryrz = QuantumCircuit(2).compose(library_ryrz)

        self.ryrz_wavefunction = {'wrapped': var_form_ryrz,
                                  'circuit': circuit_ryrz,
                                  'library': library_ryrz}

        library_circuit = ZZFeatureMap(2, reps=2)
        circuit = QuantumCircuit(2).compose(library_circuit)

        self.data_preparation = {'wrapped': feature_map,
                                 'circuit': circuit,
                                 'library': library_circuit}

    @data('wrapped', 'circuit', 'library')
    def test_vqc(self, mode):
        """ vqc test """
        aqua_globals.random_seed = self.seed
        optimizer = SPSA(max_trials=10, save_steps=1,
                         c0=4.0, c1=0.1, c2=0.602, c3=0.101, c4=0.0, skip_calibration=True)
        data_preparation = self.data_preparation[mode]
        wavefunction = self.ryrz_wavefunction[mode]

        if mode == 'wrapped':
            warnings.filterwarnings('ignore', category=DeprecationWarning)

        # set up algorithm
        vqc = VQC(optimizer, data_preparation, wavefunction, self.training_data, self.testing_data)

        if mode == 'wrapped':
            warnings.filterwarnings('always', category=DeprecationWarning)

        quantum_instance = QuantumInstance(BasicAer.get_backend('qasm_simulator'),
                                           shots=1024,
                                           seed_simulator=aqua_globals.random_seed,
                                           seed_transpiler=aqua_globals.random_seed)
        result = vqc.run(quantum_instance)
        np.testing.assert_array_almost_equal(result['opt_params'],
                                             self.ref_opt_params[mode], decimal=8)
        np.testing.assert_array_almost_equal(result['training_loss'],
<<<<<<< HEAD
                                             self.ref_train_loss, decimal=8)
=======
                                             self.ref_train_loss[mode], decimal=8)

>>>>>>> 9907fc0a
        self.assertEqual(1.0, result['testing_accuracy'])

    @data('wrapped', 'circuit', 'library')
    def test_vqc_with_max_evals_grouped(self, mode):
        """ vqc with max evals grouped test """
        aqua_globals.random_seed = self.seed
        optimizer = SPSA(max_trials=10, save_steps=1,
                         c0=4.0, c1=0.1, c2=0.602, c3=0.101, c4=0.0, skip_calibration=True)
        data_preparation = self.data_preparation[mode]
        wavefunction = self.ryrz_wavefunction[mode]

        if mode == 'wrapped':
            warnings.filterwarnings('ignore', category=DeprecationWarning)
        # set up algorithm
        vqc = VQC(optimizer, data_preparation, wavefunction, self.training_data, self.testing_data,
                  max_evals_grouped=2)

        if mode == 'wrapped':
            warnings.filterwarnings('always', category=DeprecationWarning)

        quantum_instance = QuantumInstance(BasicAer.get_backend('qasm_simulator'),
                                           shots=1024,
                                           seed_simulator=aqua_globals.random_seed,
                                           seed_transpiler=aqua_globals.random_seed)
        result = vqc.run(quantum_instance)
        np.testing.assert_array_almost_equal(result['opt_params'],
                                             self.ref_opt_params[mode], decimal=8)
        np.testing.assert_array_almost_equal(result['training_loss'],
<<<<<<< HEAD
                                             self.ref_train_loss, decimal=8)
=======
                                             self.ref_train_loss[mode], decimal=8)

>>>>>>> 9907fc0a
        self.assertEqual(1.0, result['testing_accuracy'])

    @data('wrapped', 'circuit', 'library')
    def test_vqc_statevector(self, mode):
        """ vqc statevector test """
        aqua_globals.random_seed = self.seed
        optimizer = SPSA(max_trials=100, save_steps=1,
                         c0=4.0, c1=0.1, c2=0.602, c3=0.101, c4=0.0, skip_calibration=True)
        data_preparation = self.data_preparation[mode]
        wavefunction = self.ryrz_wavefunction[mode]

        if mode == 'wrapped':
            warnings.filterwarnings('ignore', category=DeprecationWarning)

            # set up algorithm
        vqc = VQC(optimizer, data_preparation, wavefunction, self.training_data, self.testing_data)

        if mode == 'wrapped':
            warnings.filterwarnings('always', category=DeprecationWarning)

        quantum_instance = QuantumInstance(BasicAer.get_backend('statevector_simulator'),
                                           seed_simulator=aqua_globals.random_seed,
                                           seed_transpiler=aqua_globals.random_seed)
        result = vqc.run(quantum_instance)

<<<<<<< HEAD
        self.assertEqual(result['testing_accuracy'], 0.)
=======
        self.assertLess(result['training_loss'], 0.12)
        self.assertEqual(result['testing_accuracy'], 0.5)
>>>>>>> 9907fc0a

    # we use the ad_hoc dataset (see the end of this file) to test the accuracy.
    @data('wrapped', 'circuit', 'library')
    def test_vqc_minibatching_no_gradient_support(self, mode):
        """ vqc minibatching with no gradient support test """
        n_dim = 2  # dimension of each data point
        seed = 1024
        aqua_globals.random_seed = seed
        _, training_input, test_input, _ = ad_hoc_data(training_size=6,
                                                       test_size=3,
                                                       n=n_dim,
                                                       gap=0.3,
                                                       plot_data=False)
        backend = BasicAer.get_backend('statevector_simulator')
        optimizer = COBYLA(maxiter=40)
        data_preparation = self.data_preparation[mode]
        wavefunction = self.ryrz_wavefunction[mode]

        if mode == 'wrapped':
            warnings.filterwarnings('ignore', category=DeprecationWarning)

        # set up algorithm
        vqc = VQC(optimizer, data_preparation, wavefunction, training_input, test_input,
                  minibatch_size=2)

        if mode == 'wrapped':
            warnings.filterwarnings('always', category=DeprecationWarning)

        quantum_instance = QuantumInstance(backend, seed_simulator=seed, seed_transpiler=seed,
                                           optimization_level=0)
        result = vqc.run(quantum_instance)
        self.log.debug(result['testing_accuracy'])
        self.assertGreaterEqual(result['testing_accuracy'], 0.5)

    @data('wrapped', 'circuit', 'library')
    def test_vqc_minibatching_with_gradient_support(self, mode):
        """ vqc minibatching with gradient support test """
        n_dim = 2  # dimension of each data point
        seed = 1024
        aqua_globals.random_seed = seed
        _, training_input, test_input, _ = ad_hoc_data(training_size=4,
                                                       test_size=2,
                                                       n=n_dim,
                                                       gap=0.3,
                                                       plot_data=False)
        backend = BasicAer.get_backend('statevector_simulator')
        optimizer = L_BFGS_B(maxfun=30)

        # set up data encoding circuit
        data_preparation = self.data_preparation[mode]

        # set up wavefunction
        if mode == 'wrapped':
            vqc_accuracy = 0.5
            warnings.filterwarnings('ignore', category=DeprecationWarning)
            wavefunction = RYRZ(2, depth=1)
        else:
            vqc_accuracy = 0.75
            wavefunction = TwoLocal(2, ['ry', 'rz'], 'cz', reps=1, insert_barriers=True)
            if mode == 'circuit':
                wavefunction = QuantumCircuit(2).compose(wavefunction)

        # set up algorithm
        vqc = VQC(optimizer, data_preparation, wavefunction, training_input, test_input,
                  minibatch_size=2)

        if mode == 'wrapped':
            warnings.filterwarnings('always', category=DeprecationWarning)

        quantum_instance = QuantumInstance(backend, seed_simulator=seed, seed_transpiler=seed)
        result = vqc.run(quantum_instance)
        self.log.debug(result['testing_accuracy'])
        self.assertGreater(result['testing_accuracy'], 0.2)

    @data('wrapped', 'circuit', 'library')
    def test_save_and_load_model(self, mode):
        """ save and load model test """
        aqua_globals.random_seed = self.seed
        backend = BasicAer.get_backend('qasm_simulator')

        optimizer = SPSA(max_trials=10, save_steps=1, c0=4.0, skip_calibration=True)
        data_preparation = self.data_preparation[mode]
        wavefunction = self.ryrz_wavefunction[mode]

        if mode == 'wrapped':
            warnings.filterwarnings('ignore', category=DeprecationWarning)
        # set up algorithm
        vqc = VQC(optimizer, data_preparation, wavefunction, self.training_data, self.testing_data)

        quantum_instance = QuantumInstance(backend,
                                           shots=1024,
                                           seed_simulator=self.seed,
                                           seed_transpiler=self.seed)
        result = vqc.run(quantum_instance)

        np.testing.assert_array_almost_equal(result['opt_params'],
                                             self.ref_opt_params[mode], decimal=4)
        np.testing.assert_array_almost_equal(result['training_loss'],
                                             self.ref_train_loss[mode], decimal=8)

        self.assertEqual(1.0, result['testing_accuracy'])

        file_path = self.get_resource_path('vqc_test.npz')
        vqc.save_model(file_path)

        self.assertTrue(os.path.exists(file_path))

        loaded_vqc = VQC(optimizer, data_preparation, wavefunction, self.training_data, None)

        if mode == 'wrapped':
            warnings.filterwarnings('always', category=DeprecationWarning)

        loaded_vqc.load_model(file_path)

        np.testing.assert_array_almost_equal(
            loaded_vqc.ret['opt_params'], self.ref_opt_params[mode], decimal=4)

        loaded_test_acc = loaded_vqc.test(vqc.test_dataset[0],
                                          vqc.test_dataset[1],
                                          quantum_instance)
        self.assertEqual(result['testing_accuracy'], loaded_test_acc)

        predicted_probs, predicted_labels = loaded_vqc.predict(self.testing_data['A'],
                                                               quantum_instance)
        np.testing.assert_array_almost_equal(predicted_probs,
                                             self.ref_prediction_a_probs[mode],
                                             decimal=8)
        np.testing.assert_array_equal(predicted_labels, self.ref_prediction_a_label)

        if os.path.exists(file_path):
            try:
                os.remove(file_path)
            except Exception:  # pylint: disable=broad-except
                pass

    @data('wrapped', 'circuit', 'library')
    def test_vqc_callback(self, mode):
        """ vqc callback test """
        history = {'eval_count': [], 'parameters': [], 'cost': [], 'batch_index': []}

        def store_intermediate_result(eval_count, parameters, cost, batch_index):
            history['eval_count'].append(eval_count)
            history['parameters'].append(parameters)
            history['cost'].append(cost)
            history['batch_index'].append(batch_index)

        aqua_globals.random_seed = self.seed
        backend = BasicAer.get_backend('qasm_simulator')

        optimizer = COBYLA(maxiter=3)
        data_preparation = self.data_preparation[mode]
        wavefunction = self.ryrz_wavefunction[mode]

        if mode == 'wrapped':
            warnings.filterwarnings('ignore', category=DeprecationWarning)

        # set up algorithm
        vqc = VQC(optimizer, data_preparation, wavefunction, self.training_data, self.testing_data,
                  callback=store_intermediate_result)

        if mode == 'wrapped':
            warnings.filterwarnings('always', category=DeprecationWarning)

        quantum_instance = QuantumInstance(backend,
                                           shots=1024,
                                           seed_simulator=self.seed,
                                           seed_transpiler=self.seed)
        vqc.run(quantum_instance)

        self.assertTrue(all(isinstance(count, int) for count in history['eval_count']))
        self.assertTrue(all(isinstance(cost, float) for cost in history['cost']))
        self.assertTrue(all(isinstance(index, int) for index in history['batch_index']))
        for params in history['parameters']:
            self.assertTrue(all(isinstance(param, float) for param in params))

    def test_same_parameter_names_raises(self):
        """Test that the varform and feature map can have parameters with the same name."""
        aqua_globals.random_seed = self.seed
        var_form = QuantumCircuit(1)
        var_form.ry(Parameter('a'), 0)
        feature_map = QuantumCircuit(1)
        feature_map.rz(Parameter('a'), 0)
        optimizer = SPSA()
        vqc = VQC(optimizer, feature_map, var_form, self.training_data, self.testing_data)

        with self.assertRaises(AquaError):
            _ = vqc.run(BasicAer.get_backend('statevector_simulator'))

    def test_feature_map_without_parameters_warns(self):
        """Test that specifying a feature map with 0 parameters raises a warning."""
        aqua_globals.random_seed = self.seed
        var_form = QuantumCircuit(1)
        var_form.ry(Parameter('a'), 0)
        feature_map = QuantumCircuit(1)
        feature_map.rx(0.2, 0)
        optimizer = SPSA()
        with self.assertWarns(UserWarning):
            _ = VQC(optimizer, feature_map, var_form, self.training_data, self.testing_data)

    @data('wrapped', 'circuit', 'library')
    def test_vqc_on_wine(self, mode):
        """Test VQE on the wine test using circuits as feature map and variational form."""
        aqua_globals.random_seed = self.seed
        feature_dim = 4  # dimension of each data point
        training_dataset_size = 6
        testing_dataset_size = 3

        _, training_input, test_input, _ = wine(training_size=training_dataset_size,
                                                test_size=testing_dataset_size,
                                                n=feature_dim,
                                                plot_data=False)
        ref_accuracy = 0.2
        if mode == 'wrapped':
            warnings.filterwarnings('ignore', category=DeprecationWarning)
            data_preparation = SecondOrderExpansion(feature_dim)
            wavefunction = RYRZ(feature_dim, depth=1)
            ref_accuracy = -1.0
        else:
            data_preparation = ZZFeatureMap(feature_dim)
            wavefunction = TwoLocal(feature_dim, ['ry', 'rz'], 'cz', reps=1, insert_barriers=True)
            if mode == 'circuit':
                data_preparation = QuantumCircuit(feature_dim).compose(data_preparation)
                wavefunction = QuantumCircuit(feature_dim).compose(wavefunction)

        vqc = VQC(COBYLA(maxiter=100), data_preparation, wavefunction, training_input, test_input)

        # sort parameters for reproducibility
        if mode == 'wrapped':
            warnings.filterwarnings('always', category=DeprecationWarning)

        result = vqc.run(QuantumInstance(BasicAer.get_backend('statevector_simulator'),
                                         shots=1024,
                                         seed_simulator=aqua_globals.random_seed,
                                         seed_transpiler=aqua_globals.random_seed))
        self.log.debug(result['testing_accuracy'])
        self.assertGreater(result['testing_accuracy'], ref_accuracy)

    def test_vqc_with_raw_feature_vector_on_wine(self):
        """ vqc with raw features vector on wine test """
        aqua_globals.random_seed = self.seed
        feature_dim = 4  # dimension of each data point
        training_dataset_size = 8
        testing_dataset_size = 4

        _, training_input, test_input, _ = wine(training_size=training_dataset_size,
                                                test_size=testing_dataset_size,
                                                n=feature_dim,
                                                plot_data=False)
        feature_map = RawFeatureVector(feature_dimension=feature_dim)
        vqc = VQC(COBYLA(maxiter=100),
                  feature_map,
                  TwoLocal(feature_map.num_qubits, ['ry', 'rz'], 'cz', reps=3),
                  training_input,
                  test_input)
        result = vqc.run(QuantumInstance(BasicAer.get_backend('statevector_simulator'),
                                         shots=1024,
                                         seed_simulator=aqua_globals.random_seed,
                                         seed_transpiler=aqua_globals.random_seed))
        self.log.debug(result['testing_accuracy'])

        self.assertGreater(result['testing_accuracy'], 0.8)


if __name__ == '__main__':
    unittest.main()<|MERGE_RESOLUTION|>--- conflicted
+++ resolved
@@ -43,14 +43,6 @@
                               'B': np.asarray([[4.08407045, 2.26194671], [4.46106157, 2.38761042]])}
         self.testing_data = {'A': np.asarray([[3.83274304, 2.45044227]]),
                              'B': np.asarray([[3.89557489, 0.31415927]])}
-<<<<<<< HEAD
-        self.ref_opt_params = np.array([4.70404622, 0.55998411, 5.57435339, -12.2715397,
-                                        -0.14927572, -1.05378479, 0.14397894, 2.31642745,
-                                        4.20709421, -0.96476894, -7.2623941, -2.55275992,
-                                        -3.58191088, -10.80642195, -6.81730643, -4.64199467])
-        self.ref_train_loss = 1.65250807
-        self.ref_prediction_a_probs = [[0.64550781, 0.35449219]]
-=======
 
         ref_opt_params_wrapped = np.array([10.03814083, -12.22048954, -7.58026833, -2.42392954,
                                            12.91555293, 13.44064652, -2.89951454, -10.20639406,
@@ -71,7 +63,6 @@
         self.ref_prediction_a_probs = {'wrapped': [[0.79882812, 0.20117188]],
                                        'circuit': [[0.78613281, 0.21386719]],
                                        'library': [[0.78613281, 0.21386719]]}
->>>>>>> 9907fc0a
         self.ref_prediction_a_label = [0]
 
         # ignore warnings from creating VariationalForm and FeatureMap objects
@@ -120,12 +111,8 @@
         np.testing.assert_array_almost_equal(result['opt_params'],
                                              self.ref_opt_params[mode], decimal=8)
         np.testing.assert_array_almost_equal(result['training_loss'],
-<<<<<<< HEAD
-                                             self.ref_train_loss, decimal=8)
-=======
                                              self.ref_train_loss[mode], decimal=8)
 
->>>>>>> 9907fc0a
         self.assertEqual(1.0, result['testing_accuracy'])
 
     @data('wrapped', 'circuit', 'library')
@@ -154,12 +141,8 @@
         np.testing.assert_array_almost_equal(result['opt_params'],
                                              self.ref_opt_params[mode], decimal=8)
         np.testing.assert_array_almost_equal(result['training_loss'],
-<<<<<<< HEAD
-                                             self.ref_train_loss, decimal=8)
-=======
                                              self.ref_train_loss[mode], decimal=8)
 
->>>>>>> 9907fc0a
         self.assertEqual(1.0, result['testing_accuracy'])
 
     @data('wrapped', 'circuit', 'library')
@@ -185,12 +168,8 @@
                                            seed_transpiler=aqua_globals.random_seed)
         result = vqc.run(quantum_instance)
 
-<<<<<<< HEAD
-        self.assertEqual(result['testing_accuracy'], 0.)
-=======
         self.assertLess(result['training_loss'], 0.12)
         self.assertEqual(result['testing_accuracy'], 0.5)
->>>>>>> 9907fc0a
 
     # we use the ad_hoc dataset (see the end of this file) to test the accuracy.
     @data('wrapped', 'circuit', 'library')
