# -*- coding: utf-8 -*-

# This code is part of Qiskit.
#
# (C) Copyright IBM 2018, 2020.
#
# This code is licensed under the Apache License, Version 2.0. You may
# obtain a copy of this license in the LICENSE.txt file in the root directory
# of this source tree or at http://www.apache.org/licenses/LICENSE-2.0.
#
# Any modifications or derivative works of this code must retain this
# copyright notice, and modified files need to carry a notice indicating
# that they have been altered from the originals.

""" Test QPE """

import warnings
import unittest
from test.aqua import QiskitAquaTestCase
import numpy as np
from ddt import ddt, idata, unpack
from qiskit import BasicAer
from qiskit.aqua import QuantumInstance
from qiskit.aqua.operators import MatrixOperator, WeightedPauliOperator
from qiskit.aqua.operators.legacy import op_converter
from qiskit.aqua.utils import decimal_to_binary
from qiskit.aqua.algorithms import NumPyMinimumEigensolver
from qiskit.aqua.algorithms import QPEMinimumEigensolver
from qiskit.circuit.library import QFT
from qiskit.aqua.components.iqfts import Standard
from qiskit.aqua.components.initial_states import Custom

# pylint: disable=invalid-name


@ddt
class TestQPE(QiskitAquaTestCase):
    """QPE tests."""

<<<<<<< HEAD
    X = np.array([[0, 1], [1, 0]])
    Y = np.array([[0, -1j], [1j, 0]])
    Z = np.array([[1, 0], [0, -1]])
    _I = np.array([[1, 0], [0, 1]])
    H1 = X + Y + Z + _I

    PAULI_DICT = {
        'paulis': [
            {"coeff": {"imag": 0.0, "real": -1.052373245772859}, "label": "II"},
            {"coeff": {"imag": 0.0, "real": 0.39793742484318045}, "label": "IZ"},
            {"coeff": {"imag": 0.0, "real": -0.39793742484318045}, "label": "ZI"},
            {"coeff": {"imag": 0.0, "real": -0.01128010425623538}, "label": "ZZ"},
            {"coeff": {"imag": 0.0, "real": 0.18093119978423156}, "label": "XX"}
        ]
    }

    PAULI_DICT_ZZ = {
        'paulis': [
            {"coeff": {"imag": 0.0, "real": 1.0}, "label": "ZZ"}
        ]
    }

    def setUp(self):
        super().setUp()
        qubit_op_simple = MatrixOperator(matrix=TestQPE.H1)
        qubit_op_simple = op_converter.to_weighted_pauli_operator(qubit_op_simple)
        qubit_op_h2_with_2_qubit_reduction = \
            WeightedPauliOperator.from_dict(TestQPE.PAULI_DICT)
        qubit_op_zz = WeightedPauliOperator.from_dict(TestQPE.PAULI_DICT_ZZ)
        self._dict = {
            'QUBIT_OP_SIMPLE': qubit_op_simple,
            'QUBIT_OP_ZZ': qubit_op_zz,
            'QUBIT_OP_H2_WITH_2_QUBIT_REDUCTION': qubit_op_h2_with_2_qubit_reduction
        }

    @idata([
        ['QUBIT_OP_SIMPLE', 'qasm_simulator', 1, 5],
        ['QUBIT_OP_ZZ', 'statevector_simulator', 1, 1],
        ['QUBIT_OP_H2_WITH_2_QUBIT_REDUCTION', 'statevector_simulator', 1, 6],
=======
    def tearDown(self):
        super().tearDown()
        warnings.filterwarnings(action="always", category=DeprecationWarning)

    @idata([
        [QUBIT_OP_SIMPLE, 'qasm_simulator', 1, 5, False],
        [QUBIT_OP_SIMPLE, 'qasm_simulator', 1, 5, True],
        [QUBIT_OP_ZZ, 'statevector_simulator', 1, 1, False],
        [QUBIT_OP_ZZ, 'statevector_simulator', 1, 1, True],
        [QUBIT_OP_H2_WITH_2_QUBIT_REDUCTION, 'statevector_simulator', 1, 6, False],
        [QUBIT_OP_H2_WITH_2_QUBIT_REDUCTION, 'statevector_simulator', 1, 6, True],
>>>>>>> cd9fd8a5
    ])
    @unpack
    def test_qpe(self, qubit_op, simulator, num_time_slices, n_ancillae, use_circuit_library):
        """ QPE test """
        self.log.debug('Testing QPE')
        qubit_op = self._dict[qubit_op]
        tmp_qubit_op = qubit_op.copy()
        exact_eigensolver = NumPyMinimumEigensolver(qubit_op)
        results = exact_eigensolver.run()

        ref_eigenval = results.eigenvalue
        ref_eigenvec = results.eigenstate
        self.log.debug('The exact eigenvalue is:       %s', ref_eigenval)
        self.log.debug('The corresponding eigenvector: %s', ref_eigenvec)

        state_in = Custom(qubit_op.num_qubits, state_vector=ref_eigenvec)
        if use_circuit_library:
            iqft = QFT(n_ancillae).inverse()
        else:
            # ignore deprecation warnings from QFTs
            warnings.filterwarnings(action="ignore", category=DeprecationWarning)
            iqft = Standard(n_ancillae)

        qpe = QPEMinimumEigensolver(qubit_op, state_in, iqft, num_time_slices, n_ancillae,
                                    expansion_mode='suzuki', expansion_order=2,
                                    shallow_circuit_concat=True)

        backend = BasicAer.get_backend(simulator)
        quantum_instance = QuantumInstance(backend, shots=100)

        # run qpe
        result = qpe.run(quantum_instance)

        # report result
        self.log.debug('top result str label:         %s', result.top_measurement_label)
        self.log.debug('top result in decimal:        %s', result.top_measurement_decimal)
        self.log.debug('stretch:                      %s', result.stretch)
        self.log.debug('translation:                  %s', result.translation)
        self.log.debug('final eigenvalue from QPE:    %s', result.eigenvalue)
        self.log.debug('reference eigenvalue:         %s', ref_eigenval)
        self.log.debug('ref eigenvalue (transformed): %s',
                       (ref_eigenval + result.translation) * result.stretch)
        self.log.debug('reference binary str label:   %s', decimal_to_binary(
            (ref_eigenval.real + result.translation) * result.stretch,
            max_num_digits=n_ancillae + 3,
            fractional_part_only=True
        ))

        np.testing.assert_approx_equal(result.eigenvalue.real, ref_eigenval.real, significant=2)
        self.assertEqual(tmp_qubit_op, qubit_op, "Operator is modified after QPE.")

        if not use_circuit_library:
            warnings.filterwarnings(action="always", category=DeprecationWarning)


if __name__ == '__main__':
    unittest.main()<|MERGE_RESOLUTION|>--- conflicted
+++ resolved
@@ -37,7 +37,6 @@
 class TestQPE(QiskitAquaTestCase):
     """QPE tests."""
 
-<<<<<<< HEAD
     X = np.array([[0, 1], [1, 0]])
     Y = np.array([[0, -1j], [1j, 0]])
     Z = np.array([[1, 0], [0, -1]])
@@ -73,23 +72,17 @@
             'QUBIT_OP_H2_WITH_2_QUBIT_REDUCTION': qubit_op_h2_with_2_qubit_reduction
         }
 
-    @idata([
-        ['QUBIT_OP_SIMPLE', 'qasm_simulator', 1, 5],
-        ['QUBIT_OP_ZZ', 'statevector_simulator', 1, 1],
-        ['QUBIT_OP_H2_WITH_2_QUBIT_REDUCTION', 'statevector_simulator', 1, 6],
-=======
     def tearDown(self):
         super().tearDown()
         warnings.filterwarnings(action="always", category=DeprecationWarning)
 
     @idata([
-        [QUBIT_OP_SIMPLE, 'qasm_simulator', 1, 5, False],
-        [QUBIT_OP_SIMPLE, 'qasm_simulator', 1, 5, True],
-        [QUBIT_OP_ZZ, 'statevector_simulator', 1, 1, False],
-        [QUBIT_OP_ZZ, 'statevector_simulator', 1, 1, True],
-        [QUBIT_OP_H2_WITH_2_QUBIT_REDUCTION, 'statevector_simulator', 1, 6, False],
-        [QUBIT_OP_H2_WITH_2_QUBIT_REDUCTION, 'statevector_simulator', 1, 6, True],
->>>>>>> cd9fd8a5
+        ['QUBIT_OP_SIMPLE', 'qasm_simulator', 1, 5, False],
+        ['QUBIT_OP_SIMPLE', 'qasm_simulator', 1, 5, True],
+        ['QUBIT_OP_ZZ', 'statevector_simulator', 1, 1, False],
+        ['QUBIT_OP_ZZ', 'statevector_simulator', 1, 1, True],
+        ['QUBIT_OP_H2_WITH_2_QUBIT_REDUCTION', 'statevector_simulator', 1, 6, False],
+        ['QUBIT_OP_H2_WITH_2_QUBIT_REDUCTION', 'statevector_simulator', 1, 6, True],
     ])
     @unpack
     def test_qpe(self, qubit_op, simulator, num_time_slices, n_ancillae, use_circuit_library):
