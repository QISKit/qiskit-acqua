--- conflicted
+++ resolved
@@ -231,11 +231,10 @@
                                          [0, 0, 2, 0],
                                          [0, 0, 0, 3]]))
 
-<<<<<<< HEAD
         with self.subTest(msg='assert minimum eigensolver interface works'):
             result = vqe.compute_minimum_eigenvalue(operator)
             self.assertAlmostEqual(result.eigenvalue.real, -1.0, places=5)
-=======
+
     def test_vqe_optimizer(self):
         """ Test running same VQE twice to re-use optimizer, then switch optimizer """
         vqe = VQE(self.qubit_op, optimizer=SLSQP(),
@@ -253,15 +252,6 @@
         with self.subTest('Optimizer replace'):
             vqe.optimizer = L_BFGS_B()
             run_check()
-
-    def test_vqe_mes(self):
-        """ Test vqe minimum eigen solver interface """
-        ansatz = TwoLocal(rotation_blocks=['ry', 'rz'], entanglement_blocks='cz')
-        vqe = VQE(var_form=ansatz, optimizer=COBYLA())
-        vqe.set_backend(BasicAer.get_backend('statevector_simulator'))
-        result = vqe.compute_minimum_eigenvalue(self.qubit_op)
-        self.assertAlmostEqual(result.eigenvalue.real, -1.85727503, places=5)
->>>>>>> fe2ce8e5
 
     @unittest.skip(reason="IBMQ testing not available in general.")
     def test_ibmq(self):
