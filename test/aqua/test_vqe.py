# -*- coding: utf-8 -*-

# This code is part of Qiskit.
#
# (C) Copyright IBM 2018, 2020.
#
# This code is licensed under the Apache License, Version 2.0. You may
# obtain a copy of this license in the LICENSE.txt file in the root directory
# of this source tree or at http://www.apache.org/licenses/LICENSE-2.0.
#
# Any modifications or derivative works of this code must retain this
# copyright notice, and modified files need to carry a notice indicating
# that they have been altered from the originals.

""" Test VQE """

import unittest
from test.aqua import QiskitAquaTestCase
import numpy as np
from ddt import ddt, unpack, data
from qiskit import BasicAer, QuantumCircuit
from qiskit.circuit import ParameterVector

from qiskit.aqua import QuantumInstance, aqua_globals, AquaError
<<<<<<< HEAD
from qiskit.aqua.operators import WeightedPauliOperator, PrimitiveOp
from qiskit.aqua.components.variational_forms import RY, RYRZ
=======
from qiskit.aqua.operators import WeightedPauliOperator, MatrixOperator
from qiskit.aqua.components.variational_forms import RY, RYRZ, VariationalForm
>>>>>>> cd9fd8a5
from qiskit.aqua.components.optimizers import L_BFGS_B, COBYLA, SPSA, SLSQP
from qiskit.aqua.components.initial_states import Zero
from qiskit.aqua.algorithms import VQE


@ddt
class TestVQE(QiskitAquaTestCase):
    """ Test VQE """

    def setUp(self):
        super().setUp()
        self.seed = 50
        aqua_globals.random_seed = self.seed
        pauli_dict = {
            'paulis': [{"coeff": {"imag": 0.0, "real": -1.052373245772859}, "label": "II"},
                       {"coeff": {"imag": 0.0, "real": 0.39793742484318045}, "label": "IZ"},
                       {"coeff": {"imag": 0.0, "real": -0.39793742484318045}, "label": "ZI"},
                       {"coeff": {"imag": 0.0, "real": -0.01128010425623538}, "label": "ZZ"},
                       {"coeff": {"imag": 0.0, "real": 0.18093119978423156}, "label": "XX"}
                       ]
        }
        self.qubit_op = WeightedPauliOperator.from_dict(pauli_dict).to_opflow()

    @data(VariationalForm, QuantumCircuit)
    def test_vqe(self, var_form_type):
        """ VQE test """
        var_form = RYRZ(self.qubit_op.num_qubits)
        if var_form_type is QuantumCircuit:
            params = ParameterVector('θ', var_form.num_parameters)
            var_form = var_form.construct_circuit(params)

        vqe = VQE(self.qubit_op, var_form, L_BFGS_B())
        result = vqe.run(QuantumInstance(BasicAer.get_backend('statevector_simulator'),
                                         basis_gates=['u1', 'u2', 'u3', 'cx', 'id'],
                                         coupling_map=[[0, 1]],
                                         seed_simulator=aqua_globals.random_seed,
                                         seed_transpiler=aqua_globals.random_seed))
        self.assertAlmostEqual(result.eigenvalue.real, -1.85727503)
        np.testing.assert_array_almost_equal(result.eigenvalue.real, -1.85727503, 5)
        self.assertEqual(len(result.optimal_point), 16)
        self.assertIsNotNone(result.cost_function_evals)
        self.assertIsNotNone(result.optimizer_time)

    def test_vqe_no_varform_params(self):
        """Test specifying a variational form with no parameters raises an error."""
        circuit = QuantumCircuit(self.qubit_op.num_qubits)
        for i in range(circuit.num_qubits):
            circuit.h(i)
            circuit.cx(i, (i + 1) % circuit.num_qubits)
            circuit.rx(0.2, i)

        with self.assertRaises(AquaError):
            _ = VQE(self.qubit_op, circuit)

    @data(
        (SLSQP, 5, 4),
        (SLSQP, 5, 1),
        (SPSA, 3, 2),  # max_evals_grouped=n is considered as max_evals_grouped=2 if n>2
        (SPSA, 3, 1)
    )
    @unpack
    def test_vqe_optimizers(self, optimizer_cls, places, max_evals_grouped):
        """ VQE Optimizers test """
        result = VQE(self.qubit_op,
                     RYRZ(self.qubit_op.num_qubits),
                     optimizer_cls(),
                     max_evals_grouped=max_evals_grouped).run(
                         QuantumInstance(BasicAer.get_backend('statevector_simulator'), shots=1,
                                         seed_simulator=aqua_globals.random_seed,
                                         seed_transpiler=aqua_globals.random_seed))

        self.assertAlmostEqual(result.eigenvalue.real, -1.85727503, places=places)

    @data(
        (RY, 5, VariationalForm),
        (RYRZ, 5, VariationalForm),
        (RY, 5, QuantumCircuit),
        (RYRZ, 5, QuantumCircuit),
    )
    @unpack
    def test_vqe_var_forms(self, var_form_cls, places, var_form_type):
        """ VQE Var Forms test """
        var_form = var_form_cls(self.qubit_op.num_qubits)
        if var_form_type is QuantumCircuit:
            params = ParameterVector('θ', var_form.num_parameters)
            var_form = var_form.construct_circuit(params)

        vqe = VQE(self.qubit_op, var_form, L_BFGS_B())
        result = vqe.run(QuantumInstance(BasicAer.get_backend('statevector_simulator'), shots=1,
                                         seed_simulator=aqua_globals.random_seed,
                                         seed_transpiler=aqua_globals.random_seed))
        self.assertAlmostEqual(result.eigenvalue.real, -1.85727503, places=places)

    @data(VariationalForm, QuantumCircuit)
    def test_vqe_qasm(self, var_form_type):
        """ VQE QASM test """
        backend = BasicAer.get_backend('qasm_simulator')
        num_qubits = self.qubit_op.num_qubits
        var_form = RY(num_qubits, depth=3)
        if var_form_type is QuantumCircuit:
            params = ParameterVector('θ', var_form.num_parameters)
            var_form = var_form.construct_circuit(params)

        optimizer = SPSA(max_trials=300, last_avg=5)
        algo = VQE(self.qubit_op, var_form, optimizer)
        # TODO benchmark this later.
        quantum_instance = QuantumInstance(backend, shots=1000,
                                           seed_simulator=self.seed,
                                           seed_transpiler=self.seed)
        result = algo.run(quantum_instance)
        self.assertAlmostEqual(result.eigenvalue.real, -1.86823, places=2)

    @data(VariationalForm, QuantumCircuit)
    def test_vqe_statevector_snapshot_mode(self, var_form_type):
        """ VQE Aer statevector_simulator snapshot mode test """
        try:
            # pylint: disable=import-outside-toplevel
            from qiskit import Aer
        except Exception as ex:  # pylint: disable=broad-except
            self.skipTest("Aer doesn't appear to be installed. Error: '{}'".format(str(ex)))
            return
        backend = Aer.get_backend('statevector_simulator')
        num_qubits = self.qubit_op.num_qubits
        init_state = Zero(num_qubits)
        var_form = RY(num_qubits, depth=3, initial_state=init_state)
        if var_form_type is QuantumCircuit:
            params = ParameterVector('θ', var_form.num_parameters)
            var_form = var_form.construct_circuit(params)

        optimizer = L_BFGS_B()
        algo = VQE(self.qubit_op, var_form, optimizer, max_evals_grouped=1)
        quantum_instance = QuantumInstance(backend,
                                           seed_simulator=aqua_globals.random_seed,
                                           seed_transpiler=aqua_globals.random_seed)
        result = algo.run(quantum_instance)
        self.assertAlmostEqual(result.eigenvalue.real, -1.85727503, places=6)

    @data(VariationalForm, QuantumCircuit)
    def test_vqe_qasm_snapshot_mode(self, var_form_type):
        """ VQE Aer qasm_simulator snapshot mode test """
        try:
            # pylint: disable=import-outside-toplevel
            from qiskit import Aer
        except Exception as ex:  # pylint: disable=broad-except
            self.skipTest("Aer doesn't appear to be installed. Error: '{}'".format(str(ex)))
            return
        backend = Aer.get_backend('qasm_simulator')
        num_qubits = self.qubit_op.num_qubits
        init_state = Zero(num_qubits)
        var_form = RY(num_qubits, depth=3, initial_state=init_state)
        if var_form_type is QuantumCircuit:
            params = ParameterVector('θ', var_form.num_parameters)
            var_form = var_form.construct_circuit(params)

        optimizer = L_BFGS_B()
        algo = VQE(self.qubit_op, var_form, optimizer, max_evals_grouped=1)
        quantum_instance = QuantumInstance(backend, shots=1,
                                           seed_simulator=aqua_globals.random_seed,
                                           seed_transpiler=aqua_globals.random_seed)
        result = algo.run(quantum_instance)
        self.assertAlmostEqual(result.eigenvalue.real, -1.85727503, places=6)

    @data(VariationalForm, QuantumCircuit)
    def test_vqe_callback(self, var_form_type):
        """ VQE Callback test """
        history = {'eval_count': [], 'parameters': [], 'mean': [], 'std': []}

        def store_intermediate_result(eval_count, parameters, mean, std):
            history['eval_count'].append(eval_count)
            history['parameters'].append(parameters)
            history['mean'].append(mean)
            history['std'].append(std)

        backend = BasicAer.get_backend('qasm_simulator')
        num_qubits = self.qubit_op.num_qubits
        init_state = Zero(num_qubits)
        var_form = RY(num_qubits, depth=1, initial_state=init_state)
        if var_form_type is QuantumCircuit:
            params = ParameterVector('θ', var_form.num_parameters)
            var_form = var_form.construct_circuit(params)
        optimizer = COBYLA(maxiter=3)
        algo = VQE(self.qubit_op, var_form, optimizer,
                   callback=store_intermediate_result)
        aqua_globals.random_seed = 50
        quantum_instance = QuantumInstance(backend,
                                           seed_transpiler=50,
                                           shots=1024,
                                           seed_simulator=50)
        algo.run(quantum_instance)

<<<<<<< HEAD
        is_file_exist = os.path.exists(self.get_resource_path(tmp_filename))
        self.assertTrue(is_file_exist, "Does not store content successfully.")

        # check the content
        ref_content = [['1',
                        '[-0.03391886 -1.70850424 -1.53640265 -0.65137839]',
                        '-0.61121', '0.01572'],
                       ['2',
                        '[ 0.96608114 -1.70850424 -1.53640265 -0.65137839]',
                        '-0.79235', '0.01722'],
                       ['3',
                        '[ 0.96608114 -0.70850424 -1.53640265 -0.65137839]',
                        '-0.82829', '0.01529']
                       ]
        try:
            with open(self.get_resource_path(tmp_filename)) as file:
                idx = 0
                for record in file.readlines():
                    eval_count, parameters, mean, _ = record.split(",")
                    self.assertEqual(eval_count.strip(), ref_content[idx][0])
                    self.assertEqual(parameters, ref_content[idx][1])
                    self.assertEqual(mean.strip(), ref_content[idx][2])
                    # TODO the standard deviation which was previously in Aqua
                    #  was not the standard deviation of the
                    #  observable over the StateFn distribution, it was
                    #  the error in the estimator of the minimum
                    #  eigenvalue. Correct this naming and add citations to Kandala et al.
                    # self.assertEqual(std.strip(), ref_content[idx][3])
                    idx += 1
        finally:
            if is_file_exist:
                os.remove(self.get_resource_path(tmp_filename))
=======
        self.assertTrue(all(isinstance(count, int) for count in history['eval_count']))
        self.assertTrue(all(isinstance(mean, float) for mean in history['mean']))
        self.assertTrue(all(isinstance(std, float) for std in history['std']))
        for params in history['parameters']:
            self.assertTrue(all(isinstance(param, float) for param in params))
>>>>>>> cd9fd8a5

    def test_vqe_reuse(self):
        """ Test vqe reuse """
        vqe = VQE()
        with self.assertRaises(AquaError):
            _ = vqe.run()

        num_qubits = self.qubit_op.num_qubits
        var_form = RY(num_qubits, depth=3)
        vqe.var_form = var_form
        with self.assertRaises(AquaError):
            _ = vqe.run()

        vqe.operator = self.qubit_op
        with self.assertRaises(AquaError):
            _ = vqe.run()

        qinst = QuantumInstance(BasicAer.get_backend('statevector_simulator'))
        vqe.quantum_instance = qinst
        result = vqe.run()
        self.assertAlmostEqual(result.eigenvalue.real, -1.85727503, places=5)

        operator = PrimitiveOp(np.array([[1, 0, 0, 0],
                                         [0, -1, 0, 0],
                                         [0, 0, 2, 0],
                                         [0, 0, 0, 3]]))
        vqe.operator = operator
        result = vqe.run()
        self.assertAlmostEqual(result.eigenvalue.real, -1.0, places=5)

    def test_vqe_mes(self):
        """ Test vqe minimum eigen solver interface """
        vqe = VQE(var_form=RY(self.qubit_op.num_qubits, depth=3), optimizer=COBYLA())
        vqe.set_backend(BasicAer.get_backend('statevector_simulator'))
        result = vqe.compute_minimum_eigenvalue(self.qubit_op)
        self.assertAlmostEqual(result.eigenvalue.real, -1.85727503, places=5)


if __name__ == '__main__':
    unittest.main()<|MERGE_RESOLUTION|>--- conflicted
+++ resolved
@@ -22,13 +22,8 @@
 from qiskit.circuit import ParameterVector
 
 from qiskit.aqua import QuantumInstance, aqua_globals, AquaError
-<<<<<<< HEAD
 from qiskit.aqua.operators import WeightedPauliOperator, PrimitiveOp
-from qiskit.aqua.components.variational_forms import RY, RYRZ
-=======
-from qiskit.aqua.operators import WeightedPauliOperator, MatrixOperator
 from qiskit.aqua.components.variational_forms import RY, RYRZ, VariationalForm
->>>>>>> cd9fd8a5
 from qiskit.aqua.components.optimizers import L_BFGS_B, COBYLA, SPSA, SLSQP
 from qiskit.aqua.components.initial_states import Zero
 from qiskit.aqua.algorithms import VQE
@@ -219,46 +214,11 @@
                                            seed_simulator=50)
         algo.run(quantum_instance)
 
-<<<<<<< HEAD
-        is_file_exist = os.path.exists(self.get_resource_path(tmp_filename))
-        self.assertTrue(is_file_exist, "Does not store content successfully.")
-
-        # check the content
-        ref_content = [['1',
-                        '[-0.03391886 -1.70850424 -1.53640265 -0.65137839]',
-                        '-0.61121', '0.01572'],
-                       ['2',
-                        '[ 0.96608114 -1.70850424 -1.53640265 -0.65137839]',
-                        '-0.79235', '0.01722'],
-                       ['3',
-                        '[ 0.96608114 -0.70850424 -1.53640265 -0.65137839]',
-                        '-0.82829', '0.01529']
-                       ]
-        try:
-            with open(self.get_resource_path(tmp_filename)) as file:
-                idx = 0
-                for record in file.readlines():
-                    eval_count, parameters, mean, _ = record.split(",")
-                    self.assertEqual(eval_count.strip(), ref_content[idx][0])
-                    self.assertEqual(parameters, ref_content[idx][1])
-                    self.assertEqual(mean.strip(), ref_content[idx][2])
-                    # TODO the standard deviation which was previously in Aqua
-                    #  was not the standard deviation of the
-                    #  observable over the StateFn distribution, it was
-                    #  the error in the estimator of the minimum
-                    #  eigenvalue. Correct this naming and add citations to Kandala et al.
-                    # self.assertEqual(std.strip(), ref_content[idx][3])
-                    idx += 1
-        finally:
-            if is_file_exist:
-                os.remove(self.get_resource_path(tmp_filename))
-=======
         self.assertTrue(all(isinstance(count, int) for count in history['eval_count']))
         self.assertTrue(all(isinstance(mean, float) for mean in history['mean']))
         self.assertTrue(all(isinstance(std, float) for std in history['std']))
         for params in history['parameters']:
             self.assertTrue(all(isinstance(param, float) for param in params))
->>>>>>> cd9fd8a5
 
     def test_vqe_reuse(self):
         """ Test vqe reuse """
