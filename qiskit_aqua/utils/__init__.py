--- conflicted
+++ resolved
@@ -23,11 +23,8 @@
 from .decimal_to_binary import decimal_to_binary
 from .summarize_circuits import summarize_circuits
 from .cnx import cnx
-<<<<<<< HEAD
-=======
 from .cnu1 import cnu1
 from .cnx_no_anc import cnx_na
->>>>>>> d299e5de
 from .entangler_map import get_entangler_map, validate_entangler_map
 
 
@@ -43,10 +40,7 @@
            'decimal_to_binary',
            'summarize_circuits',
            'cnx',
-<<<<<<< HEAD
-=======
            'cnu1',
            'cnx_na',
->>>>>>> d299e5de
            'get_entangler_map',
            'validate_entangler_map']