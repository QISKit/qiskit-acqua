[tox]
minversion = 2.1
envlist = py35, py36, py37, py38, lint
skipsdist = True

[testenv]
usedevelop = True
install_command = pip install -c constraints.txt -U {opts} {packages}
setenv =
  VIRTUAL_ENV={envdir}
  LANGUAGE=en_US
  LC_ALL=en_US.utf-8
  ARGS="-V"
deps = git+https://github.com/Qiskit/qiskit-terra
       git+https://github.com/Qiskit/qiskit-ignis
       git+https://github.com/Qiskit/qiskit-aer
       git+https://github.com/Qiskit/qiskit-ibmq-provider
commands =
  pip install -c constraints.txt -r{toxinidir}/requirements-dev.txt
  stestr run {posargs}

[testenv:lint]
basepython = python3
deps = git+https://github.com/Qiskit/qiskit-terra
       git+https://github.com/Qiskit/qiskit-ignis
       git+https://github.com/Qiskit/qiskit-aer
       git+https://github.com/Qiskit/qiskit-ibmq-provider
commands =
<<<<<<< HEAD
  pycodestyle qiskit/ml qiskit/aqua qiskit/chemistry qiskit/finance qiskit/optimization test tools
  pylint -rn --ignore=gauopen qiskit/ml qiskit/aqua qiskit/chemistry qiskit/finance qiskit/optimization test tools
=======
  pip install -c constraints.txt -r{toxinidir}/requirements-dev.txt
  pycodestyle --max-line-length=100 --exclude=gauopen qiskit/aqua qiskit/chemistry qiskit/finance qiskit/ml qiskit/optimization test tools
  pylint -rn --ignore=gauopen qiskit/aqua qiskit/chemistry qiskit/finance qiskit/ml qiskit/optimization test tools
  python3 {toxinidir}/tools/check_copyright_year.py
>>>>>>> 58bcb19a

[testenv:coverage]
basepython = python3
setenv =
  {[testenv]setenv}
  PYTHON=coverage3 run --source qiskit/aqua,qiskit/chemistry,qiskit/finance,qiskit/ml,qiskit/optimization --omit */gauopen/* --parallel-mode
deps = git+https://github.com/Qiskit/qiskit-terra
       git+https://github.com/Qiskit/qiskit-ignis
       git+https://github.com/Qiskit/qiskit-aer
       git+https://github.com/Qiskit/qiskit-ibmq-provider
commands =
  pip install -c constraints.txt -r{toxinidir}/requirements-dev.txt
  stestr run {posargs}
  coverage3 combine
  coverage3 report

[testenv:docs]
basepython = python3
deps = git+https://github.com/Qiskit/qiskit-terra
       git+https://github.com/Qiskit/qiskit-ignis
       git+https://github.com/Qiskit/qiskit-aer
       git+https://github.com/Qiskit/qiskit-ibmq-provider
commands =
<<<<<<< HEAD
  sphinx-build -b html -W {posargs} docs/ docs/_build/html

[pycodestyle]
exclude = gauopen
# default ignores + E741
ignore = E121, E123, E126, E133, E226, E241, E242, E704, W503, W504, W505, E741
max-line-length = 100
=======
  pip install -c constraints.txt -r{toxinidir}/requirements-dev.txt
  sphinx-build -b html -W {posargs} docs/ docs/_build/html
>>>>>>> 58bcb19a
<|MERGE_RESOLUTION|>--- conflicted
+++ resolved
@@ -26,15 +26,10 @@
        git+https://github.com/Qiskit/qiskit-aer
        git+https://github.com/Qiskit/qiskit-ibmq-provider
 commands =
-<<<<<<< HEAD
-  pycodestyle qiskit/ml qiskit/aqua qiskit/chemistry qiskit/finance qiskit/optimization test tools
-  pylint -rn --ignore=gauopen qiskit/ml qiskit/aqua qiskit/chemistry qiskit/finance qiskit/optimization test tools
-=======
   pip install -c constraints.txt -r{toxinidir}/requirements-dev.txt
-  pycodestyle --max-line-length=100 --exclude=gauopen qiskit/aqua qiskit/chemistry qiskit/finance qiskit/ml qiskit/optimization test tools
+  pycodestyle qiskit/aqua qiskit/chemistry qiskit/finance qiskit/ml qiskit/optimization test tools
   pylint -rn --ignore=gauopen qiskit/aqua qiskit/chemistry qiskit/finance qiskit/ml qiskit/optimization test tools
   python3 {toxinidir}/tools/check_copyright_year.py
->>>>>>> 58bcb19a
 
 [testenv:coverage]
 basepython = python3
@@ -58,15 +53,11 @@
        git+https://github.com/Qiskit/qiskit-aer
        git+https://github.com/Qiskit/qiskit-ibmq-provider
 commands =
-<<<<<<< HEAD
+  pip install -c constraints.txt -r{toxinidir}/requirements-dev.txt
   sphinx-build -b html -W {posargs} docs/ docs/_build/html
 
 [pycodestyle]
 exclude = gauopen
 # default ignores + E741
 ignore = E121, E123, E126, E133, E226, E241, E242, E704, W503, W504, W505, E741
-max-line-length = 100
-=======
-  pip install -c constraints.txt -r{toxinidir}/requirements-dev.txt
-  sphinx-build -b html -W {posargs} docs/ docs/_build/html
->>>>>>> 58bcb19a
+max-line-length = 100