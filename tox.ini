--- conflicted
+++ resolved
@@ -29,11 +29,7 @@
   pip install -c constraints.txt -r{toxinidir}/requirements-dev.txt
   pycodestyle qiskit/aqua qiskit/chemistry qiskit/finance qiskit/ml qiskit/optimization test tools
   pylint -rn --ignore=gauopen qiskit/aqua qiskit/chemistry qiskit/finance qiskit/ml qiskit/optimization test tools
-<<<<<<< HEAD
-  ; python3 {toxinidir}/tools/check_copyright.py
-=======
   python3 {toxinidir}/tools/check_copyright.py -path {toxinidir}
->>>>>>> 36e3b229
 
 [testenv:coverage]
 basepython = python3
